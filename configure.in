--- conflicted
+++ resolved
@@ -2422,17 +2422,14 @@
 
 AC_OUTPUT(Makefile src/Makefile src/collectd.conf src/liboconfig/Makefile src/liboping/Makefile bindings/Makefile)
 
-<<<<<<< HEAD
-if test "x$with_rrdtool" = "xyes" -a "x$librrd_threadsafe" != "xyes"
+if test "x$with_rrdtool" = "xyes" \
+	&& test "x$librrd_threadsafe" != "xyes"
 then
 	with_rrdtool="yes (warning: librrd is not thread-safe)"
 fi
 
-if test "x$with_liboping" = "xyes" -a "x$with_own_liboping" = "xyes"
-=======
 if test "x$with_liboping" = "xyes" \
 	&& test "x$with_own_liboping" = "xyes"
->>>>>>> d45c77ca
 then
 	with_liboping="yes (shipped version)"
 fi
