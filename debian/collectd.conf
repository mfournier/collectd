# Config file for collectd(1).
#
# Some plugins need additional configuration and are disabled by default.
# Please read collectd.conf(5) for details.
#
# You should also read /usr/share/doc/collectd-core/README.Debian.plugins
# before enabling any more plugins.

#Hostname "localhost"
FQDNLookup true
#BaseDir "/var/lib/collectd"
#PluginDir "/usr/lib/collectd"
#TypesDB "/usr/share/collectd/types.db" "/etc/collectd/my_types.db"
#Interval 10
#Timeout 2
#ReadThreads 5

#LoadPlugin logfile
LoadPlugin syslog

#<Plugin logfile>
#	LogLevel "info"
#	File STDOUT
#	Timestamp true
#	PrintSeverity false
#</Plugin>

<Plugin syslog>
	LogLevel info
</Plugin>

#LoadPlugin apache
#LoadPlugin apcups
#LoadPlugin ascent
LoadPlugin battery
#LoadPlugin bind
#LoadPlugin conntrack
#LoadPlugin contextswitch
LoadPlugin cpu
#LoadPlugin cpufreq
#LoadPlugin csv
#LoadPlugin curl
<<<<<<< HEAD
=======
#LoadPlugin curl_json
#LoadPlugin curl_xml
>>>>>>> 3a179b5b
#LoadPlugin dbi
LoadPlugin df
LoadPlugin disk
#LoadPlugin dns
#LoadPlugin email
LoadPlugin entropy
#LoadPlugin exec
#LoadPlugin filecount
#LoadPlugin fscache
#LoadPlugin hddtemp
LoadPlugin interface
#LoadPlugin ipmi
#LoadPlugin iptables
#LoadPlugin ipvs
LoadPlugin irq
#LoadPlugin java
#LoadPlugin libvirt
LoadPlugin load
#LoadPlugin madwifi
#LoadPlugin mbmon
#LoadPlugin memcached
LoadPlugin memory
#LoadPlugin multimeter
#LoadPlugin mysql
#LoadPlugin netlink
#LoadPlugin network
#LoadPlugin nfs
#LoadPlugin nginx
#LoadPlugin notify_desktop
#LoadPlugin notify_email
#LoadPlugin ntpd
#LoadPlugin nut
#LoadPlugin olsrd
#LoadPlugin openvpn
#LoadPlugin perl
#LoadPlugin pinba
#LoadPlugin ping
#LoadPlugin postgresql
#LoadPlugin powerdns
LoadPlugin processes
#LoadPlugin protocols
#LoadPlugin python
LoadPlugin rrdtool
#LoadPlugin sensors
#LoadPlugin serial
#LoadPlugin snmp
LoadPlugin swap
#LoadPlugin table
#LoadPlugin tail
#LoadPlugin tcpconns
#LoadPlugin teamspeak2
#LoadPlugin ted
#LoadPlugin thermal
#LoadPlugin unixsock
#LoadPlugin uptime
LoadPlugin users
#LoadPlugin uuid
#LoadPlugin vmem
#LoadPlugin vserver
#LoadPlugin wireless
#LoadPlugin write_http

#<Plugin apache>
#	<Instance "foo">
#		URL "http://localhost/server-status?auto"
#		User "www-user"
#		Password "secret"
#		VerifyPeer false
#		VerifyHost false
#		CACert "/etc/ssl/ca.crt"
#		Server "apache"
#	</Instance>
#
#	<Instance "bar">
#		URL "http://some.domain.tld/status?auto"
#		Host "some.domain.tld"
#		Server "lighttpd"
#	</Instance>
#</Plugin>

#<Plugin apcups>
#	Host "localhost"
#	Port "3551"
#</Plugin>

#<Plugin ascent>
#	URL "http://localhost/ascent/status/"
#	User "www-user"
#	Password "secret"
#	VerifyPeer false
#	VerifyHost false
#	CACert "/etc/ssl/ca.crt"
#</Plugin>

#<Plugin "bind">
#	URL "http://localhost:8053/"
#
#	OpCodes true
#	QTypes true
#	ServerStats true
#	ZoneMaintStats true
#	ResolverStats false
#	MemoryStats true
#
#	<View "_default">
#		QTypes true
#		ResolverStats true
#		CacheRRSets true
#
#		Zone "127.in-addr.arpa/IN"
#	</View>
#</Plugin>

#<Plugin csv>
#	DataDir "/var/lib/collectd/csv"
#	StoreRates false
#</Plugin>

#<Plugin curl>
#	<Page "stock_quotes">
#		URL "http://finance.google.com/finance?q=NYSE%3AAMD"
#		User "foo"
#		Password "bar"
#		VerifyPeer false
#		VerifyHost false
#		CACert "/etc/ssl/ca.crt"
#		MeasureResponseTime false
#		<Match>
#			Regex "<span +class=\"pr\"[^>]*> *([0-9]*\\.[0-9]+) *</span>"
#			DSType "GaugeAverage"
#			Type "stock_value"
#			Instance "AMD"
#		</Match>
#	</Page>
#</Plugin>

<<<<<<< HEAD
=======
#<Plugin curl_json>
## See: http://wiki.apache.org/couchdb/Runtime_Statistics
#  <URL "http://localhost:5984/_stats">
#    Instance "httpd"
#    <Key "httpd/requests/count">
#      Type "http_requests"
#    </Key>
#
#    <Key "httpd_request_methods/*/count">
#      Type "http_request_methods"
#    </Key>
#
#    <Key "httpd_status_codes/*/count">
#      Type "http_response_codes"
#    </Key>
#  </URL>
## Database status metrics:
#  <URL "http://localhost:5984/_all_dbs">
#    Instance "dbs"
#    <Key "*/doc_count">
#      Type "gauge"
#    </Key>
#    <Key "*/doc_del_count">
#      Type "counter"
#    </Key>
#    <Key "*/disk_size">
#      Type "bytes"
#    </Key>
#  </URL>
#</Plugin>

#<Plugin "curl_xml">
#	<URL "http://localhost/stats.xml">
#		Host "my_host"
#		Instance "some_instance"
#		User "collectd"
#		Password "thaiNg0I"
#		VerifyPeer true
#		VerifyHost true
#		CACert "/path/to/ca.crt"
#
#		<XPath "table[@id=\"magic_level\"]/tr">
#			Type "magic_level"
#			InstancePrefix "prefix-"
#			InstanceFrom "td[1]"
#			ValuesFrom "td[2]/span[@class=\"level\"]"
#		</XPath>
#	</URL>
#</Plugin>

>>>>>>> 3a179b5b
#<Plugin dbi>
#	<Query "num_of_customers">
#		Statement "SELECT 'customers' AS c_key, COUNT(*) AS c_value \
#				FROM customers_tbl"
#		MinVersion 40102
#		MaxVersion 50042
#		<Result>
#			Type "gauge"
#			InstancePrefix "customer"
#			InstancesFrom "c_key"
#			ValuesFrom "c_value"
#		</Result>
#	</Query>
#
#	<Database "customers_db">
#		Driver "mysql"
#		DriverOption "host" "localhost"
#		DriverOption "username" "collectd"
#		DriverOption "password" "secret"
#		DriverOption "dbname" "custdb0"
#		SelectDB "custdb0"
#		Query "num_of_customers"
#		Query "..."
#	</Database>
#</Plugin>

#<Plugin df>
#	Device "/dev/sda1"
#	Device "192.168.0.2:/mnt/nfs"
#	MountPoint "/home"
#	FSType "ext3"
#	IgnoreSelected false
#	ReportByDevice false
#	ReportReserved false
#	ReportInodes false
#</Plugin>

#<Plugin disk>
#	Disk "hda"
#	Disk "/sda[23]/"
#	IgnoreSelected false
#</Plugin>

#<Plugin dns>
#	Interface "eth0"
#	IgnoreSource "192.168.0.1"
#	SelectNumericQueryTypes false
#</Plugin>

#<Plugin email>
#	SocketFile "/var/run/collectd-email"
#	SocketGroup "collectd"
#	SocketPerms "0770"
#	MaxConns 5
#</Plugin>

#<Plugin exec>
#	Exec user "/path/to/exec"
#	Exec "user:group" "/path/to/exec"
#	NotificationExec user "/path/to/exec"
#</Plugin>

#<Plugin filecount>
#	<Directory "/path/to/dir">
#		Instance "foodir"
#		Name "*.conf"
#		MTime "-5m"
#		Size "+10k"
#		Recursive true
#		IncludeHidden false
#	</Directory>
#</Plugin>

#<Plugin hddtemp>
#	Host "127.0.0.1"
#	Port 7634
#	TranslateDevicename false
#</Plugin>

#<Plugin interface>
#	Interface "eth0"
#	IgnoreSelected false
#</Plugin>

#<Plugin ipmi>
#	Sensor "some_sensor"
#	Sensor "another_one"
#	IgnoreSelected false
#	NotifySensorAdd false
#	NotifySensorRemove true
#	NotifySensorNotPresent false
#</Plugin>

#<Plugin iptables>
#	Chain "table" "chain"
#</Plugin>

#<Plugin irq>
#	Irq 7
#	Irq 8
#	Irq 9
#	IgnoreSelected true
#</Plugin>

#<Plugin java>
#	JVMArg "-verbose:jni"
#	JVMArg "-Djava.class.path=/usr/share/collectd/java/collectd-api.jar"
#
#	LoadPlugin "org.collectd.java.GenericJMX"
#	<Plugin "GenericJMX">
#		# See /usr/share/doc/collectd/examples/GenericJMX.conf
#		# for an example config.
#	</Plugin>
#</Plugin>

#<Plugin libvirt>
#	Connection "xen:///"
#	RefreshInterval 60
#	Domain "name"
#	BlockDevice "name:device"
#	InterfaceDevice "name:device"
#	IgnoreSelected false
#	HostnameFormat name
#</Plugin>

#<Plugin madwifi>
#	Interface "wlan0"
#	IgnoreSelected false
#	Source "SysFS"
#	WatchSet "None"
#	WatchAdd "node_octets"
#	WatchAdd "node_rssi"
#	WatchAdd "is_rx_acl"
#	WatchAdd "is_scan_active"
#</Plugin>

#<Plugin mbmon>
#	Host "127.0.0.1"
#	Port 411
#</Plugin>

<<<<<<< HEAD
=======
#<Plugin memcachec>
#	<Page "plugin_instance">
#		Server "localhost"
#		Key "page_key"
#		<Match>
#			Regex "(\\d+) bytes sent"
#			ExcludeRegex "<lines to be excluded>"
#			DSType CounterAdd
#			Type "ipt_octets"
#			Instance "type_instance"
#		</Match>
#	</Page>
#</Plugin>

>>>>>>> 3a179b5b
#<Plugin memcached>
#	Socket "/var/run/memcached.sock"
# or:
#	Host "127.0.0.1"
#	Port "11211"
#</Plugin>

#<Plugin mysql>
#	<Database db_name>
#		Host "database.serv.er"
#		Port "3306"
#		User "db_user"
#		Password "secret"
#		Database "db_name"
#		MasterStats true
#	</Database>
#
#	<Database db_name2>
#		Host "localhost"
#		Socket "/var/run/mysql/mysqld.sock"
#		SlaveStats true
#		SlaveNotifications true
#	</Database>
#</Plugin>

#<Plugin netlink>
#	Interface "All"
#	VerboseInterface "All"
#	QDisc "eth0" "pfifo_fast-1:0"
#	Class "ppp0" "htb-1:10"
#	Filter "ppp0" "u32-1:0"
#	IgnoreSelected false
#</Plugin>

#<Plugin network>
#	# client setup:
#	Server "ff18::efc0:4a42" "25826"
#	<Server "239.192.74.66" "25826">
#		SecurityLevel Encrypt
#		Username "user"
#		Password "secret"
#		Interface "eth0"
#	</Server>
#	TimeToLive "128"
#
#	# server setup:
#	Listen "ff18::efc0:4a42" "25826"
#	<Listen "239.192.74.66" "25826">
#		SecurityLevel Sign
#		AuthFile "/etc/collectd/passwd"
#		Interface "eth0"
#	</Listen>
#	MaxPacketSize 1024
#
#	# proxy setup (client and server as above):
#	Forward true
#
#	# statistics about the network plugin itself
#	ReportStats false
#
#	# "garbage collection"
#	CacheFlush 1800
#</Plugin>

#<Plugin nginx>
#	URL "http://localhost/status?auto"
#	User "www-user"
#	Password "secret"
#	VerifyPeer false
#	VerifyHost false
#	CACert "/etc/ssl/ca.crt"
#</Plugin>

#<Plugin notify_desktop>
#	OkayTimeout 1000
#	WarningTimeout 5000
#	FailureTimeout 0
#</Plugin>

#<Plugin notify_email>
#	SMTPServer "localhost"
#	SMTPPort 25
#	SMTPUser "my-username"
#	SMTPPassword "my-password"
#	From "collectd@main0server.com"
#	# <WARNING/FAILURE/OK> on <hostname>.
#	# Beware! Do not use not more than two placeholders (%)!
#	Subject "[collectd] %s on %s!"
#	Recipient "email1@domain1.net"
#	Recipient "email2@domain2.com"
#</Plugin>

#<Plugin ntpd>
#	Host "localhost"
#	Port 123
#	ReverseLookups false
#</Plugin>

#<Plugin nut>
#	UPS "upsname@hostname:port"
#</Plugin>

#<Plugin olsrd>
#	Host "127.0.0.1"
#	Port "2006"
#	CollectLinks "Summary"
#	CollectRoutes "Summary"
#	CollectTopology "Summary"
#</Plugin>

#<Plugin openvpn>
#	StatusFile "/etc/openvpn/openvpn-status.log"
#	ImprovedNamingSchema false
#	CollectCompression true
#	CollectIndividualUsers true
#	CollectUserCount false
#</Plugin>

#<Plugin perl>
#	IncludeDir "/my/include/path"
#	BaseName "Collectd::Plugins"
#	EnableDebugger ""
#	LoadPlugin Monitorus
#	LoadPlugin OpenVZ
#
#	<Plugin foo>
#		Foo "Bar"
#		Qux "Baz"
#	</Plugin>
#</Plugin>

#<Plugin pinba>
#	Address "::0"
#	Port "30002"
#	<View "name">
#		Host "host name"
#		Server "server name"
#		Script "script name"
#	<View>
#</Plugin>

#<Plugin ping>
#	Host "host.foo.bar"
#	Host "host.baz.qux"
#	Interval 1.0
#	Timeout 0.9
#	TTL 255
#	SourceAddress "1.2.3.4"
#	Device "eth0"
#	MaxMissed -1
#</Plugin>

#<Plugin postgresql>
#	<Query magic>
#		Statement "SELECT magic FROM wizard WHERE host = $1;"
#		Param hostname
#
#		<Result>
#			Type gauge
#			InstancePrefix "magic"
#			ValuesFrom "magic"
#		</Result>
#	</Query>
#
#	<Query rt36_tickets>
#		Statement "SELECT COUNT(type) AS count, type \
#		                  FROM (SELECT CASE \
#		                               WHEN resolved = 'epoch' THEN 'open' \
#		                               ELSE 'resolved' END AS type \
#		                               FROM tickets) type \
#		                  GROUP BY type;"
#
#		<Result>
#			Type counter
#			InstancePrefix "rt36_tickets"
#			InstancesFrom "type"
#			ValuesFrom "count"
#		</Result>
#	</Query>
#
#	<Database foo>
#		Host "hostname"
#		Port 5432
#		User "username"
#		Password "secret"
#
#		SSLMode "prefer"
#		KRBSrvName "kerberos_service_name"
#
#		Query magic
#	</Database>
#
#	<Database bar>
#		Interval 60
#		Service "service_name"
#
#		Query backend # predefined
#		Query rt36_tickets
#	</Database>
#</Plugin>

#<Plugin powerdns>
#	<Server "server_name">
#		Collect "latency"
#		Collect "udp-answers" "udp-queries"
#		Socket "/var/run/pdns.controlsocket"
#	</Server>
#	<Recursor "recursor_name">
#		Collect "questions"
#		Collect "cache-hits" "cache-misses"
#		Socket "/var/run/pdns_recursor.controlsocket"
#	</Recursor>
#	LocalSocket "/opt/collectd/var/run/collectd-powerdns"
#</Plugin>

#<Plugin processes>
#	Process "name"
#	ProcessMatch "foobar" "/usr/bin/perl foobar\\.pl.*"
#</Plugin>

#<Plugin protocols>
#	Value "/^Tcp:/"
#	IgnoreSelected false
#</Plugin>

#<Plugin python>
#	ModulePath "/path/to/your/python/modules"
#	LogTraces true
#	Interactive true
#	Import "spam"
#
#	<Module spam>
#		spam "wonderful" "lovely"
#	</Module>
#</Plugin>

<Plugin rrdtool>
	DataDir "/var/lib/collectd/rrd"
#	CacheTimeout 120
#	CacheFlush 900
#	WritesPerSecond 30
#	RandomTimeout 0
#
# The following settings are rather advanced
# and should usually not be touched:
#	StepSize 10
#	HeartBeat 20
#	RRARows 1200
#	RRATimespan 158112000
#	XFF 0.1
</Plugin>

#<Plugin sensors>
#	Sensor "it8712-isa-0290/temperature-temp1"
#	Sensor "it8712-isa-0290/fanspeed-fan3"
#	Sensor "it8712-isa-0290/voltage-in8"
#	IgnoreSelected false
#</Plugin>

# See /usr/share/doc/collectd/examples/snmp-data.conf.gz for a
# comprehensive sample configuration.
#<Plugin snmp>
#	<Data "powerplus_voltge_input">
#		Type "voltage"
#		Table false
#		Instance "input_line1"
#		Scale 0.1
#		Values "SNMPv2-SMI::enterprises.6050.5.4.1.1.2.1"
#	</Data>
#	<Data "hr_users">
#		Type "users"
#		Table false
#		Instance ""
#		Shift -1
#		Values "HOST-RESOURCES-MIB::hrSystemNumUsers.0"
#	</Data>
#	<Data "std_traffic">
#		Type "if_octets"
#		Table true
#		InstancePrefix "traffic"
#		Instance "IF-MIB::ifDescr"
#		Values "IF-MIB::ifInOctets" "IF-MIB::ifOutOctets"
#	</Data>
#
#	<Host "some.switch.mydomain.org">
#		Address "192.168.0.2"
#		Version 1
#		Community "community_string"
#		Collect "std_traffic"
#		Inverval 120
#	</Host>
#	<Host "some.server.mydomain.org">
#		Address "192.168.0.42"
#		Version 2
#		Community "another_string"
#		Collect "std_traffic" "hr_users"
#	</Host>
#	<Host "some.ups.mydomain.org">
#		Address "192.168.0.3"
#		Version 1
#		Community "more_communities"
#		Collect "powerplus_voltge_input"
#		Interval 300
#	</Host>
#</Plugin>

#<Plugin table>
#	<Table "/proc/slabinfo">
#		Instance "slabinfo"
#		Separator " "
#		<Result>
#			Type gauge
#			InstancePrefix "active_objs"
#			InstancesFrom 0
#			ValuesFrom 1
#		</Result>
#		<Result>
#			Type gauge
#			InstancePrefix "objperslab"
#			InstancesFrom 0
#			ValuesFrom 4
#		</Result>
#	</Table>
#</Plugin>

#<Plugin "tail">
#	<File "/var/log/exim4/mainlog">
#		Instance "exim"
#		<Match>
#			Regex "S=([1-9][0-9]*)"
#			DSType "CounterAdd"
#			Type "ipt_bytes"
#			Instance "total"
#		</Match>
#		<Match>
#			Regex "\\<R=local_user\\>"
#			ExcludeRegex "\\<R=local_user\\>.*mail_spool defer"
#			DSType "CounterInc"
#			Type "counter"
#			Instance "local_user"
#		</Match>
#	</File>
#</Plugin>

#<Plugin tcpconns>
#	ListeningPorts false
#	LocalPort "25"
#	RemotePort "25"
#</Plugin>

#<Plugin teamspeak2>
#	Host "127.0.0.1"
#	Port "51234"
#	Server "8767"
#</Plugin>

#<Plugin ted>
#	Device "/dev/ttyUSB0"
#	Retries 0
#</Plugin>

#<Plugin thermal>
#	ForceUseProcfs false
#	Device "THRM"
#	IgnoreSelected false
#</Plugin>

#<Plugin unixsock>
#	SocketFile "/var/run/collectd-unixsock"
#	SocketGroup "collectd"
#	SocketPerms "0660"
#</Plugin>

#<Plugin uuid>
#	UUIDFile "/etc/uuid"
#</Plugin>

#<Plugin vmem>
#	Verbose false
#</Plugin>

#<Plugin write_http>
#	<URL "http://example.com/collectd-post">
#		User "collectd"
#		Password "secret"
#		VerifyPeer true
#		VerifyHost true
#		CACert "/etc/ssl/ca.crt"
#		Format "Command"
#		StoreRates false
#	</URL>
#</Plugin>

Include "/etc/collectd/filters.conf"
Include "/etc/collectd/thresholds.conf"
<|MERGE_RESOLUTION|>--- conflicted
+++ resolved
@@ -40,11 +40,7 @@
 #LoadPlugin cpufreq
 #LoadPlugin csv
 #LoadPlugin curl
-<<<<<<< HEAD
-=======
-#LoadPlugin curl_json
 #LoadPlugin curl_xml
->>>>>>> 3a179b5b
 #LoadPlugin dbi
 LoadPlugin df
 LoadPlugin disk
@@ -181,39 +177,6 @@
 #	</Page>
 #</Plugin>
 
-<<<<<<< HEAD
-=======
-#<Plugin curl_json>
-## See: http://wiki.apache.org/couchdb/Runtime_Statistics
-#  <URL "http://localhost:5984/_stats">
-#    Instance "httpd"
-#    <Key "httpd/requests/count">
-#      Type "http_requests"
-#    </Key>
-#
-#    <Key "httpd_request_methods/*/count">
-#      Type "http_request_methods"
-#    </Key>
-#
-#    <Key "httpd_status_codes/*/count">
-#      Type "http_response_codes"
-#    </Key>
-#  </URL>
-## Database status metrics:
-#  <URL "http://localhost:5984/_all_dbs">
-#    Instance "dbs"
-#    <Key "*/doc_count">
-#      Type "gauge"
-#    </Key>
-#    <Key "*/doc_del_count">
-#      Type "counter"
-#    </Key>
-#    <Key "*/disk_size">
-#      Type "bytes"
-#    </Key>
-#  </URL>
-#</Plugin>
-
 #<Plugin "curl_xml">
 #	<URL "http://localhost/stats.xml">
 #		Host "my_host"
@@ -233,7 +196,6 @@
 #	</URL>
 #</Plugin>
 
->>>>>>> 3a179b5b
 #<Plugin dbi>
 #	<Query "num_of_customers">
 #		Statement "SELECT 'customers' AS c_key, COUNT(*) AS c_value \
@@ -375,23 +337,6 @@
 #	Port 411
 #</Plugin>
 
-<<<<<<< HEAD
-=======
-#<Plugin memcachec>
-#	<Page "plugin_instance">
-#		Server "localhost"
-#		Key "page_key"
-#		<Match>
-#			Regex "(\\d+) bytes sent"
-#			ExcludeRegex "<lines to be excluded>"
-#			DSType CounterAdd
-#			Type "ipt_octets"
-#			Instance "type_instance"
-#		</Match>
-#	</Page>
-#</Plugin>
-
->>>>>>> 3a179b5b
 #<Plugin memcached>
 #	Socket "/var/run/memcached.sock"
 # or:
