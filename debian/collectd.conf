# Config file for collectd(1).
#
# Some plugins need additional configuration and are disabled by default.
# Please read collectd.conf(5) for details.
#
# You should also read /usr/share/doc/collectd-core/README.Debian.plugins
# before enabling any more plugins.

##############################################################################
# Global                                                                     #
#----------------------------------------------------------------------------#
# Global settings for the daemon.                                            #
##############################################################################

#Hostname "localhost"
FQDNLookup true
#BaseDir "/var/lib/collectd"
#PluginDir "/usr/lib/collectd"
#TypesDB "/usr/share/collectd/types.db" "/etc/collectd/my_types.db"

#----------------------------------------------------------------------------#
# Interval at which to query values. This may be overwritten on a per-plugin #
# base by using the 'Interval' option of the LoadPlugin block:               #
#   <LoadPlugin foo>                                                         #
#       Interval 60                                                          #
#   </LoadPlugin>                                                            #
#----------------------------------------------------------------------------#
#Interval 10

#Timeout 2
#ReadThreads 5

##############################################################################
# Logging                                                                    #
#----------------------------------------------------------------------------#
# Plugins which provide logging functions should be loaded first, so log     #
# messages generated when loading or configuring other plugins can be        #
# accessed.                                                                  #
##############################################################################

#LoadPlugin logfile
LoadPlugin syslog

#<Plugin logfile>
#	LogLevel "info"
#	File STDOUT
#	Timestamp true
#	PrintSeverity false
#</Plugin>

<Plugin syslog>
	LogLevel info
</Plugin>

<<<<<<< HEAD
=======
##############################################################################
# LoadPlugin section                                                         #
#----------------------------------------------------------------------------#
# Specify what features to activate.                                         #
##############################################################################

#LoadPlugin aggregation
#LoadPlugin amqp
>>>>>>> 388a1518
#LoadPlugin apache
#LoadPlugin apcups
#LoadPlugin ascent
LoadPlugin battery
#LoadPlugin bind
#LoadPlugin conntrack
#LoadPlugin contextswitch
LoadPlugin cpu
#LoadPlugin cpufreq
#LoadPlugin csv
#LoadPlugin curl
#LoadPlugin curl_json
#LoadPlugin curl_xml
#LoadPlugin dbi
LoadPlugin df
LoadPlugin disk
#LoadPlugin dns
#LoadPlugin email
LoadPlugin entropy
#LoadPlugin ethstat
#LoadPlugin exec
#LoadPlugin filecount
#LoadPlugin fscache
#LoadPlugin gmond
#LoadPlugin hddtemp
LoadPlugin interface
#LoadPlugin ipmi
#LoadPlugin iptables
#LoadPlugin ipvs
LoadPlugin irq
#LoadPlugin java
#LoadPlugin libvirt
LoadPlugin load
#LoadPlugin madwifi
#LoadPlugin mbmon
#LoadPlugin md
#LoadPlugin memcachec
#LoadPlugin memcached
LoadPlugin memory
#LoadPlugin multimeter
#LoadPlugin mysql
#LoadPlugin netlink
#LoadPlugin network
#LoadPlugin nfs
#LoadPlugin nginx
#LoadPlugin notify_desktop
#LoadPlugin notify_email
#LoadPlugin ntpd
#LoadPlugin numa
#LoadPlugin nut
#LoadPlugin olsrd
#LoadPlugin openvpn
#<LoadPlugin perl>
#	Globals true
#</LoadPlugin>
#LoadPlugin pinba
#LoadPlugin ping
#LoadPlugin postgresql
#LoadPlugin powerdns
LoadPlugin processes
#LoadPlugin protocols
#<LoadPlugin python>
#	Globals true
#</LoadPlugin>
#LoadPlugin rrdcached
LoadPlugin rrdtool
#LoadPlugin sensors
#LoadPlugin serial
#LoadPlugin snmp
LoadPlugin swap
#LoadPlugin table
#LoadPlugin tail
#LoadPlugin tcpconns
#LoadPlugin teamspeak2
#LoadPlugin ted
#LoadPlugin thermal
#LoadPlugin tokyotyrant
#LoadPlugin unixsock
#LoadPlugin uptime
LoadPlugin users
#LoadPlugin uuid
#LoadPlugin varnish
#LoadPlugin vmem
#LoadPlugin vserver
#LoadPlugin wireless
#LoadPlugin write_graphite
#LoadPlugin write_http
#LoadPlugin write_mongodb

<<<<<<< HEAD
=======
##############################################################################
# Plugin configuration                                                       #
#----------------------------------------------------------------------------#
# In this section configuration stubs for each plugin are provided. A desc-  #
# ription of those options is available in the collectd.conf(5) manual page. #
##############################################################################

#<Plugin "aggregation">
#	<Aggregation>
#		#Host "unspecified"
#		Plugin "cpu"
#		#PluginInstance "unspecified"
#		Type "cpu"
#		#TypeInstance "unspecified"
#
#		GroupBy "Host"
#		GroupBy "TypeInstance"
#
#		CalculateNum false
#		CalculateSum false
#		CalculateAverage true
#		CalculateMinimum false
#		CalculateMaximum false
#		CalculateStddev false
#	</Aggregation>
#</Plugin>

#<Plugin amqp>
#	<Publish "name">
#		Host "localhost"
#		Port "5672"
#		VHost "/"
#		User "guest"
#		Password "guest"
#		Exchange "amq.fanout"
#		RoutingKey "collectd"
#		Persistent false
#		StoreRates false
#	</Publish>
#</Plugin>

>>>>>>> 388a1518
#<Plugin apache>
#	<Instance "foo">
#		URL "http://localhost/server-status?auto"
#		User "www-user"
#		Password "secret"
#		VerifyPeer false
#		VerifyHost false
#		CACert "/etc/ssl/ca.crt"
#		Server "apache"
#	</Instance>
#
#	<Instance "bar">
#		URL "http://some.domain.tld/status?auto"
#		Host "some.domain.tld"
#		Server "lighttpd"
#	</Instance>
#</Plugin>

#<Plugin apcups>
#	Host "localhost"
#	Port "3551"
#</Plugin>

#<Plugin ascent>
#	URL "http://localhost/ascent/status/"
#	User "www-user"
#	Password "secret"
#	VerifyPeer false
#	VerifyHost false
#	CACert "/etc/ssl/ca.crt"
#</Plugin>

#<Plugin "bind">
#	URL "http://localhost:8053/"
#
#	ParseTime false
#
#	OpCodes true
#	QTypes true
#	ServerStats true
#	ZoneMaintStats true
#	ResolverStats false
#	MemoryStats true
#
#	<View "_default">
#		QTypes true
#		ResolverStats true
#		CacheRRSets true
#
#		Zone "127.in-addr.arpa/IN"
#	</View>
#</Plugin>

#<Plugin csv>
#	DataDir "/var/lib/collectd/csv"
#	StoreRates false
#</Plugin>

#<Plugin curl>
#	<Page "stock_quotes">
#		URL "http://finance.google.com/finance?q=NYSE%3AAMD"
#		User "foo"
#		Password "bar"
#		VerifyPeer false
#		VerifyHost false
#		CACert "/etc/ssl/ca.crt"
#		MeasureResponseTime false
#		<Match>
#			Regex "<span +class=\"pr\"[^>]*> *([0-9]*\\.[0-9]+) *</span>"
#			DSType "GaugeAverage"
#			Type "stock_value"
#			Instance "AMD"
#		</Match>
#	</Page>
#</Plugin>

#<Plugin curl_json>
## See: http://wiki.apache.org/couchdb/Runtime_Statistics
#  <URL "http://localhost:5984/_stats">
#    Instance "httpd"
#    <Key "httpd/requests/count">
#      Type "http_requests"
#    </Key>
#
#    <Key "httpd_request_methods/*/count">
#      Type "http_request_methods"
#    </Key>
#
#    <Key "httpd_status_codes/*/count">
#      Type "http_response_codes"
#    </Key>
#  </URL>
## Database status metrics:
#  <URL "http://localhost:5984/_all_dbs">
#    Instance "dbs"
#    <Key "*/doc_count">
#      Type "gauge"
#    </Key>
#    <Key "*/doc_del_count">
#      Type "counter"
#    </Key>
#    <Key "*/disk_size">
#      Type "bytes"
#    </Key>
#  </URL>
#</Plugin>

#<Plugin "curl_xml">
#	<URL "http://localhost/stats.xml">
#		Host "my_host"
#		Instance "some_instance"
#		User "collectd"
#		Password "thaiNg0I"
#		VerifyPeer true
#		VerifyHost true
#		CACert "/path/to/ca.crt"
#
#		<XPath "table[@id=\"magic_level\"]/tr">
#			Type "magic_level"
#			InstancePrefix "prefix-"
#			InstanceFrom "td[1]"
#			ValuesFrom "td[2]/span[@class=\"level\"]"
#		</XPath>
#	</URL>
#</Plugin>

#<Plugin dbi>
#	<Query "num_of_customers">
#		Statement "SELECT 'customers' AS c_key, COUNT(*) AS c_value \
#				FROM customers_tbl"
#		MinVersion 40102
#		MaxVersion 50042
#		<Result>
#			Type "gauge"
#			InstancePrefix "customer"
#			InstancesFrom "c_key"
#			ValuesFrom "c_value"
#		</Result>
#	</Query>
#
#	<Database "customers_db">
#		Driver "mysql"
#		DriverOption "host" "localhost"
#		DriverOption "username" "collectd"
#		DriverOption "password" "secret"
#		DriverOption "dbname" "custdb0"
#		SelectDB "custdb0"
#		Query "num_of_customers"
#		Query "..."
#	</Database>
#</Plugin>

<Plugin df>
#	Device "/dev/sda1"
#	Device "192.168.0.2:/mnt/nfs"
#	MountPoint "/home"
#	FSType "ext3"

	# ignore rootfs; else, the root file-system would appear twice, causing
	# one of the updates to fail and spam the log
	FSType rootfs
	# ignore the usual virtual / temporary file-systems
	FSType sysfs
	FSType proc
	FSType devtmpfs
	FSType devpts
	FSType tmpfs
	FSType fusectl
	FSType cgroup
	IgnoreSelected true

#	ReportByDevice false
#	ReportReserved false
#	ReportInodes false
</Plugin>

#<Plugin disk>
#	Disk "hda"
#	Disk "/sda[23]/"
#	IgnoreSelected false
#</Plugin>

#<Plugin dns>
#	Interface "eth0"
#	IgnoreSource "192.168.0.1"
#	SelectNumericQueryTypes false
#</Plugin>

#<Plugin email>
#	SocketFile "/var/run/collectd-email"
#	SocketGroup "collectd"
#	SocketPerms "0770"
#	MaxConns 5
#</Plugin>

#<Plugin ethstat>
#	Interface "eth0"
#	Map "rx_csum_offload_errors" "if_rx_errors" "checksum_offload"
#	Map "multicast" "if_multicast"
#	MappedOnly false
#</Plugin>

#<Plugin exec>
#	Exec user "/path/to/exec"
#	Exec "user:group" "/path/to/exec"
#	NotificationExec user "/path/to/exec"
#</Plugin>

#<Plugin filecount>
#	<Directory "/path/to/dir">
#		Instance "foodir"
#		Name "*.conf"
#		MTime "-5m"
#		Size "+10k"
#		Recursive true
#		IncludeHidden false
#	</Directory>
#</Plugin>

#<Plugin gmond>
#	MCReceiveFrom "239.2.11.71" "8649"
#
#	<Metric "swap_total">
#		Type "swap"
#		TypeInstance "total"
#		DataSource "value"
#	</Metric>
#
#	<Metric "swap_free">
#		Type "swap"
#		TypeInstance "free"
#		DataSource "value"
#	</Metric>
#</Plugin>

#<Plugin hddtemp>
#	Host "127.0.0.1"
#	Port 7634
#</Plugin>

#<Plugin interface>
#	Interface "eth0"
#	IgnoreSelected false
#</Plugin>

#<Plugin ipmi>
#	Sensor "some_sensor"
#	Sensor "another_one"
#	IgnoreSelected false
#	NotifySensorAdd false
#	NotifySensorRemove true
#	NotifySensorNotPresent false
#</Plugin>

#<Plugin iptables>
#	Chain "table" "chain"
#</Plugin>

#<Plugin irq>
#	Irq 7
#	Irq 8
#	Irq 9
#	IgnoreSelected true
#</Plugin>

#<Plugin java>
#	JVMArg "-verbose:jni"
#	JVMArg "-Djava.class.path=/usr/share/collectd/java/collectd-api.jar"
#
#	LoadPlugin "org.collectd.java.GenericJMX"
#	<Plugin "GenericJMX">
#		# See /usr/share/doc/collectd/examples/GenericJMX.conf
#		# for an example config.
#	</Plugin>
#</Plugin>

#<Plugin libvirt>
#	Connection "xen:///"
#	RefreshInterval 60
#	Domain "name"
#	BlockDevice "name:device"
#	InterfaceDevice "name:device"
#	IgnoreSelected false
#	HostnameFormat name
#	InterfaceFormat name
#</Plugin>

#<Plugin madwifi>
#	Interface "wlan0"
#	IgnoreSelected false
#	Source "SysFS"
#	WatchSet "None"
#	WatchAdd "node_octets"
#	WatchAdd "node_rssi"
#	WatchAdd "is_rx_acl"
#	WatchAdd "is_scan_active"
#</Plugin>

#<Plugin mbmon>
#	Host "127.0.0.1"
#	Port 411
#</Plugin>

#<Plugin md>
#	Device "/dev/md0"
#	IgnoreSelected false
#</Plugin>

#<Plugin memcachec>
#	<Page "plugin_instance">
#		Server "localhost"
#		Key "page_key"
#		<Match>
#			Regex "(\\d+) bytes sent"
#			ExcludeRegex "<lines to be excluded>"
#			DSType CounterAdd
#			Type "ipt_octets"
#			Instance "type_instance"
#		</Match>
#	</Page>
#</Plugin>

#<Plugin memcached>
#	<Instance "local">
#		Socket "/var/run/memcached.sock"
# or:
#		Host "127.0.0.1"
#		Port "11211"
#	</Instance>
#</Plugin>

#<Plugin mysql>
#	<Database db_name>
#		Host "database.serv.er"
#		Port "3306"
#		User "db_user"
#		Password "secret"
#		Database "db_name"
#		MasterStats true
#	</Database>
#
#	<Database db_name2>
#		Host "localhost"
#		Socket "/var/run/mysql/mysqld.sock"
#		SlaveStats true
#		SlaveNotifications true
#	</Database>
#</Plugin>

#<Plugin netlink>
#	Interface "All"
#	VerboseInterface "All"
#	QDisc "eth0" "pfifo_fast-1:0"
#	Class "ppp0" "htb-1:10"
#	Filter "ppp0" "u32-1:0"
#	IgnoreSelected false
#</Plugin>

#<Plugin network>
#	# client setup:
#	Server "ff18::efc0:4a42" "25826"
#	<Server "239.192.74.66" "25826">
#		SecurityLevel Encrypt
#		Username "user"
#		Password "secret"
#		Interface "eth0"
#	</Server>
#	TimeToLive "128"
#
#	# server setup:
#	Listen "ff18::efc0:4a42" "25826"
#	<Listen "239.192.74.66" "25826">
#		SecurityLevel Sign
#		AuthFile "/etc/collectd/passwd"
#		Interface "eth0"
#	</Listen>
#	MaxPacketSize 1024
#
#	# proxy setup (client and server as above):
#	Forward true
#
#	# statistics about the network plugin itself
#	ReportStats false
#
#	# "garbage collection"
#	CacheFlush 1800
#</Plugin>

#<Plugin nginx>
#	URL "http://localhost/status?auto"
#	User "www-user"
#	Password "secret"
#	VerifyPeer false
#	VerifyHost false
#	CACert "/etc/ssl/ca.crt"
#</Plugin>

#<Plugin notify_desktop>
#	OkayTimeout 1000
#	WarningTimeout 5000
#	FailureTimeout 0
#</Plugin>

#<Plugin notify_email>
#	SMTPServer "localhost"
#	SMTPPort 25
#	SMTPUser "my-username"
#	SMTPPassword "my-password"
#	From "collectd@main0server.com"
#	# <WARNING/FAILURE/OK> on <hostname>.
#	# Beware! Do not use not more than two placeholders (%)!
#	Subject "[collectd] %s on %s!"
#	Recipient "email1@domain1.net"
#	Recipient "email2@domain2.com"
#</Plugin>

#<Plugin ntpd>
#	Host "localhost"
#	Port 123
#	ReverseLookups false
#	IncludeUnitID true
#</Plugin>

#<Plugin nut>
#	UPS "upsname@hostname:port"
#</Plugin>

#<Plugin olsrd>
#	Host "127.0.0.1"
#	Port "2006"
#	CollectLinks "Summary"
#	CollectRoutes "Summary"
#	CollectTopology "Summary"
#</Plugin>

#<Plugin openvpn>
#	StatusFile "/etc/openvpn/openvpn-status.log"
#	ImprovedNamingSchema false
#	CollectCompression true
#	CollectIndividualUsers true
#	CollectUserCount false
#</Plugin>

#<Plugin perl>
#	IncludeDir "/my/include/path"
#	BaseName "Collectd::Plugins"
#	EnableDebugger ""
#	LoadPlugin Monitorus
#	LoadPlugin OpenVZ
#
#	<Plugin foo>
#		Foo "Bar"
#		Qux "Baz"
#	</Plugin>
#</Plugin>

#<Plugin pinba>
#	Address "::0"
#	Port "30002"
#	<View "name">
#		Host "host name"
#		Server "server name"
#		Script "script name"
#	<View>
#</Plugin>

#<Plugin ping>
#	Host "host.foo.bar"
#	Host "host.baz.qux"
#	Interval 1.0
#	Timeout 0.9
#	TTL 255
#	SourceAddress "1.2.3.4"
#	Device "eth0"
#	MaxMissed -1
#</Plugin>

#<Plugin postgresql>
#	<Query magic>
#		Statement "SELECT magic FROM wizard WHERE host = $1;"
#		Param hostname
#
#		<Result>
#			Type gauge
#			InstancePrefix "magic"
#			ValuesFrom "magic"
#		</Result>
#	</Query>
#
#	<Query rt36_tickets>
#		Statement "SELECT COUNT(type) AS count, type \
#		                  FROM (SELECT CASE \
#		                               WHEN resolved = 'epoch' THEN 'open' \
#		                               ELSE 'resolved' END AS type \
#		                               FROM tickets) type \
#		                  GROUP BY type;"
#
#		<Result>
#			Type counter
#			InstancePrefix "rt36_tickets"
#			InstancesFrom "type"
#			ValuesFrom "count"
#		</Result>
#	</Query>
#
#	<Writer sqlstore>
#		# See /usr/share/doc/collectd-core/examples/postgresql/collectd_insert.sql for details
#		Statement "SELECT collectd_insert($1, $2, $3, $4, $5, $6, $7, $8, $9);"
#		StoreRates true
#	</Writer>
#
#	<Database foo>
#		Host "hostname"
#		Port 5432
#		User "username"
#		Password "secret"
#
#		SSLMode "prefer"
#		KRBSrvName "kerberos_service_name"
#
#		Query magic
#	</Database>
#
#	<Database bar>
#		Interval 60
#		Service "service_name"
#
#		Query backend # predefined
#		Query rt36_tickets
#	</Database>
#
#	<Database qux>
#		Service "collectd_store"
#		Writer sqlstore
#		# see collectd.conf(5) for details
#		CommitInterval 30
#	</Database>
#</Plugin>

#<Plugin powerdns>
#	<Server "server_name">
#		Collect "latency"
#		Collect "udp-answers" "udp-queries"
#		Socket "/var/run/pdns.controlsocket"
#	</Server>
#	<Recursor "recursor_name">
#		Collect "questions"
#		Collect "cache-hits" "cache-misses"
#		Socket "/var/run/pdns_recursor.controlsocket"
#	</Recursor>
#	LocalSocket "/opt/collectd/var/run/collectd-powerdns"
#</Plugin>

#<Plugin processes>
#	Process "name"
#	ProcessMatch "foobar" "/usr/bin/perl foobar\\.pl.*"
#</Plugin>

#<Plugin protocols>
#	Value "/^Tcp:/"
#	IgnoreSelected false
#</Plugin>

#<Plugin python>
#	ModulePath "/path/to/your/python/modules"
#	LogTraces true
#	Interactive true
#	Import "spam"
#
#	<Module spam>
#		spam "wonderful" "lovely"
#	</Module>
#</Plugin>

#<Plugin rrdcached>
#	DaemonAddress "unix:/var/run/rrdcached.sock"
#	DataDir "/var/lib/rrdcached/db/collectd"
#	CreateFiles true
#	CollectStatistics true
#
# The following settings are rather advanced
# and should usually not be touched:
#	StepSize 10
#	HeartBeat 20
#	RRARows 1200
#	RRATimespan 158112000
#	XFF 0.1
#</Plugin>

<Plugin rrdtool>
	DataDir "/var/lib/collectd/rrd"
#	CacheTimeout 120
#	CacheFlush 900
#	WritesPerSecond 30
#	RandomTimeout 0
#
# The following settings are rather advanced
# and should usually not be touched:
#	StepSize 10
#	HeartBeat 20
#	RRARows 1200
#	RRATimespan 158112000
#	XFF 0.1
</Plugin>

#<Plugin sensors>
#	SensorConfigFile "/etc/sensors3.conf"
#	Sensor "it8712-isa-0290/temperature-temp1"
#	Sensor "it8712-isa-0290/fanspeed-fan3"
#	Sensor "it8712-isa-0290/voltage-in8"
#	IgnoreSelected false
#</Plugin>

# See /usr/share/doc/collectd/examples/snmp-data.conf.gz for a
# comprehensive sample configuration.
#<Plugin snmp>
#	<Data "powerplus_voltge_input">
#		Type "voltage"
#		Table false
#		Instance "input_line1"
#		Scale 0.1
#		Values "SNMPv2-SMI::enterprises.6050.5.4.1.1.2.1"
#	</Data>
#	<Data "hr_users">
#		Type "users"
#		Table false
#		Instance ""
#		Shift -1
#		Values "HOST-RESOURCES-MIB::hrSystemNumUsers.0"
#	</Data>
#	<Data "std_traffic">
#		Type "if_octets"
#		Table true
#		InstancePrefix "traffic"
#		Instance "IF-MIB::ifDescr"
#		Values "IF-MIB::ifInOctets" "IF-MIB::ifOutOctets"
#	</Data>
#
#	<Host "some.switch.mydomain.org">
#		Address "192.168.0.2"
#		Version 1
#		Community "community_string"
#		Collect "std_traffic"
#		Inverval 120
#	</Host>
#	<Host "some.server.mydomain.org">
#		Address "192.168.0.42"
#		Version 2
#		Community "another_string"
#		Collect "std_traffic" "hr_users"
#	</Host>
#	<Host "some.ups.mydomain.org">
#		Address "192.168.0.3"
#		Version 1
#		Community "more_communities"
#		Collect "powerplus_voltge_input"
#		Interval 300
#	</Host>
#</Plugin>

#<Plugin swap>
#	ReportByDevice false
#	ReportBytes true
#</Plugin>

#<Plugin table>
#	<Table "/proc/slabinfo">
#		Instance "slabinfo"
#		Separator " "
#		<Result>
#			Type gauge
#			InstancePrefix "active_objs"
#			InstancesFrom 0
#			ValuesFrom 1
#		</Result>
#		<Result>
#			Type gauge
#			InstancePrefix "objperslab"
#			InstancesFrom 0
#			ValuesFrom 4
#		</Result>
#	</Table>
#</Plugin>

#<Plugin "tail">
#	<File "/var/log/exim4/mainlog">
#		Instance "exim"
#		<Match>
#			Regex "S=([1-9][0-9]*)"
#			DSType "CounterAdd"
#			Type "ipt_bytes"
#			Instance "total"
#		</Match>
#		<Match>
#			Regex "\\<R=local_user\\>"
#			ExcludeRegex "\\<R=local_user\\>.*mail_spool defer"
#			DSType "CounterInc"
#			Type "counter"
#			Instance "local_user"
#		</Match>
#	</File>
#</Plugin>

#<Plugin tcpconns>
#	ListeningPorts false
#	LocalPort "25"
#	RemotePort "25"
#</Plugin>

#<Plugin teamspeak2>
#	Host "127.0.0.1"
#	Port "51234"
#	Server "8767"
#</Plugin>

#<Plugin ted>
#	Device "/dev/ttyUSB0"
#	Retries 0
#</Plugin>

#<Plugin thermal>
#	ForceUseProcfs false
#	Device "THRM"
#	IgnoreSelected false
#</Plugin>

#<Plugin tokyotyrant>
#	Host "localhost"
#	Port "1978"
#</Plugin>

#<Plugin unixsock>
#	SocketFile "/var/run/collectd-unixsock"
#	SocketGroup "collectd"
#	SocketPerms "0660"
#	DeleteSocket false
#</Plugin>

#<Plugin uuid>
#	UUIDFile "/etc/uuid"
#</Plugin>

#<Plugin varnish>
#	<Instance>
#		CollectCache true
#		CollectBackend true
#		CollectConnections true
#		CollectSHM true
#		CollectESI false
#		CollectFetch false
#		CollectHCB false
#		CollectSMA false
#		CollectSMS false
#		CollectSM false
#		CollectTotals false
#		CollectWorkers false
#	</Instance>
#
#	<Instance "myinstance">
#		CollectCache true
#	</Instance>
#</Plugin>

#<Plugin vmem>
#	Verbose false
#</Plugin>

#<Plugin write_graphite>
#	<Carbon>
#		Host "localhost"
#		Port "2003"
#		Prefix "collectd"
#		Postfix "collectd"
#		StoreRates false
#		AlwaysAppendDS false
#		EscapeCharacter "_"
#	</Carbon>
#</Plugin>

#<Plugin write_http>
#	<URL "http://example.com/collectd-post">
#		User "collectd"
#		Password "secret"
#		VerifyPeer true
#		VerifyHost true
#		CACert "/etc/ssl/ca.crt"
#		Format "Command"
#		StoreRates false
#	</URL>
#</Plugin>

#<Plugin write_mongodb>
#	<Node "example">
#		Host "localhost"
#		Port "27017"
#		Timeout 1000
#		StoreRates false
#	<Node>
#</Plugin>

Include "/etc/collectd/filters.conf"
Include "/etc/collectd/thresholds.conf"
<|MERGE_RESOLUTION|>--- conflicted
+++ resolved
@@ -52,8 +52,6 @@
 	LogLevel info
 </Plugin>
 
-<<<<<<< HEAD
-=======
 ##############################################################################
 # LoadPlugin section                                                         #
 #----------------------------------------------------------------------------#
@@ -61,8 +59,6 @@
 ##############################################################################
 
 #LoadPlugin aggregation
-#LoadPlugin amqp
->>>>>>> 388a1518
 #LoadPlugin apache
 #LoadPlugin apcups
 #LoadPlugin ascent
@@ -152,8 +148,6 @@
 #LoadPlugin write_http
 #LoadPlugin write_mongodb
 
-<<<<<<< HEAD
-=======
 ##############################################################################
 # Plugin configuration                                                       #
 #----------------------------------------------------------------------------#
@@ -181,21 +175,6 @@
 #	</Aggregation>
 #</Plugin>
 
-#<Plugin amqp>
-#	<Publish "name">
-#		Host "localhost"
-#		Port "5672"
-#		VHost "/"
-#		User "guest"
-#		Password "guest"
-#		Exchange "amq.fanout"
-#		RoutingKey "collectd"
-#		Persistent false
-#		StoreRates false
-#	</Publish>
-#</Plugin>
-
->>>>>>> 388a1518
 #<Plugin apache>
 #	<Instance "foo">
 #		URL "http://localhost/server-status?auto"
