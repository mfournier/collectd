--- conflicted
+++ resolved
@@ -133,11 +133,6 @@
 	Copyright © 2008 Michał Mirosław <mirq-linux@rere.qmqm.pl>
 	License: GNU General Public License
 
-	File src/battery.c
-	Copyright © 2006-2007 Florian Forster <octo@verplant.org>
-	Copyright © 2008 Michał Mirosław <mirq-linux@rere.qmqm.pl>
-	License: GNU General Public License
-
 	File src/bind.c
 	Copyright © 2009 Bruno Prémont <bonbons@linux-vserver.org>
 	Copyright © 2009 Florian Forster <octo@verplant.org>
@@ -157,13 +152,10 @@
 	Copyright © 2006-2009 Sebastian Harl
 	License: GNU General Public License
 
-<<<<<<< HEAD
-=======
 	File src/conntrack.c
 	Copyright © 2009 Tomasz Pala <gotar@pld-linux.org>
 	License: GNU General Public License
 
->>>>>>> 49f82176
 	File src/cpu.c
 	Copyright © 2005-2009 Florian Forster <octo@verplant.org>
 	Copyright © 2008 Oleg King <king2@kaluga.ru>
@@ -192,13 +184,10 @@
 	Copyright © 2008 Florian Forster <octo@verplant.org>
 	License: GNU General Public License
 
-<<<<<<< HEAD
-=======
 	File src/fscache.c
 	Copyright © 2009 Edward Konetzko <konetzed@quixoticagony.com>
 	License: GNU General Public License
 
->>>>>>> 49f82176
 	File src/hddtemp.c
 	Copyright © 2005-2006 Vincent Stehlé <vincent.stehle@free.fr>
 	Copyright © 2006-2007 Florian Forster <octo@verplant.org>
@@ -214,10 +203,7 @@
 	File src/iptables.c
 	Copyright © 2007 Sjoerd van der Berg <harekiet@users.sourceforge.net>
 	Copyright © 2007 Florian Forster <octo@verplant.org>
-<<<<<<< HEAD
-=======
 	Copyright © 2009 Marco Chiappero <marco@absence.it>
->>>>>>> 49f82176
 	License: GNU General Public License
 
 	File src/ipvs.c
@@ -244,41 +230,32 @@
 	File src/mbmon.c
 	Copyright © 2006 Flavio Stanchina
 	Copyright © 2006-2007 Florian Forster <octo@verplant.org>
-<<<<<<< HEAD
-=======
 	License: GNU General Public License
 
 	Files src/memcachec.c
 	      src/openvpn.c
 	Copyright © 2008-2009 Doug MacEachern <dougm@hyperic.com>
 	Copyright © 2006-2009 Florian Forster <octo@verplant.org>
->>>>>>> 49f82176
 	License: GNU General Public License
 
 	File src/memcached.c
 	Copyright © 2007 Antony Dovgal
 	Copyright © 2007-2009 Florian Forster <octo@verplant.org>
 	Copyright © 2009 Doug MacEachern <dougm@hyperic.com>
-<<<<<<< HEAD
-=======
 	Copyright © Franck Lombardi
 	License: GNU General Public License
 
 	File src/memory.c
 	Copyright © 2005-2008 Florian Forster <octo@verplant.org>
 	Simon Kuhnle <simon@blarzwurst.de>
->>>>>>> 49f82176
 	License: GNU General Public License
 
 	File src/mysql.c
 	Copyright © 2006-2009 Florian Forster <octo@verplant.org>
 	Copyright © 2008 Mirko Buffoni <briareos@eswat.org>
-<<<<<<< HEAD
-=======
 	Copyright © 2009 Doug MacEachern <dougm@hyperic.com>
 	Copyright © 2009 Sebastian Harl <sh@tokkee.org>
 	Copyright © 2009 Rodolphe Quiédeville <rquiedeville@bearstech.com>
->>>>>>> 49f82176
 	License: GNU General Public License
 
 	File src/nfs.c
@@ -289,14 +266,6 @@
 	Copyright © 2008 Oleg King <king2@kaluga.ru>
 	License: GNU General Public License
 
-<<<<<<< HEAD
-	File src/openvpn.c
-	Copyright © 2008 Doug MacEachern <dougm@hyperic.com>
-	Copyright © 2009 Florian Forster <octo@verplant.org>
-	License: GNU General Public License
-
-=======
->>>>>>> 49f82176
 	Files src/powerdns.c
 	      src/utils_tail.c
 	      src/utils_tail_match.c
@@ -343,22 +312,16 @@
 	Copyright © 2008 Michał Mirosław <mirq-linux@rere.qmqm.pl>
 	License: GNU General Public License
 
-<<<<<<< HEAD
-=======
 	File src/uptime.c
 	Copyright © 2009 Marco Chiappero <marco@absence.it>
 	License: GNU General Public License
 
->>>>>>> 49f82176
 	File src/users.c
 	Copyright © 2005-2007 Sebastian Harl <sh@tokkee.org>
 	Copyright © 2005 Niki W. Waibel <niki.waibel@newlogic.com>
 	Copyright © 2005-2007 Florian Forster <octo@verplant.org>
 	Copyright © 2008 Oleg King <king2@kaluga.ru>
-<<<<<<< HEAD
-	License: GNU General Public License
-=======
->>>>>>> 49f82176
+	License: GNU General Public License
 
 	File src/utils_ignorelist.c
 	Copyright © 2006 Lubos Stanek <lubek@users.sourceforge.net>
