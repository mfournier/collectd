Source: collectd
Section: utils
Priority: optional
Maintainer: Sebastian Harl <sh@tokkee.org>
<<<<<<< HEAD
Build-Depends: debhelper (>= 5), po-debconf, dpatch, bison | byacc, flex, autotools-dev, libcurl3-gnutls-dev, libmysqlclient15-dev | libmysqlclient14-dev, librrd2-dev | librrd0-dev, libsensors-dev, liboping-dev (>= 0.3.3), libpcap0.8-dev | libpcap-dev, iptables-dev [!alpha !amd64 !hppa !ia64 !ppc64], nut-dev [!alpha !amd64 !hppa !ia64 !ppc64], libperl-dev, iproute-dev, libsnmp9-dev, libvirt-dev [amd64 i386 powerpc], libxml2-dev, libhal-dev
=======
Build-Depends: debhelper (>= 5), dpkg-dev (>= 1.14.10), po-debconf, dpatch, bison | byacc, flex, autotools-dev, libcurl4-gnutls-dev | libcurl3-gnutls-dev, libmysqlclient15-dev | libmysqlclient14-dev, librrd2-dev | librrd0-dev, libsensors-dev, liboping-dev (>= 0.3.3), libpcap0.8-dev | libpcap-dev, nut-dev [!alpha !amd64 !hppa !ia64 !ppc64], libperl-dev, iproute-dev [!alpha !amd64 !hppa !ia64 !ppc64], libsnmp-dev | libsnmp9-dev, libvirt-dev (>= 0.4.0-6) [amd64 i386 powerpc], libxml2-dev, libhal-dev
>>>>>>> 4ae3d475
Build-Conflicts: libpthread-dev
Standards-Version: 3.7.3
Homepage: http://collectd.org/
Vcs-Git: git://git.tokkee.org/pkg-collectd.git
Vcs-Browser: http://git.tokkee.org/?p=pkg-collectd.git

Package: collectd
Architecture: any
Depends: ${shlibs:Depends}, ${misc:Depends}
Recommends: perl, rrdtool, lm-sensors, ${shlibs:Recommends}
Suggests: collectd-dev, librrds-perl, liburi-perl, libhtml-parser-perl,
 libregexp-common-perl, httpd-cgi, hddtemp, mbmon
Conflicts: collectd-apache, collectd-dns, collectd-hddtemp, collectd-mysql,
 collectd-perl, collectd-ping, collectd-sensors
Provides: collectd-apache, collectd-dns, collectd-hddtemp, collectd-mysql,
 collectd-perl, collectd-ping, collectd-sensors
Replaces: collectd-apache, collectd-dns, collectd-hddtemp, collectd-mysql,
 collectd-perl, collectd-ping, collectd-sensors
Description: statistics collection and monitoring daemon
 collectd is a small daemon which collects system information periodically and
 provides mechanisms to monitor and store the values in a variety of ways. It
 is written in C for performance. Since the daemon doesn't need to startup
 every time it wants to update the values it's very fast and easy on the
 system. Also, the statistics are very fine grained since the files are updated
 every 10 seconds.
 .
 This package contains the main program file and the following plugins (some
 of those plugins require additional libraries - for more details see
 /usr/share/doc/collectd/README.Debian.plugins):
 .
   * Apache and lighttpd statistics provided by mod_status: apache
   * APC UPS's charge, load, input/output/battery voltage, etc.: apcups
   * battery status: battery
   * CPU utilization: cpu
   * CPU frequency: cpufreq
   * output to comma separated values (CSV) files: csv
   * disk space usage: df
   * disk and partition throughput: disk
   * DNS traffic information: dns
   * E-Mail statistics (count, traffic, spam scores and checks): email
   * amount of available entropy: entropy
   * execution of external programs: exec
   * harddisk temperature: hddtemp
   * network traffic: interface
   * IPVS connection statistics: ipvs
   * IRQ counters: irq
   * CPU, dist, network statistics of guest systems: libvirt
   * system load averages: load
   * logging to files, STDOUT and STDERR: logfile
   * motherboard monitor: mbmon
   * statistics of the memcached distributed caching system: memcached
   * memory usage: memory
   * multimeter statistics: multimeter
   * MySQL statistics provided by MySQL's "show status" command: mysql
   * detailed Linux network interface and routing statistics: netlink
   * IO via the network: network
   * NFS utilization: nfs
   * Nginx (a HTTP and E-Mail server/proxy) statistics: nginx
   * NTP daemon's local clock drift, offset to peers, etc.: ntpd
   * UPS information: nut
   * number of processes: processes
   * output to RRD files: rrdtool
   * embedded Perl interpreter: perl
   * network latency statistics: ping
   * lm_sensors information (e.g. CPU temperature, fan speeds): sensors
   * serial port traffic: serial
   * values from SNMP enabled network devices: snmp
   * swap usage: swap
   * logging to syslog: syslog
   * number of TCP connections to specific ports: tcpconns
   * external runtime interface: unixsock
   * number of users logged into the system: users
   * set the hostname to an unique identifier: uuid
   * system resources used by Linux-VServers: vserver
   * wireless network stats: wireless

Package: collectd-dbg
Section: utils
Architecture: any
Priority: extra
Depends: collectd (= ${binary:Version})
Description: statistics collection and monitoring daemon (debugging symbols)
 collectd is a small daemon which collects system information periodically and
 provides mechanisms to monitor and store the values in a variety of ways. It
 is written in C for performance. Since the daemon doesn't need to startup
 every time it wants to update the values it's very fast and easy on the
 system. Also, the statistics are very fine grained since the files are updated
 every 10 seconds.
 .
 This package contains the debugging symbols.

Package: collectd-dev
Architecture: all
Depends: collectd (>= ${source:Version}), collectd (<< 4.4~)
Description: statistics collection and monitoring daemon (development files)
 collectd is a small daemon which collects system information periodically and
 provides mechanisms to monitor and store the values in a variety of ways. It
 is written in C for performance. Since the daemon doesn't need to startup
 every time it wants to update the values it's very fast and easy on the
 system. Also, the statistics are very fine grained since the files are updated
 every 10 seconds.
 .
 This package contains the development files needed to create your own
 plugins.
<|MERGE_RESOLUTION|>--- conflicted
+++ resolved
@@ -2,11 +2,7 @@
 Section: utils
 Priority: optional
 Maintainer: Sebastian Harl <sh@tokkee.org>
-<<<<<<< HEAD
-Build-Depends: debhelper (>= 5), po-debconf, dpatch, bison | byacc, flex, autotools-dev, libcurl3-gnutls-dev, libmysqlclient15-dev | libmysqlclient14-dev, librrd2-dev | librrd0-dev, libsensors-dev, liboping-dev (>= 0.3.3), libpcap0.8-dev | libpcap-dev, iptables-dev [!alpha !amd64 !hppa !ia64 !ppc64], nut-dev [!alpha !amd64 !hppa !ia64 !ppc64], libperl-dev, iproute-dev, libsnmp9-dev, libvirt-dev [amd64 i386 powerpc], libxml2-dev, libhal-dev
-=======
-Build-Depends: debhelper (>= 5), dpkg-dev (>= 1.14.10), po-debconf, dpatch, bison | byacc, flex, autotools-dev, libcurl4-gnutls-dev | libcurl3-gnutls-dev, libmysqlclient15-dev | libmysqlclient14-dev, librrd2-dev | librrd0-dev, libsensors-dev, liboping-dev (>= 0.3.3), libpcap0.8-dev | libpcap-dev, nut-dev [!alpha !amd64 !hppa !ia64 !ppc64], libperl-dev, iproute-dev [!alpha !amd64 !hppa !ia64 !ppc64], libsnmp-dev | libsnmp9-dev, libvirt-dev (>= 0.4.0-6) [amd64 i386 powerpc], libxml2-dev, libhal-dev
->>>>>>> 4ae3d475
+Build-Depends: debhelper (>= 5), po-debconf, dpatch, bison | byacc, flex, autotools-dev, libcurl3-gnutls-dev, libmysqlclient15-dev | libmysqlclient14-dev, librrd2-dev | librrd0-dev, libsensors-dev, liboping-dev (>= 0.3.3), libpcap0.8-dev | libpcap-dev, nut-dev [!alpha !amd64 !hppa !ia64 !ppc64], libperl-dev, iproute-dev [!alpha !amd64 !hppa !ia64 !ppc64], libsnmp9-dev, libvirt-dev [amd64 i386 powerpc], libxml2-dev, libhal-dev
 Build-Conflicts: libpthread-dev
 Standards-Version: 3.7.3
 Homepage: http://collectd.org/
