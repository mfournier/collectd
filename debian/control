--- conflicted
+++ resolved
@@ -3,16 +3,6 @@
 Priority: optional
 Maintainer: Sebastian Harl <tokkee@debian.org>
 Build-Depends: debhelper (>= 5), dpkg-dev (>= 1.14.10), po-debconf, dpatch,
-<<<<<<< HEAD
- bison, flex, autotools-dev, libltdl3-dev, pkg-config,
- iproute-dev [!alpha !amd64 !hppa !ia64 !ppc64 !mips !mipsel !kfreebsd-i386 !kfreebsd-amd64],
- libcurl4-gnutls-dev (>= 7.18.2-5) | libcurl4-gnutls-dev (<= 7.18.2-1) | libcurl3-gnutls-dev,
- libdbi0-dev,
- libesmtp-dev,
- libgcrypt11-dev,
- libglib2.0-dev,
- libhal-dev,
-=======
  bison, flex, autotools-dev, libltdl-dev, pkg-config,
  iproute-dev [!alpha !amd64 !hppa !ia64 !ppc64 !mips !mipsel !kfreebsd-any !hurd-any],
  iptables-dev (>= 1.4.3.2-2) [linux-any],
@@ -27,7 +17,6 @@
  libkvm-dev [kfreebsd-any],
  libmemcached-dev,
  libmodbus-dev,
->>>>>>> 7890e1ab
  libmysqlclient-dev,
  libnotify-dev,
  libopenipmi-dev,
@@ -35,11 +24,6 @@
  libpcap0.8-dev | libpcap-dev,
  libperl-dev,
  libpq-dev,
-<<<<<<< HEAD
- librrd-dev (>= 1.4~),
- libsensors-dev [!kfreebsd-i386 !kfreebsd-amd64],
- libsnmp-dev | libsnmp9-dev,
-=======
  libprotobuf-c0-dev,
  librabbitmq-dev,
  librrd-dev (>= 1.4~),
@@ -49,18 +33,10 @@
  libsnmp-dev (>= 5.4.2.1~dfsg-4~) | perl (<< 5.10.1~rc2-1~),
  libtokyocabinet-dev [linux-any],
  libtokyotyrant-dev [linux-any],
->>>>>>> 7890e1ab
  libupsclient1-dev,
  libvarnish-dev,
  libvirt-dev (>= 0.4.0-6) [linux-any],
  libxml2-dev,
-<<<<<<< HEAD
- linux-libc-dev (>= 2.6.25-4) [!kfreebsd-i386 !kfreebsd-amd64] | linux-libc-dev (<< 2.6.25-1) [!kfreebsd-i386 !kfreebsd-amd64],
- openjdk-6-jdk [!hppa !kfreebsd-i386 !kfreebsd-amd64],
- python-dev
-Build-Conflicts: libpthread-dev, iptables-dev
-Standards-Version: 3.9.1
-=======
  libyajl-dev,
  linux-libc-dev (>= 2.6.25-4) [linux-any] | linux-libc-dev (<< 2.6.25-1) [linux-any],
  openjdk-6-jdk [!hppa !kfreebsd-any !hurd-any],
@@ -68,7 +44,6 @@
  python-dev
 Build-Conflicts: libpthread-dev
 Standards-Version: 3.9.3
->>>>>>> 7890e1ab
 Homepage: http://collectd.org/
 Vcs-Git: git://git.tokkee.org/pkg-collectd.git
 Vcs-Browser: http://git.tokkee.org/?p=pkg-collectd.git
@@ -117,6 +92,7 @@
    * CPU frequency: cpufreq
    * output to comma separated values (CSV) files: csv
    * parse statistics from websites: curl
+   * parse JSON files: curl_json
    * parse XML data: curl_xml
    * query data from a relational database: dbi
    * disk space usage: df
@@ -128,6 +104,7 @@
    * count the number of files in directories: filecount
    * Linux file-system based caching framework statistics: fscache
    * query data from Java processes using JMX: GenericJMX (Java based plugin)
+   * Receive and interpret Ganglia multicast traffic: gmond
    * harddisk temperature: hddtemp
    * network traffic: interface
    * IPMI sensors information: ipmi
@@ -140,6 +117,7 @@
    * logging to files, STDOUT and STDERR: logfile
    * Atheros wireless LAN chipset statistics: madwifi
    * motherboard monitor: mbmon
+   * Query and parse data from a memcache daemon: memcachec
    * statistics of the memcached distributed caching system: memcached
    * memory usage: memory
    * read values from Modbus/TCP enabled devices: modbus
@@ -158,6 +136,7 @@
    * OpenVPN traffic and compression statistics: openvpn
    * OpenVZ statistics: OpenVZ (Perl based plugin)
    * embedded Perl interpreter: perl
+   * timing values from Pinba: pinba
    * network latency statistics: ping
    * PostgreSQL database statistics: postgresql
    * PowerDNS name server statistics: powerdns
@@ -177,11 +156,8 @@
    * TeamSpeak2 server statistics: teamspeak2
    * power consumption measurements from "The Energy Detective" (TED): ted
    * Linux ACPI thermal zone information: thermal
-<<<<<<< HEAD
-=======
    * Check thresholds and for missing values: threshold
    * Tokyo Tyrant server statistics: tokyotyrant
->>>>>>> 7890e1ab
    * external runtime interface: unixsock
    * system uptime: uptime
    * number of users logged into the system: users
