--- conflicted
+++ resolved
@@ -2,11 +2,7 @@
 Section: utils
 Priority: optional
 Maintainer: Sebastian Harl <sh@tokkee.org>
-<<<<<<< HEAD
-Build-Depends: debhelper (>= 5), po-debconf, dpatch, bison | byacc, flex, autotools-dev, libcurl3-gnutls-dev, libmysqlclient15-dev | libmysqlclient14-dev, librrd2-dev | librrd0-dev, libsensors-dev, liboping-dev (>= 0.3.3), libpcap0.8-dev | libpcap-dev, iptables-dev [!alpha !amd64 !hppa !ia64 !ppc64], nut-dev [!alpha !amd64 !hppa !ia64 !ppc64], libperl-dev, iproute-dev [!alpha !amd64 !hppa !ia64 !ppc64], libsnmp9-dev, libvirt-dev [amd64 i386 powerpc], libxml2-dev, libhal-dev
-=======
-Build-Depends: debhelper (>= 5), dpkg-dev (>= 1.14.10), po-debconf, dpatch, bison | byacc, flex, autotools-dev, pkg-config, linux-libc-dev (>= 2.6.25-4) | linux-libc-dev (<< 2.6.25-1), libcurl4-gnutls-dev (>= 7.18.2-5) | libcurl4-gnutls-dev (<= 7.18.2-1) | libcurl3-gnutls-dev, libmysqlclient15-dev | libmysqlclient14-dev, librrd2-dev | librrd0-dev, libsensors-dev, liboping-dev (>= 0.3.3), libpcap0.8-dev | libpcap-dev, libupsclient1-dev, libperl-dev, iproute-dev [!alpha !amd64 !hppa !ia64 !ppc64], libsnmp-dev | libsnmp9-dev, libvirt-dev (>= 0.4.0-6) [amd64 i386 powerpc], libxml2-dev, libhal-dev, libopenipmi-dev
->>>>>>> 89e426f9
+Build-Depends: debhelper (>= 5), po-debconf, dpatch, bison | byacc, flex, autotools-dev, pkg-config, linux-libc-dev (>= 2.6.25-4) | linux-libc-dev (<< 2.6.25-1), libcurl3-gnutls-dev, libmysqlclient15-dev | libmysqlclient14-dev, librrd2-dev | librrd0-dev, libsensors-dev, liboping-dev (>= 0.3.3), libpcap0.8-dev | libpcap-dev, libupsclient1-dev, libperl-dev, iproute-dev [!alpha !amd64 !hppa !ia64 !ppc64], libsnmp9-dev, libvirt-dev [amd64 i386 powerpc], libxml2-dev, libhal-dev, libopenipmi-dev
 Build-Conflicts: libpthread-dev
 Standards-Version: 3.8.0
 Homepage: http://collectd.org/
@@ -52,10 +48,7 @@
    * execution of external programs: exec
    * harddisk temperature: hddtemp
    * network traffic: interface
-<<<<<<< HEAD
-=======
    * IPMI sensors information: ipmi
->>>>>>> 89e426f9
    * iptables statistics: iptables
    * IPVS connection statistics: ipvs
    * IRQ counters: irq
