--- conflicted
+++ resolved
@@ -18,20 +18,10 @@
  libpcap0.8-dev | libpcap-dev,
  libperl-dev,
  libpq-dev,
-<<<<<<< HEAD
+ libprotobuf-c0-dev,
  librrd-dev,
  libsensors-dev [!kfreebsd-i386 !kfreebsd-amd64],
  libsnmp-dev | libsnmp9-dev,
-=======
- libprotobuf-c0-dev,
- librrd-dev (>= 1.4~),
- libsensors4-dev [!kfreebsd-i386 !kfreebsd-amd64],
-# libsnmp-dev (>= 5.4.2.1~dfsg-4~) | (libsnmp-dev & perl (<< 5.10.1~rc2-1~))
- libsnmp-dev (>= 5.4.2.1~dfsg-4~) | libsnmp-dev | libsnmp9-dev,
- libsnmp-dev (>= 5.4.2.1~dfsg-4~) | perl (<< 5.10.1~rc2-1~),
- libtokyocabinet-dev [!kfreebsd-i386 !kfreebsd-amd64],
- libtokyotyrant-dev [!kfreebsd-i386 !kfreebsd-amd64],
->>>>>>> 3a179b5b
  libupsclient1-dev,
  libvirt-dev (>= 0.4.0-6) [!kfreebsd-i386 !kfreebsd-amd64],
  libxml2-dev,
@@ -39,13 +29,8 @@
  openjdk-6-jdk [!hppa !kfreebsd-i386 !kfreebsd-amd64],
  protobuf-c-compiler,
  python-dev
-<<<<<<< HEAD
 Build-Conflicts: libpthread-dev, iptables-dev
-Standards-Version: 3.8.3
-=======
-Build-Conflicts: libpthread-dev
 Standards-Version: 3.9.1
->>>>>>> 3a179b5b
 Homepage: http://collectd.org/
 Vcs-Git: git://git.tokkee.org/pkg-collectd.git
 Vcs-Browser: http://git.tokkee.org/?p=pkg-collectd.git
@@ -93,11 +78,7 @@
    * CPU frequency: cpufreq
    * output to comma separated values (CSV) files: csv
    * parse statistics from websites: curl
-<<<<<<< HEAD
-=======
-   * parse JSON files: curl_json
    * parse XML data: curl_xml
->>>>>>> 3a179b5b
    * query data from a relational database: dbi
    * disk space usage: df
    * disk and partition throughput: disk
@@ -144,7 +125,6 @@
    * number of processes: processes
    * information about network protocols: protocols
    * embedded Python interpreter: python
-   * write data via the RRD accelerator daemon: rrdcached
    * output to RRD files: rrdtool
    * lm_sensors information (e.g. CPU temperature, fan speeds): sensors
    * serial port traffic: serial
@@ -157,7 +137,6 @@
    * TeamSpeak2 server statistics: teamspeak2
    * power consumption measurements from "The Energy Detective" (TED): ted
    * Linux ACPI thermal zone information: thermal
-   * Tokyo Tyrant server statistics: tokyotyrant
    * external runtime interface: unixsock
    * system uptime: uptime
    * number of users logged into the system: users
