--- conflicted
+++ resolved
@@ -62,7 +62,6 @@
 # These plugins do not provide any functionality under Linux.
 confflags += --disable-apple_sensors --disable-tape
 
-<<<<<<< HEAD
 # libyajl is required for the curl_json plugin.
 confflags += --disable-curl_json
 
@@ -71,10 +70,9 @@
 
 # libmemcached is required for the memcachec plugin.
 confflags += --disable-memcachec
-=======
+
 # libmodbus is required for the modbus plugin.
 confflags += --disable-modbus
->>>>>>> 3a179b5b
 
 # libnetapp is required for the netapp plugin.
 confflags += --disable-netapp
