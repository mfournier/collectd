#!/usr/bin/make -f
# debian/rules for collectd
#
# Written by Sebastian Harl <sh@tokkee.org>.

# Uncomment this to turn on verbose mode.
#export DH_VERBOSE=1

# These are used for cross-compiling and for saving the configure script
# from having to guess our platform (since we know it already)
DEB_HOST_GNU_TYPE   ?= $(shell dpkg-architecture -qDEB_HOST_GNU_TYPE)
DEB_BUILD_ARCH      ?= $(shell dpkg-architecture -qDEB_BUILD_ARCH)
DEB_BUILD_GNU_TYPE  ?= $(shell dpkg-architecture -qDEB_BUILD_GNU_TYPE)

CPPFLAGS = -I$(CURDIR)/debian/include
CFLAGS = -Wall -g

# There is no way to tell lt_dlopen() to use the RTLD_GLOBAL flag which is
# however required by the perl plugin (which would otherwise be unable to find
# symbols defined in libperl when loading perl modules that require such
# symbols). This is a workaround for this issue.
CPPFLAGS += -DLT_LAZY_OR_NOW='RTLD_LAZY|RTLD_GLOBAL'

ifneq (,$(findstring noopt,$(DEB_BUILD_OPTIONS)))
	CFLAGS += -O0
else
	CFLAGS += -O2
endif

include /usr/share/dpatch/dpatch.make

confflags = --host=$(DEB_HOST_GNU_TYPE) \
			--build=$(DEB_BUILD_GNU_TYPE) --prefix=/usr \
			--mandir=\$${prefix}/share/man \
			--localstatedir=/var --sysconfdir=/etc \
			--with-perl-bindings="INSTALLDIRS=vendor" \
			--disable-xmms \
			--without-libstatgrab

<<<<<<< HEAD
=======
# libupsclient-config is no longer available - this is a temporary
# workaround until upstream has switched to pkg-config.
confflags += --with-libupsclient=$(CURDIR)/debian/bin/libupsclient-config.sh

>>>>>>> 89e426f9
# These plugins do not provide any functionality under Linux.
confflags += --disable-apple_sensors --disable-tape

# The static library netstat cannot be linked into shared objects on some
# architectures (see bugs #358637 and #419684 for more details).
ifneq (,$(findstring $(DEB_BUILD_ARCH),alpha amd64 hppa ia64 ppc64))
<<<<<<< HEAD
	confflags += --disable-iptables --disable-netlink --disable-nut
=======
	confflags += --disable-netlink
>>>>>>> 89e426f9
endif

# libvirt is only available on amd64, i386 and powerpc.
ifeq (,$(findstring $(DEB_BUILD_ARCH),amd64 i386 powerpc))
	confflags += --disable-libvirt
endif

# Force the inclusion of the ipmi plugin and manually specify its
# dependencies to work around #474087 (broken openipmi .pc files).
BUILD_WITH_OPENIPMI_LIBS = -lOpenIPMIpthread
confflags += --enable-ipmi

config.status: configure $(DPATCH_STAMPFN)
	dh_testdir
	chmod 755 debian/bin/libupsclient-config.sh
	BUILD_WITH_OPENIPMI_LIBS="$(BUILD_WITH_OPENIPMI_LIBS)" \
	CPPFLAGS="$(CPPFLAGS)" CFLAGS="$(CFLAGS)" ./configure $(confflags)

build: build-stamp

build-stamp: config.status
	dh_testdir
	
	$(MAKE)
	perl ./debian/bin/check_plugins.pl
	
	touch build-stamp

clean: unpatch
	dh_testdir
	dh_testroot
	rm -f build-stamp
	
	[ ! -f Makefile ] || $(MAKE) distclean
	
	rm -f debian/README.Debian.plugins
	
	dh_clean 
	debconf-updatepo

install-indep:
	dh_testdir
	dh_testroot
	dh_clean -k
	dh_installdirs -i
	
	include_dir=debian/collectd-dev/usr/include/collectd/ \
		&& mkdir -p $$include_dir/liboconfig \
		&& cp src/*.h $$include_dir \
		&& cp src/liboconfig/oconfig.h $$include_dir/liboconfig

install-arch: build
	dh_testdir
	dh_testroot
	dh_clean -k 
	dh_installdirs -a
	
	$(MAKE) install DESTDIR=$(CURDIR)/debian/collectd
	
	rm -rf debian/collectd/usr/include/
	rm -f debian/collectd/usr/lib/collectd/*.la
	
	rm -f debian/collectd/etc/collectd.conf
	install -D -m 0644 debian/collectd.conf \
		debian/collectd/etc/collectd/collectd.conf
	install -m 0644 debian/collection.conf \
		debian/collectd/etc/collectd/collection.conf
	install -m 0644 debian/thresholds.conf \
		debian/collectd/etc/collectd/thresholds.conf
	
	mkdir -p debian/collectd/usr/lib/collectd/utils/
	for UTIL in rrd_filter.px migrate-3-4.px; do \
		cp contrib/$$UTIL debian/collectd/usr/lib/collectd/utils/; \
	done
	
	perl ./debian/bin/gen_plugin_deps.pl
	
	mkdir -p debian/collectd/usr/share/lintian/overrides/
	cp debian/collectd.overrides \
		debian/collectd/usr/share/lintian/overrides/collectd

binary-indep: install-indep
	dh_testdir
	dh_testroot
	dh_installchangelogs -i ChangeLog
	dh_installdocs -A -i debian/README.Debian AUTHORS README TODO
	dh_installexamples -i contrib/examples/myplugin.c \
		contrib/examples/MyPlugin.pm
	dh_compress -i -Xexamples/myplugin.c -Xexamples/MyPlugin.pm
	dh_fixperms -i
	dh_installdeb -i
	dh_gencontrol -i
	dh_md5sums -i
	dh_builddeb -i

binary-arch: build install-arch
	dh_testdir
	dh_testroot
	dh_installchangelogs -a ChangeLog
	dh_installdocs -A -a debian/README.Debian AUTHORS README TODO
	dh_installdocs -a debian/NEWS.Debian debian/README.Debian.plugins
	dh_installexamples -a contrib/collectd2html.pl contrib/collection.cgi \
		contrib/exec-munin.conf contrib/exec-munin.px contrib/exec-smartctl \
		contrib/exec-nagios.conf contrib/exec-nagios.px \
		contrib/SpamAssassin/ contrib/iptables/ contrib/cussh.pl \
		contrib/snmp-data.conf contrib/add_rra.sh contrib/network-proxy.py
	dh_installdebconf -a
	dh_installinit -a -- defaults 95
	dh_link -a
	dh_strip -a --dbg-package=collectd-dbg
	dh_compress -a
	dh_fixperms -a
	dh_installdeb -a
	dpkg-shlibdeps -Tdebian/collectd.substvars \
		-dDepends debian/collectd/usr/bin/* debian/collectd/usr/sbin/* \
			debian/collectd/usr/lib/collectd/rrdtool.so \
		-dRecommends debian/collectd/usr/lib/collectd/*.so
	dh_gencontrol -a
	dh_md5sums -a
	dh_builddeb -a

binary: binary-arch binary-indep
.PHONY: build clean binary-indep binary-arch binary install-indep install-arch
<|MERGE_RESOLUTION|>--- conflicted
+++ resolved
@@ -37,24 +37,17 @@
 			--disable-xmms \
 			--without-libstatgrab
 
-<<<<<<< HEAD
-=======
 # libupsclient-config is no longer available - this is a temporary
 # workaround until upstream has switched to pkg-config.
 confflags += --with-libupsclient=$(CURDIR)/debian/bin/libupsclient-config.sh
 
->>>>>>> 89e426f9
 # These plugins do not provide any functionality under Linux.
 confflags += --disable-apple_sensors --disable-tape
 
 # The static library netstat cannot be linked into shared objects on some
 # architectures (see bugs #358637 and #419684 for more details).
 ifneq (,$(findstring $(DEB_BUILD_ARCH),alpha amd64 hppa ia64 ppc64))
-<<<<<<< HEAD
-	confflags += --disable-iptables --disable-netlink --disable-nut
-=======
 	confflags += --disable-netlink
->>>>>>> 89e426f9
 endif
 
 # libvirt is only available on amd64, i386 and powerpc.
