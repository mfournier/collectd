--- conflicted
+++ resolved
@@ -152,11 +152,7 @@
 		contrib/exec-nagios.conf contrib/exec-nagios.px \
 		contrib/SpamAssassin/ contrib/iptables/ contrib/cussh.pl \
 		contrib/snmp-data.conf contrib/add_rra.sh contrib/network-proxy.py \
-<<<<<<< HEAD
-		contrib/collectd-network.py \
-=======
 		contrib/collectd-network.py contrib/collectd-unixsock.py \
->>>>>>> 49f82176
 		contrib/snmp-probe-host.px
 	dh_installdebconf -a
 	dh_installinit -a -- defaults 95
