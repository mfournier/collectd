--- conflicted
+++ resolved
@@ -130,13 +130,8 @@
 "includes (in the default configuration) all RRD files."
 msgstr ""
 "Das Verzeichnis /var/lib/collectd/ mit den gesammelten Statistiken soll "
-<<<<<<< HEAD
 "entfernt werden. Das Verzeichnis enthält (in der Standardkonfiguration) zum "
 "Beispiel die RRD Dateien."
-=======
-"entfernt werden. Das Verzeichnis enthält (in der Standardkonfiguration) "
-"zum Beispiel die RRD-Dateien."
->>>>>>> 397d4b45
 
 #. Type: boolean
 #. Description
