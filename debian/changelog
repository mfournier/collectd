<<<<<<< HEAD
collectd (4.6.3-1) unstable; urgency=low

  * New upstream release.
  * debian/patches:
    - Removed battery_acpi_complain.dpatch - included upstream.
    - Removed include_empty_files.dpatch - included upstream.
    - Removed ntpd_type_pun_fix.dpatch - included upstream.
    - Removed rrdtool_uninitialized_fix.dpatch - included upstream.
    - Added libcollectdclient_static_sstrerror.dpatch to make a private
      function in libcollectdclient static.
  * debian/rules:
    - Install collectd-network.py to /usr/share/doc/collectd/examples/.

 -- Sebastian Harl <tokkee@debian.org>  Tue, 02 Jun 2009 22:03:10 +0200
=======
collectd (4.7.0-1) unstable; urgency=low

  * New upstream release.
    New plugins:
    - Connection tracking table size: conntrack
    - Linux file-system based caching framework statistics: fscache
    - Receive and interpret Ganglia multicast traffic: gmond (disabled in
      Debian, libganglia >= 3 is required)
    - Embedded Java Virtual Machine: java
    - Query and parse data from a memcache daemon: memcachec (disabled in
      Debian, libmemcached is not available)
    - Information about network protocols: protocols
    - Parse table-like structured files: table
    - Power consumption measurements from "The Energy Detective" (TED): ted
    - System uptime: uptime
  * debian/rules:
    - Install collectd-{network,unixsock}.py to /usr/share/doc/collectd/
      examples/.
    - Pass CPPFLAGS and CFLAGS as arguments to configure instead of setting
      them in the environment - this is the recommended way.
  * debian/patches:
    - Removed battery_acpi_complain.dpatch - included upstream.
    - Removed ntpd_type_pun_fix.dpatch - included upstream.

 -- Sebastian Harl <sh@tokkee.org>  Sun, 10 May 2009 19:57:25 +0200
>>>>>>> 49f82176

collectd (4.6.2-3) unstable; urgency=low

  * debian/patches:
    - Actually enabled rrdtool_uninitialized_fix.dpatch - d'oh!

 -- Sebastian Harl <tokkee@debian.org>  Fri, 29 May 2009 15:49:46 +0200

collectd (4.6.2-2) unstable; urgency=low

  * debian/patches:
    - Added battery_acpi_complain.dpatch - upstream patch to fix excessive
      error messages in the battery plugin in case /proc/acpi/battery is not
      available.
    - Added ntpd_type_pun_fix.dpatch - upstream patch to fix dereferencing of
      a type-punned pointer identified by GCC 4.4, thanks to Martin Michlmayr
      for reporting this (Closes: #526667).
    - Added include_empty_files.dpatch - upstream patch to fix the inclusion
      of empty configuration files, thanks to Alexander Wirt for reporting
      this.
    - Added rrdtool_uninitialized_fix.dpatch - upstream patch to fix an
      uninitialized value warning in the rrdtool plugin, thanks to Andreas
      Moog for reporting this.
  * debian/collectd.conf, debian/filters.conf:
    - Added a sample filter chain configuration.
  * debian/rules:
    - Added contrib/php-collection/ to /usr/share/doc/collectd/.
    - Disabled "netlink" plugin on mips and mipsel - those architectures do
      not allow to link non-PIC code into shared objects, thanks to Peter De
      Schrijver for reporting this (Closes: #524593).
  * debian/control:
    - Build-depend on iptables-dev (>= 1.4.3.2-2) to link against the packaged
      libiptc which is available as shared library since iptables 1.4.3.
      Depend on versions >= 1.4.3.2-2 because of #524766.

 -- Sebastian Harl <tokkee@debian.org>  Fri, 29 May 2009 14:12:36 +0200

collectd (4.6.2-1) unstable; urgency=low

  * New upstream release.
    - Fixed the use of struct in6_addr (Closes: #521748).
    - Added a filter infrastructure based on "matches" and "targets".
    - Added support for vmem graphs to collection.cgi (Closes: #521993).
    New plugins:
    - bind9 name-server and zone statistics: bind
    - Parse statistics from websites: curl
    - Query data from a relational database: dbi
    - OpenVPN traffic and compression statistics: openvpn
    - Query data from an Oracle database: oracle (disabled in Debian,
      libclntsh is not available)
    - Write data via the RRD accelerator daemon: rrdcached (disabled in
      Debian, rrdclient support is not yet available)
    New matches:
    - Match values by their identifier based on regular expressions: regex
    - Match values with an invalid timestamp: timediff
    - Select values by their data sources' values: value
    New targets:
    - Create and dispatch a notification: notification
    - Replace parts of an identifier using regular expressions: replace
    - Set (overwrite) entire parts of an identifier: set
  * Uploading to unstable, since Lenny has been released.
  * New debconf template translations:
    - vi.po, thanks to Clytie Siddall (Closes: #515872).
    - es.po, thanks to Francisco Javier Cuadrado and Erika Chacón Vivas
      (Closes: #520988).
  * debian/patches:
    - Removed perl-uninitialized-var.dpatch - included upstream.
  * debian/control:
    - Added new binary packages libcollectdclient0 and libcollectdclient-dev
      for the newly added client library.
    - Added new binary package collectd-utils for optional utilities that pull
      in additional dependencies. Currently, this only includes
      collectd-nagios. The new package replaces collectd (<< 4.6.1-1~),
      because it overwrites /usr/bin/collectd-nagios.
    - Added libdbi0-dev to the build dependencies - this is required by the
      dbi plugin.
    - Moved collectd-dbg from section "utils" to the newly added "debug".
    - Updated Standards-Version to 3.8.1.
  * debian/rules:
    - Use dh_install and *.install files to specify which package some file
      belongs to.
  * debian/libcollectdclient0.symbols:
    - Added symbols file for libcollectdclient.
  * debian/collectd.overrides:
    - Override "spelling-error-in-description" for the apache plugin name -
      all plugins are spelled lowercase.
  * debian/collectd.init.d:
    - Start the daemon using start-stop-daemon's --oknodo option to exit
      successfully if the daemon is already running as requested by section
      9.3.2 of the Debian Policy 3.8.1.
  * debian/copyright:
    - Reference GPL-2 in addition to GPL (latest version), since GPL2-only is
      used by some files.

 -- Sebastian Harl <sh@tokkee.org>  Thu, 02 Apr 2009 16:38:57 +0200

collectd (4.5.1-1) experimental; urgency=low

  * New upstream release.
    New plugins:
    - Count the number of files in directories: filecount
    - Send desktop notifications to a notification daemon: notify_desktop
    - Send notification E-mails: notify_email
    - One-wire sensors information: onewire (experimental, disabled in Debian)
    - PostgreSQL database statistics: postgresql
    - Linux ACPI thermal zone information: thermal (Closes: #492580)
  * Uploading to experimental because of the Lenny freeze.
  * debian/control:
    - Added build dependency on libglib2.0-dev and libnotify-dev required by
      the notify_desktop plugin.
    - Added build dependency on libesmtp-dev required by the notify_email
      plugin.
    - Added build dependency on libpq-dev required by the postgresql plugin.
    - Let collectd-dbg and collectd-dev depend on ${misc:Depends} - this is
      required when using debhelper.
  * debian/rules:
    - Disabled onewire plugin - owfs is not yet available in Debian.
    - Install contrib/snmp-probe-host.px to /usr/share/doc/collectd/examples/.
    - Set CONFIGFILE to /etc/collectd/collectd.conf.
  * debian/patches:
    - Added perl-uninitialized-var.dpatch - upstream patch to fix an
      uninitialized variable warning causing a FTBFS because of -Werror.
    - Removed myplugin_strcpy.dpatch - applied upstream.
    - Removed perl_deadlock.dpatch - included upstream.
    - Removed memory_libstatgrab.dpatch - included upstream.
    - Removed collectd_memleak.dpatch - included upstream.
    - Removed snmp_memleak.dpatch - included upstream.
    - Removed memcached_fdleak.dpatch - included upstream.
    - Removed memcached_timeout.dpatch - included upstream.
    - Removed pod-errors.dpatch - included upstream.
  * debian/collectd.overrides:
    - Override "spelling-error-in-description" for the postgresql plugin name
      - all plugins are spelled lowercase.
  * debian/collectd.init.d:
    - Do not restart collectd if the configuration test fails.

 -- Sebastian Harl <sh@tokkee.org>  Fri, 12 Dec 2008 10:09:48 +0100

collectd (4.4.2-3) unstable; urgency=low

  * New debconf template translation:
    - nl.po, thanks to Eric Spreen (Closes: #502204).
    - sv.po, thanks to Martin Bagge (Closes: #504248).
  * debian/patches:
    - Added pod-errors.dpatch to fix some minor POD errors.
  * debian/rules:
    - Remove generated manpages in the clean target to avoid cluttering the
      source diff with the rebuilt manpages.
  * debian/collectd.conf:
    - Fixed a wrong type used in the "tail" plugin example.

 -- Sebastian Harl <sh@tokkee.org>  Sat, 06 Dec 2008 16:53:25 +0100

collectd (4.4.2-2) unstable; urgency=low

  * Removed the work around for #474087 (broken openipmi .pc files) introduced
    in 4.4.1-1 and instead build depend on libopenipmi-dev (>= 2.0.14-1~)
    which includes fixed .pc files. This fixes an undefined symbol error when
    loading the ipmi plugin caused by that work around (Closes: #494665).
  * debian/collectd.init.d:
    - The "status" command now exits with 1 if collectd is not running.
    - Do not suppress output when checking the configuration with the -t
      command line option. This will also show errors that don't cause
      collectd to abort, e.g. failure to load plugins (Closes: #499232).
  * debian/control:
    - Added librrd-dev as the preferred option to the librrd2-dev build
      dependency - the latter one is a virtual package since rrdtool 1.3.
  * Added debian/patches/perl_deadlock.dpatch - upstream patch to fix a
    possible deadlock in the perl plugin (Closes: #499179).
  * Added debian/patches/memory_libstatgrab.dpatch - trivial upstream patch to
    fix a typo in the libstatgrab code of the memory plugin.
  * Added debian/patches/collectd_memleak.dpatch - trivial upstream patch to
    fix a possible memory leak.
  * Added debian/patches/snmp_memleak.dpatch - trivial upstream patch to fix a
    possible memory leak in the snmp plugin.
  * Added debian/patches/memcached_fdleak.dpatch - trivial upstream patch to
    fix a possible file descriptor leak in the memcached plugin.
  * Added debian/patches/memcached_timeout.dpatch - trivial upstream patch to
    fix the timeout passed to poll(2).

 -- Sebastian Harl <sh@tokkee.org>  Thu, 18 Sep 2008 19:12:54 +0200

collectd (4.4.2-1) unstable; urgency=low

  * New upstream release.
  * Removed librrd0-dev and libmysqlclient14-dev from the build-dependencies -
    those package are no longer available since Etch.
  * Removed byacc from the build-dependencies - collectd now requires bison.
  * Removed libupsclient-config.sh - upstream now supports pkg-config for
    libupsclient.
  * Include collection3 in /usr/share/doc/collectd/examples/:
    - Updated README.Debian to point the collection3's README.
    - Added libconfig-general-perl to the suggested packages.
  * README.Debian: Added a note about how to get collectd2html.pl working with
    version 4 of collectd.
  * Added debian/patches/myplugin_strcpy.dpatch - use sstrncpy() instead of
    strcpy() which is poisoned in collectd.h.
  * collectd.overrides: Removed shlib-with-non-pic-code for nut.so - the
    plugin now links against the shared libupsclient.
  * Do not compress any example files, so they may be used directly.

 -- Sebastian Harl <sh@tokkee.org>  Fri, 25 Jul 2008 19:58:58 +0200

collectd (4.4.1-2) unstable; urgency=low

  * Restrict libcurl4-gnutls-dev build dependency to versions which are not
    affected by #488701 (Closes: #489091).
  * Added linux-libc-dev (<< 2.6.25-1) as an option to the linux-libc-dev
    (>= 2.6.25-4) build dependency - those versions are not affected by
    #479899.
  * Added build dependency on pkg-config - this is used by collectd's
    configure script to check for a couple of libraries.
  * Added libupsclient-config.sh to imitate libupsclient-config which is no
    longer available. libupsclient-config.sh is a simple wrapper around
    pkg-config. This is a workaround until upstream supports pkg-config for
    libupsclient.
  * Replaced nut-dev build dependency with libupsclient1-dev:
    Reenabled the "nut" plugin on all architectures.

 -- Sebastian Harl <sh@tokkee.org>  Mon, 07 Jul 2008 20:45:53 +0000

collectd (4.4.1-1) unstable; urgency=low

  * New upstream release.
    - Fixed another issue of the sensors plugin affecting some chip types
      (Closes: #468143).
    - Fixed creation of "vserver" graphs in collection.cgi (Closes: #475120).
    - Fixed a segfault when using libperl 5.10.
    - collectd now ships libiptc itself.
    New plugins:
    - Ascent server statistics: ascent
    - IPMI sensors information: ipmi
    - PowerDNS name server statistics: powerdns
    - incremental parsing of logfiles: tail
    - TeamSpeak2 server statistics: teamspeak2
    - detailed virtual memory statistics: vmem
  * Disable "tcpconns" plugin by default (Closes: #478759).
  * Reenabled iptables plugin on all architectures (Closes: #473435).
    - Added the plugin to collectd.conf.
    - Added /usr/share/doc/collectd/examples/iptables/.
    - Added build dependency on linux-libc-dev (>= 2.6.25-4) - that version is
      required because of #479899.
  * New debconf template translations:
    - gl.po, thanks to Jacobo Tarrio (Closes: #482667).
  * Added a work around for #474087 (broken openipmi .pc files) by forcing the
    inclusion of the ipmi plugin and manually specifying the dependencies.
  * Updated standards-version to 3.8.0 (no changes).

 -- Sebastian Harl <sh@tokkee.org>  Tue, 17 Jun 2008 10:35:51 +0200

collectd (4.3.2-1) unstable; urgency=low

  * New upstream release.
    - Fixed handling of ignored sensors instances (Closes: #468143).
    - Fixed reading of wireless noise values (Closes: #471788).
  * Adopted patches and script to extractDS.px being renamed to rrd_filter.px.
  * Clarified debconf template in respect to packages required for the data
    migration (Closes: #469336).
  * collectd.conf: Moved logging plugins to the top of the file.
  * New debconf template translations:
    - de.po, thanks to Kai Wasserbäch (Closes: #469334).
    - fr.po, thanks to Florent Usseil (Closes: #468813).
    - pt.po, thanks to Américo Monteiro (Closes: #469745, #472183).
  * collectd.init.d: Consider the DISABLE option only when starting collectd.
  * Disabled iptables plugin - libiptc is no longer available in Debian.
    - Removed the plugin from collectd.conf.
    - Removed /usr/share/doc/collectd/examples/iptables/.

 -- Sebastian Harl <sh@tokkee.org>  Mon, 31 Mar 2008 12:13:18 +0200

collectd (4.3.0-2) unstable; urgency=low

  * Added "lm-sensors" to the recommended packages and README.Debian.plugins
    (this is required by the sensors plugin).
  * Restrict the libvirt-dev build dependency and the libvirt plugin to amd64,
    i386 and powerpc (libvirt is only available on those architectures).
  * Restrict the libvirt-dev build dependency to versions >= 0.4.0-6 to make
    sure Xen is supported and to fix some strange FTBFS complaining about a
    missing symbol "virDomainBlockStats".

 -- Sebastian Harl <sh@tokkee.org>  Thu, 06 Mar 2008 23:37:44 +0100

collectd (4.3.0-1) unstable; urgency=low

  * New upstream release.
    - Added basic support for monitoring by introducing notifications and
      threshold checking.
    - Reverse lookups can be disabled using the "ReverseLookups" option of the
      ntpd plugin (Closes: #455162).
    New plugins:
    - Set the hostname to an unique identifier: uuid
    - CPU, dist, network statistics of guest systems: libvirt
  * Upload to unstable: With the latest changes to the perl plugin, all parts
    of collectd are suitable for a release.
  * Added libvirt-dev, libxml2-dev and libhal-dev to the build dependencies.
  * Updated package description to mention the monitoring support.
  * Install liboping/oping.h to collectd-dev as well.
  * collectd.init.d: Optionally start collectdmon to monitor collectd. This
    can be configured using the USE_COLLECTDMON variable - enabled by default.
  * collectd.init.d: Added ENABLE_COREFILES option - if enabled the core file
    limit will be set to unlimited - disabled by default.
  * Compile collectd with -DLT_LAZY_OR_NOW='RTLD_LAZY|RTLD_GLOBAL' to force
    lt_dlopen() to use the RTLD_GLOBAL flag which is required by the perl
    plugin (which would otherwise be unable to find symbols defined in libperl
    when loading perl modules that require such symbols).
  * Disable debugging support.
  * watch file: Added uversionmangle for "beta" and "-rc".
  * Override "spelling-error-in-description" for the mysql plugin name - all
    plugins are spelled lowercase.

 -- Sebastian Harl <sh@tokkee.org>  Tue, 19 Feb 2008 21:44:42 +0100

collectd (4.2.4-1) experimental; urgency=low

  * New upstream release.
  * Added versioned build-dependency on dpkg-dev (>= 1.14.10); collectd FTBFS
    with earlier versions because of #452262.
  * Added libregexp-common-perl (required by Collectd::Unixsock) to the
    suggested packages.
  * Added support for the "status" command to the init script.
  * Updated standards-version to 3.7.3 (no changes).
  * Added --without-libstatgrab to the configure options to prevent collectd
    from being linked against this library if it's available.
  * Disabled xmms plugin - xmms will be removed from unstable
    (Closes: #459707).

 -- Sebastian Harl <sh@tokkee.org>  Sun, 27 Jan 2008 18:34:23 +0100

collectd (4.2.1-1) experimental; urgency=low

  * New upstream release.
  * Changed XS-Vcs-* to Vcs-*.
  * Marked advanced rrdtool configuration options as such in collectd.conf.
  * Added exec-munin.px, exec-munin.conf, exec-smartctl and snmp-data.conf to
    /usr/share/doc/collectd/examples/.
  * Moved "Homepage" field from package description to the source stanza.

 -- Sebastian Harl <sh@tokkee.org>  Wed, 21 Nov 2007 09:50:46 +0000

collectd (4.2.0-1) experimental; urgency=low

  * New upstream release.
    - Added options to collectd2html.pl to specify host and data directory
      (Closes: #438499).
    - Link against a thread-safe version of librrd.
    New plugins:
    - IPVS connection statistics: ipvs
    - Statistic of the memcached distributed caching system: memcached
    - Detailed Linux network interface and routing statistics: netlink (32bit
      systems only)
    - Nginx (a HTTP and E-Mail server/proxy) statistics: nginx
    - Values from SNMP enabled network devices: snmp
    - Number of TCP connections to specific ports: tcpconns
    - Bitrate and frequency of music played with XMMS: xmms
  * Updated init script to wait for collectd to shut down (Closes: #422208).
  * Merged all plugin packages into the collectd binary package.
  * Added README.Debian.plugins and gen_plugin_deps.pl to document the plugin
    dependencies.
  * Added collectd.overrides to override shlib-with-non-pic-code errors of
    plugins liked against static libraries which have not been linked with
    -fPIC.
  * Removed debian/examples/myplugin.c and debian/examples/MyPlugin.pm - they
    are included in the upstream sources now.
  * Added libcurl4-gnutls-dev as option to the libcurl3-gnutls-dev build
    dependency.

 -- Sebastian Harl <sh@tokkee.org>  Sun, 28 Oct 2007 13:38:21 +0100

collectd (4.0.7-1) experimental; urgency=low

  * New upstream release.
  * Disable iptables and nut plugins on hppa as well to work around a FTBFS
    caused by #358637 and presumably #419684 (Closes: #430933).
  * Changed collectd-dbg's section to "utils".
  * Added httpd-cgi to suggested packages.
  * Added documentation of the provided examples to README.Debian, thanks to
    Eduard Bloch for his proposal (Closes: #434182).

 -- Sebastian Harl <sh@tokkee.org>  Fri, 31 Aug 2007 10:04:41 +0200

collectd (4.0.3-1) experimental; urgency=low

  * New upstream release.

 -- Sebastian Harl <sh@tokkee.org>  Tue, 19 Jun 2007 21:41:21 +0100

collectd (4.0.2-1) experimental; urgency=low

  * New upstream release (Closes: #428114).
    - Added large file support (Closes: #422212).
    - Rewrite of the plugin system to allow more flexibility by using
      different types of plugins.
    - Added Nagios plugin to query collectd from Nagios.
    New plugins:
    - Output to "comma separated values" (CSV) files: csv
    - Output to RRD files: rrdtool
    - IO via the network: network
    - External runtime interface: unixsock
    - Embedding a Perl interpreter: perl
    - Logging to files, STDOUT or STDERR: logfile
    - Logging to syslog: syslog
    - Amount of available entropy: entropy
    - Execution of external programs: exec
    - Iptables statistics: iptables (32bit systems only)
    - IRQ counters: irq
    - UPS information: nut (32bit systems only)
  * New binary package collectd-perl (linking against libperl).
    - Added collectd-perl to suggested packages.
  * examples/myplugin.c: Converted to the new plugin interface.
  * Enabled debugging.
  * Added possibility to automatically migrate RRD files to collectd-4 using
    migrate-3-4.px and extractDS.px provided by upstream.
    - Added extractDS_path.dpatch to set an absolute path in migrate-3-4.px.
    - Using po-debconf to make translations of debconf templates possible.
  * Added NEWS.Debian with notes regarding the upgrade to collectd-4.
  * Updated init script to only start a single collectd process.
  * Added examples/MyPlugin.pm.
  * Added XS-Vcs-{Git,Browser} tags.
  * Added check_plugins.pl to check the build result of all plugins.
  * Do not build apple_sensors and tape plugins as they do not provide any
    functionality any longer.

 -- Sebastian Harl <sh@tokkee.org>  Wed, 13 Jun 2007 18:58:34 +0100

collectd (3.11.2-1) experimental; urgency=low

  * New upstream release.
  * Removed sensors-ignorelist.dpatch - has been merged upstream.
  * Removed email-ignore-size-le-0.dpatch - has been merged upstream.
  * Added watch file.
  * examples/myplugin.c: Pass "-" instead of NULL to plugin_submit().

 -- Sebastian Harl <sh@tokkee.org>  Thu, 15 Feb 2007 09:19:15 +0000

collectd (3.11.0-1) experimental; urgency=low

  * New upstream release.
    New plugins:
    - DNS traffic (query types, response codes, opcodes and traffic): dns
    - E-Mail statistics (count, traffic, spam scores and checks): email
    - Motherboard monitor: mbmon
    - Multimeter statistics: multimeter (beta version)
  * Upload to experimental because of Etch freeze.
  * New binary package collectd-dns (linking against libpcap).
    - Added collectd-dns to suggested packages.
  * Do not split off packages introducing new recommendations or suggestions.
    - Merge collectd-hddtemp into collectd.
    - Add hddtemp and mbmon to suggested packages.
  * Added sensors-ignorelist.dpatch: Avoid assertion in ignorelist_match ()
    when sensors plugin is not configured.
  * Added email-ignore-size-le-0.dpatch: Ignore the size of an email if it is
    less than or equal to zero.

 -- Sebastian Harl <sh@tokkee.org>  Sun, 24 Dec 2006 14:09:39 +0000

collectd (3.10.4-1) unstable; urgency=low

  * New upstream release.
    - Fix an infinite loop in server mode if binding to a socket fails and
      close the socket descriptor (Closes: #404018).
  * examples/myplugin.c: Include system headers before collectd headers to
    make it compile without any autoconf defines set (Closes: #401075).

 -- Sebastian Harl <sh@tokkee.org>  Fri, 22 Dec 2006 00:33:30 +0000

collectd (3.10.3-1) unstable; urgency=low

  * New upstream release.
  * Made package binNMUable:
    - Upstream assures API backward compatibility only between patch releases.
  * LSBized init script.

 -- Sebastian Harl <sh@tokkee.org>  Mon,  6 Nov 2006 13:09:28 +0000

collectd (3.10.2-1) unstable; urgency=low

  * New upstream release.
    - Retry connecting to remote host and database in ping and mysql plugins
      respectively (Closes: #393742).
  * Replaced libcurl3-dev build dependency with libcurl3-gnutls-dev to prevent
    linking against libssl.

 -- Sebastian Harl <sh@tokkee.org>  Fri,  3 Nov 2006 15:18:17 +0000

collectd (3.10.1-4) unstable; urgency=low

  * Changed collectd-dbg's section and priority to "devel" and "extra"
    respectively.
  * Set init start sequence code to 95 to be sure to start after any daemons
    that data is collected from.

 -- Sebastian Harl <sh@tokkee.org>  Thu,  5 Oct 2006 10:25:07 +0000

collectd (3.10.1-3) unstable; urgency=low

  * Added --oknodo to start-stop-daemon in the init script (Closes: #379703).

 -- Sebastian Harl <sh@tokkee.org>  Tue, 25 Jul 2006 18:34:55 +0200

collectd (3.10.1-2) unstable; urgency=low

  * Added collectd-dbg package.

 -- Sebastian Harl <sh@tokkee.org>  Sun, 23 Jul 2006 23:39:42 +0200

collectd (3.10.1-1) unstable; urgency=low

  * New upstream release.
  * Dynamically link against external liboping.
    - New binary package collectd-ping.
    - Added collectd-ping to suggested packages.
  * Moved config file from /usr/share/doc/collectd/examples/ to
    /etc/collectd/.

 -- Sebastian Harl <sh@tokkee.org>  Sat, 22 Jul 2006 21:43:37 +0200

collectd (3.10.0-1) unstable; urgency=low

  * New upstream release.
    New plugins:
    - APC UPS's charge, load, input/output/battery voltage, etc.: apcups
    - NTP daemon's local clock drift, offset to peers, etc.: ntpd
  * Upstream no longer provides a debian/ directory. Thus no repackaging is
    required any longer.
  * Not using getifaddrs() is now the default in upstream. getifaddrs.dpatch
    no longer needed.
  * Added collectd-hddtemp as a suggestion to the collectd package.

 -- Sebastian Harl <sh@tokkee.org>  Sun,  9 Jul 2006 21:52:13 +0200

collectd (3.9.4+debian-1) unstable; urgency=low

  * Initial release (Closes: #373008).
  * Removed upstream's debian/ directory from .orig.tar.gz.
  * getifaddrs.dpatch: Patching src/traffic.c to read data from /proc instead
    of using getifaddrs(). getifaddrs() does not seem to work correctly on 
    AMD64.

 -- Sebastian Harl <sh@tokkee.org>  Fri,  7 Jul 2006 15:49:42 +0200
<|MERGE_RESOLUTION|>--- conflicted
+++ resolved
@@ -1,19 +1,3 @@
-<<<<<<< HEAD
-collectd (4.6.3-1) unstable; urgency=low
-
-  * New upstream release.
-  * debian/patches:
-    - Removed battery_acpi_complain.dpatch - included upstream.
-    - Removed include_empty_files.dpatch - included upstream.
-    - Removed ntpd_type_pun_fix.dpatch - included upstream.
-    - Removed rrdtool_uninitialized_fix.dpatch - included upstream.
-    - Added libcollectdclient_static_sstrerror.dpatch to make a private
-      function in libcollectdclient static.
-  * debian/rules:
-    - Install collectd-network.py to /usr/share/doc/collectd/examples/.
-
- -- Sebastian Harl <tokkee@debian.org>  Tue, 02 Jun 2009 22:03:10 +0200
-=======
 collectd (4.7.0-1) unstable; urgency=low
 
   * New upstream release.
@@ -30,16 +14,26 @@
     - Power consumption measurements from "The Energy Detective" (TED): ted
     - System uptime: uptime
   * debian/rules:
-    - Install collectd-{network,unixsock}.py to /usr/share/doc/collectd/
-      examples/.
+    - Install collectd-unixsock.py to /usr/share/doc/collectd/examples/.
     - Pass CPPFLAGS and CFLAGS as arguments to configure instead of setting
       them in the environment - this is the recommended way.
+
+ -- Sebastian Harl <sh@tokkee.org>  Sun, 10 May 2009 19:57:25 +0200
+
+collectd (4.6.3-1) unstable; urgency=low
+
+  * New upstream release.
   * debian/patches:
     - Removed battery_acpi_complain.dpatch - included upstream.
+    - Removed include_empty_files.dpatch - included upstream.
     - Removed ntpd_type_pun_fix.dpatch - included upstream.
-
- -- Sebastian Harl <sh@tokkee.org>  Sun, 10 May 2009 19:57:25 +0200
->>>>>>> 49f82176
+    - Removed rrdtool_uninitialized_fix.dpatch - included upstream.
+    - Added libcollectdclient_static_sstrerror.dpatch to make a private
+      function in libcollectdclient static.
+  * debian/rules:
+    - Install collectd-network.py to /usr/share/doc/collectd/examples/.
+
+ -- Sebastian Harl <tokkee@debian.org>  Tue, 02 Jun 2009 22:03:10 +0200
 
 collectd (4.6.2-3) unstable; urgency=low
 
