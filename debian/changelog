--- conflicted
+++ resolved
@@ -1,4 +1,3 @@
-<<<<<<< HEAD
 collectd (4.5.1-1) experimental; urgency=low
 
   * New upstream release.
@@ -36,7 +35,7 @@
       all plugins are spelled lowercase.
 
  -- Sebastian Harl <sh@tokkee.org>  Mon, 01 Dec 2008 21:41:12 +0100
-=======
+
 collectd (4.4.2-3) unstable; urgency=low
 
   * New debconf template translation:
@@ -51,7 +50,6 @@
     - Fixed a wrong type used in the "tail" plugin example.
 
  -- Sebastian Harl <sh@tokkee.org>  Sat, 06 Dec 2008 16:53:25 +0100
->>>>>>> 246b48dc
 
 collectd (4.4.2-2) unstable; urgency=low
 
