<<<<<<< HEAD
collectd (5.2.0-1~debmon70+1) debmon-wheezy; urgency=low

  * Rebuild for debmon-wheezy.
  * Re-enabled the modbus and AMQP plugins which were previously disabled for
    Squeeze.

 -- Sebastian Harl <tokkee@debian.org>  Wed, 28 Nov 2012 12:47:16 +0100
=======
collectd (5.2.0-2~debmon60+1) debmon-squeeze; urgency=low

  * Rebuild for squeeze-backports.
  * debian/rules:
    - Re-enabled the netlink plugin (previously disabled for
      squeeze-backports); the plugin should now build with older and current
      versions of iproute2.
  Changes kept from squeeze-backports:
  * debian/rules, debian/control:
    - Disabled modbus plugin, libmodbus-dev is not available on Squeeze.
    - Disabled AMQP plugin, librabbitmq-dev is not available on Squeeze.
  * debian/rules, debian/collectd-core.overrides:
    - Changed JAVA_HOME to /usr/lib/jvm/java-6-openjdk (without arch).
  * debian/collectd.conf:
    - Removed sample config for the 'amqp' plugin.

 -- Sebastian Harl <tokkee@debian.org>  Wed, 05 Dec 2012 14:59:05 +0100

collectd (5.2.0-2) experimental; urgency=low

  * debian/patches:
    - Added postgresql_writer_memleak.dpatch fixing a memory leak in the
      PostgreSQL writer implementation.

 -- Sebastian Harl <tokkee@debian.org>  Thu, 29 Nov 2012 09:09:51 +0100
>>>>>>> 33e98654

collectd (5.2.0-1~debmon60+1) debmon-squeeze; urgency=low

  * Rebuild for debmon-squeeze.
  * debian/rules:
    - Re-enabled the netlink plugin (previously disabled for
      squeeze-backports); the plugin should now build with older and current
      versions of iproute2.
  Changes kept from squeeze-backports:
  * debian/rules, debian/control:
    - Disabled modbus plugin, libmodbus-dev is not available on Squeeze.
    - Disabled AMQP plugin, librabbitmq-dev is not available on Squeeze.
  * debian/rules, debian/collectd-core.overrides:
    - Changed JAVA_HOME to /usr/lib/jvm/java-6-openjdk (without arch).
  * debian/collectd.conf:
    - Removed sample config for the 'amqp' plugin.

 -- Sebastian Harl <tokkee@debian.org>  Wed, 28 Nov 2012 09:06:28 +0100

collectd (5.2.0-1) experimental; urgency=low

  * New upstream release:
    - ping plugin: Don't abort if ping_send fails but report an error only;
      thanks to Bernd Zeimetz for reporting this (Closes: #630683).
    - df plugin: Ignore "rootfs" file-system type to make sure that root
      file-system statistics are only collected once; thanks to Florian La
      Roche for reporting this (Closes: #657122).
    - Fixed parse errors when using (including) empty config files; thanks to
      Reinhard Tartler for reporting this (Closes: #592881).
    New plugins:
    - Aggregate multiple values lists into one: aggregation
    - Query statistics from BSD's packet filter: pf (FreeBSD only)
  * Uploading to experimental because of the Wheezy freeze.
  * debian/control, debian/rules:
    - Build-depend on kfreebsd-kernel-headers (kfreebsd-any only) and disable
      the 'pf' plugin on non-kfreebsd systems.
  * debian/patches:
    - Removed migrate-4-5-df.dpatch; merged upstream.
    - Removed rtnl_dump_filter.dpatch; merged upstream.
    - Added myplugin_includes.dpatch -- change the example plugin include path
      to /usr/include/collectd/core/ (see below).
    - rrd_filter_path.dpatch: Also patch the migrate-4-5 script; while this is
      not required for the (optional) auto-migration when updating the package
      (the full path is passed as an argument) it helps the user to just use
      the script without the need to add further arguments; thanks to Joey
      Hess for reporting this (Closes: #689001).
  * debian/rules:
    - Fix installation paths used for Perl bindings. Upstream now passes
      INSTALL_BASE rather than PREFIX to Makefile.PL which resulted in the
      bindings being installed to different locations than before.
  * debian/collectd-utils.install:
    - Install collectd-tg(1).
  * debian/libcollectdclient-dev.install:
    - Install the libcollectdclient network*.h header files.
  * Renamed libcollectclient0 to libcollectdclient1 due to the SONAME version
    bump.
  * debian/libcollectdclient1.symbols:
    - Updated for 5.2.
  * debian/collectd-dev.install:
    - Install the collectd (daemon) headers to /usr/include/collectd/core/
      rather than /usr/include/collectd/. The latter is used by
      libcollectdclient which causes file conflicts.
  * debian/collectd.conf:
    - Let the 'df' plugin ignore 'rootfs' (else, the root file-system would
      appear twice, causing one of the updates to fail and spam the log) and
      the usual virtual / temporary file-systems (cf. #657122).
  * debian/collectd-core.postrm:
    - Source the debconf confmodule to make the db_* functions available;
      thanks to Joey Hess and YunQiang Su for reporting this
      (Closes: #680172, #688285).
  * debian/po:
    - Updated Brazilian Portuguese debconf templates; thanks to Adriano Rafael
      Gomes (Closes: #685760).

 -- Sebastian Harl <tokkee@debian.org>  Tue, 20 Nov 2012 15:40:12 +0100

collectd (5.1.0-3~bpo60+2) squeeze-backports; urgency=low

  * Disable the netlink plugin, as it does not compile anyways

 -- Reinhard Tartler <siretart@tauware.de>  Sat, 24 Nov 2012 14:46:58 +0100

collectd (5.1.0-3~bpo60+1) squeeze-backports; urgency=low

  * Rebuild for squeeze-backports.
  * debian/rules, debian/control:
    - Disabled modbus plugin, libmodbus-dev is not available on Squeeze.
    - Disabled AMQP plugin, librabbitmq-dev is not available on Squeeze.
  * debian/rules, debian/collectd-core.overrides:
    - Changed JAVA_HOME to /usr/lib/jvm/java-6-openjdk (without arch).
  * debian/collectd.conf:
    - Removed sample config for the 'amqp' plugin.

 -- Sebastian Harl <tokkee@debian.org>  Fri, 03 Aug 2012 12:04:12 +0000

collectd (5.1.0-3) unstable; urgency=low

  * debian/patches/migrate-4-5-df.dpatch, debian/collectd-core.postinst:
    - Added patch to fix the migration of 'df' values in migrate-4-5.px;
      thanks to 'markuskaindl' for reporting this on IRC.
    - Pass --rrdfilter and --rrdtool parameters to migrate-4-5.px in order to
      let the script find those binaries/scripts.
    (Closes: #681363)
  * debian/collectd-core.collectd.init.d:
    - Catch disabled state in start and restart and don't exit with an error
      status. Amongst others, this fixes an upgrade of collectd when the
      daemon is disabled. Thanks to Florian Ernst for reporting this and
      Evgeni Golov for providing (an early) patch (Closes: #681216).
    - Don't use 'set -e' and 'exit 0' (at the end) in order to let return
      statuses propagate correctly. (cf. #681216)

 -- Sebastian Harl <tokkee@debian.org>  Sun, 15 Jul 2012 11:17:10 +0200

collectd (5.1.0-2) unstable; urgency=low

  * debian/collectd-core.postinst:
    - Don't create unused temp. directory.
  * debian/control, debian/rules:
    - Build depend on libmodbus-dev and enabled modbus plugin. 5.1 now
      supports libmodbus 3; thanks to Ivo De Decker for reporting this
      (Closes: #639796).
  * debian/po:
    - Updated Swedish debconf translation; thanks to Martin Bagge
      (Closes: #677842).
    - Added Slovak debconf translation; thanks to 'helix84'
      (Closes: #677902).
    - Updated Danish debconf translation; thanks to Joe Dalton
      (Closes: #677908).
    - Updated Czech debconf translation; thanks to Martin Šín
      (Closes: #677949).
    - Updated Russian debconf translation; thanks to Yuri Kozlov
      (Closes: #678016).
    - Updated Portuguese debconf translation; thanks to Américo Monteiro
      (Closes: #678048).
    - Updated Polish debconf translation; thanks to Michał Kułach
      (Closes: #678157).
    - Updated Galician debconf translation; thanks to Jorge Barreiro
      (Closes: #678467).
    - Updated French debconf translation; thanks to Steve Petruzzello
      (Closes: #678614).
    - Updated Spanish debconf translation; thanks to Omar Campagne
      (Closes: #679281).
  * debian/collectd-core.collectd.init.d:
    - Source /lib/lsb/init-functions in order to make systemd work in
      compatibility mode; thanks to Michael Stapelberg for reporting this
      (Closes: #679544).
    - Use log_* and status_of_proc functions from LSB's init functions to
      make collectd's output look like all the other output; thanks to
      Matthias Urlichs for pointing this out (Closes: #679355).

 -- Sebastian Harl <tokkee@debian.org>  Sat, 30 Jun 2012 13:27:41 +0200

collectd (5.1.0-1) unstable; urgency=low

  * New upstream release (Closes: #630968):
    - syslog plugin now supports logging notifications; thanks to Trent W.
      Buck for suggesting this (Closes: #632940).
    New plugins:
    - AMQP output plugin: amqp
    - AIX logical partitions statistics: lpar (disabled in Debian; AIX only)
    - Network interface card statistics: ethstat (disabled on kfreebsd; Linux
      only)
    - Linux software-RAID device information: md (disabled on kfreebsd; Linux
      only)
    - Information about Non-Uniform Memory Access: numa (disabled on kfreebsd;
      Linux only)
    - Redis key-value database server statistics: redis (disabled in Debian;
      libcredis is not available)
    - Check thresholds and for missing values: threshold
    - Varnish HTTP accelerator daemon statistics: varnish
    - Sends data to Carbon, the storage layer of Graphite: write_graphite
    - Write values to a MongoDB NoSQL database server: write_mongodb (disabled
      in Debian; libmongoc is not available)
    - Write values to a Redis key-value database server: write_redis (disabled
      in Debian; libcredis is not available)
    New targets:
    - Upgrade data-sets from v4 clients to v5: v5upgrade
  * debian/rules:
    - Disabled lpar plugin -- this requires AIX (perfstat).
    - Disabled redis and write_redis plugins -- they require libcredis.
    - Disabled write_mongodb plugin -- this requires libmongoc.
    - Disabled ethstat, md, and numa plugins on kfreebsd -- these plugins are
      Linux specific.
    - Install contrib/exec-ksm.sh as example.
  * debian/control:
    - Added build-dep on librabbitmq-dev, required by the AMQP plugin.
    - Added build-dep on libvarnish-dev, required by the varnish plugin.
  * debian/collectd-utils.install:
    - Install collectdctl and collectdctl.1 to collectd-utils.
  * debian/libcollectdclient0.symbols:
    - Added lcc_sort_identifiers introduced in 5.1.0.
  * debian/NEWS.Debian:
    - Documented the upgrade from version 4 to 5.
  * debian/collectd-core.install:
    - Install migrate-4-5.px.
  * debian/collectd-core.{config,postinst,templates}:
    - Added debconf queries and code to automatically migrate from v4.
  * debian/source/format:
    - Set to "1.0" for now.
  * debian/po/:
    - Updated German debconf template translation.
  * debian/collectd-core.override:
    - Limit netlink override to appropriate architectures.

 -- Sebastian Harl <tokkee@debian.org>  Wed, 13 Jun 2012 08:05:01 +0200

collectd (4.10.7-2) unstable; urgency=low

  * debian/po:
    - Updated Czech debconf translation; thanks to Martin Šín
      (Closes: #673693).
    - Updated Polish debconf translation; thanks to Michał Kułach
      (Closes: #673697).
    - Updated Dutch debconf translation; thanks to Jeroen Schot
      (Closes: #673769).
    - Updated Swedish debconf translation; thanks to Martin Bagge
      (Closes: #673888).
    - Updated Russian debconf translation; thanks to Vladimir Zhbanov
      (Closes: #673890).
    - Added Italian debconf translation; thanks to Beatrice Torracca
      (Closes: #674044).
    - Updated Portuguese debconf translation; thanks to Américo Monteiro
      (Closes: #674065).
    - Updated Danish debconf translation; thanks to Joe Dalton
      (Closes: #674459).
    - Updated Brazilian Portuguese debconf translation; thanks to Adriano
      Rafael Gomes (Closes: #674589).
    - Updated French debconf translation; thanks to Steve Petruzzello and
      Christian PERRIER (Closes: #674629).
    - Updated Spanish debconf translation; thanks to Omar Campagne
      (Closes: #676383).
    - Updated German debconf translation based on Holger Wansing's feedback on
      debian-l10n-german.

 -- Sebastian Harl <tokkee@debian.org>  Sun, 10 Jun 2012 13:49:32 +0200

collectd (4.10.7-1) unstable; urgency=low

  * New upstream release.
    - Fixed an endless loop in case the datadir is a symlink pointing to a
      non-existent target; thanks to Michael Prokop for reporting this and
      Jonathan Nieder for providing the patch (Closes: #619123).
    - Use bsd/nlist.h rather than the deprecated nlist.h on FreeBSD fixing a
      FTBFS on kfreebsd; thanks to Tobias Frost for reporting this
      (Closes: #664429).
  * debian/patches/:
    - Removed ipvs_h_include.dpatch -- applied upstream.
    - Added rtnl_dump_filter.dpatch, updating the rtnl_dump_filter() signature
      to recent versions of iproute2.
  * debian/rules:
    - Use dpkg-buildflags to determine compiler/linker flags; this also
      enables hardening build flags; thanks to Moritz Muehlenhoff for
      providing the patch (Closes: #656271).
    - Don't force building of the ipvs plugin. The ip_vs.h check has been
      fixed in configure.
    - Use /usr/share/javahelper/java-arch.sh to determine the Java
      architecture directory, thus, making sure armhf and armel are supported
      as well; thanks to peter green for reporting this and providing the
      pointer (Closes: #656274).
    - Work around #673431 (kvm.h requires sys/types.h) by forcing the processes
      plugin on kfreebsd and manually defining HAVE_STRUCT_KINFO_PROC_FREEBSD.
  * debian/README.Debian:
    - Added section 'Cleanup of old data' explaining how to get rid of
      out-dated data files (e.g. RRD files).
  * debian/control:
    - Updated to standards-version 3.9.3 -- no changes.
    - Build depend on javahelper providing java-arch.sh.
    - Use linux-any, kfreebsd-any, etc. rather than hardcoded list of
      non-Linux architectures to make life of porters easier; thanks to Robert
      Millan for reporting this and providing a pointer to the fix
      (Closes: #634690).
    - Explicitly build-depend on libkvm-dev on kfreebsd; this is required by
      the processes, swap and tcpconns plugins.
  * debian/collectd-core.postrm, debian/collectd-core.templates:
    - Prompt the user (debconf priority high) when purging the collected data
      providing an option to opt out. The question defaults to remove the
      data; thanks to Trent W. Buck for reporting and discussing this
      (Closes: #631167).
  * debian/collectd-core.collectd.init.d:
    - Added cpufrequtils to should-start, else collectd does not reliably
      detect all CPUs; thanks to Mathias Bauer for reporting and debugging
      this (Closes: #662040).
    - Use the exit codes specified by LSB in 'status' command; thanks to
      Michael Prokop for reporting this (Closes: #615840).
  * debian/po/:
    - Added Danish debconf template translation; thanks to Joe Dalton
      (Closes: #660918).
    - Added Brazilian Portuguese debconf template translation; thanks to
      Adriano Rafael Gomes (Closes: #662174).
    - Added Polish debconf template translation; thanks to Michał Kułach
      (Closes: #672739).

 -- Sebastian Harl <tokkee@debian.org>  Thu, 17 May 2012 15:55:39 +0200

collectd (4.10.4-1) unstable; urgency=low

  * New upstream release.
    - Added support for Yajl version 2; thanks to John Stamp for reporting
      this (Closes: #653879).
    - collectd.conf(5) now documents the "Globals" config option and that this
      is required for the "perl" and "python" plugins; thanks to Jeff Green
      for reporting this (Closes: #612784).
    - Be more verbose about why loading a plugin fails; thanks to Martin
      Steigerwald for reporting this (Closes: #585975).
    - Don't abort if including a config file fails; thanks to Reinhard Tartler
      for reporting this (Closes: #592880).
    - Fixed FTBFS with GCC 4.6; thanks to Matthias Klose for reporting this
      and Peter Green and Colin Watson for providing patches
      (Closes: #625323).
    - Added support for libnotify 0.7; thanks to Michael Biebl for reporting
      this (Closes: #636818).
    - Fixed FTBFS with current libiptc; thanks to Lucas Nussbaum for reporting
      this (Closes: #614439).
  * debian/patches:
    - Removed bts595756-notify_email-segfault -- included upstream.
    - Removed bts592623-curl_json-file -- included upstream.
    - Removed bts596128-reheap-fix -- included upstream.
    - Removed CVE-2010-4336 -- included upstream.
  * debian/rules:
    - Append DEB_BUILD_ARCH to JAVA_HOME; this is how it's done in the OpenJDK
      package.
    - Split 'build' target into 'build-arch' and 'build-indep' as recommended
      by policy.
  * debian/patches/ipvs_h_include, debian/rules:
    - Let the ipvs plugin use linux/ip_vs.h rather than net/ip_vs.h. Also,
      make sure to look for the header in /usr/include rather than the kernel
      directory (which has been deprecated).
    - Force building of the ipvs plugin since configure is not currently able
      to correctly check for ip_vs.h.
  * debian/control:
    - Updated standards-version to 3.9.2 -- no changes.
  * debian/collectd-core.collectd.init.d:
    - Added a description LSB header field.
  * debian/collectd-core.overrides:
    - Updated entry for java's binary-or-shlib-defines-rpath.

 -- Sebastian Harl <tokkee@debian.org>  Mon, 09 Jan 2012 16:10:58 +0100

collectd (4.10.1-2.1) unstable; urgency=high

  * Non-maintainer upload by the security team
  * Fix DoS in RRD file creation (Closes: #605092)
    Fixes: CVE-2010-4336
    Thanks to Florian Forster

 -- Steffen Joeris <white@debian.org>  Wed, 08 Dec 2010 17:45:50 +1100

collectd (4.10.1-2) unstable; urgency=medium

  * debian/rules:
    - Added support for ‘powerpcspe’ to the Java arch mapping; thanks to
      Sebastian Andrzej Siewior for the patch (Closes: #592909).
  * debian/patches:
    - Added bts595756-notify_email-segfault -- upstream patch fixing a
      segfault in the 'notify_email' plugin; thanks to Manuel CISSE for
      reporting this (Closes: #595756).
    - Added bts592623-curl_json-file -- upstream patch fixing access to
      file:// URLs in the 'curl_json' plugin; thanks Baptiste Mille-Mathias
      for reporting this and pointing out the patch (Closes: #592623).
    - Added bts596128-reheap-fix -- upstream patch fixing the 'reheap()'
      function used to manage the "read" callbacks and making sure all plugins
      get executed correctly and in each interval (Closes: #596128).
  * Set urgency to "medium" because of the RC bug-fix.

 -- Sebastian Harl <tokkee@debian.org>  Wed, 08 Sep 2010 22:50:54 +0200

collectd (4.10.1-1+squeeze1~bpo50+1) lenny-backports; urgency=low

  * Rebuild for lenny-backports.
  * debian/control:
    - Build-conflict with iptables-dev to force the use of the shipped libiptc
      (this allows building the iptables plugin on all architectures).
    - Build-depend on libltdl3-dev, rather than libltdl-dev -- the latter is
      not available in Lenny.
    - Build-depend on libsensors-dev, rather than libsensors4-dev, which is
      not available in Lenny. This limits the functionality of the "sensors"
      plugin which does not work well with libsensors3 and lm-sensors-3
      (Re-opens: #538795).
    - Build-depend on "libsnmp-dev | libsnmp9-dev" rather than specifying the
      right combination of libsnmp-dev and perl, which might confuse buildds
      on Lenny. Lenny is not affected by #559087 (see 4.8.2-1).
  * debian/collectd.conf, debian/control, debian/rules:
    - Disabled the "gmond" plugin, which requires libganglia (>= 3) which is
      not available in Lenny; removed build-dependency on libganglia-dev.
    - Disabled the "memcachec" plugin, which requires libmemcached which is
      not available in Lenny; removed build-dependency on libmemcached-dev.
    - Disabled the "tokyotyrant" plugin, which requires libtokyotyrant which
      is not available in Lenny; removed libtokyocabinet-dev and
      libtokyotyrant-dev build-dependencies.
    - Disabled the "curl_json" plugin, which requires libyajl which is not
      available in Lenny; removed libyajl-dev build-dependency.
    - Disabled the "pinba" plugin, which requires protobuf which is not
      available in Lenny; removed libprotobuf-c0-dev and protobuf-c-compiler
      build-dependencies.

 -- Sebastian Harl <tokkee@debian.org>  Tue, 21 Sep 2010 00:10:55 +0200

collectd (4.10.1-1+squeeze1) testing-proposed-updates; urgency=medium

  * debian/rules:
    - Added support for ‘powerpcspe’ to the Java arch mapping; thanks to
      Sebastian Andrzej Siewior for the patch (Closes: #592909).
  * debian/patches:
    - Added bts595756-notify_email-segfault -- upstream patch fixing a
      segfault in the 'notify_email' plugin; thanks to Manuel CISSE for
      reporting this (Closes: #595756).
    - Added bts592623-curl_json-file -- upstream patch fixing access to
      file:// URLs in the 'curl_json' plugin; thanks Baptiste Mille-Mathias
      for reporting this and pointing out the patch (Closes: #592623).
    - Added bts596128-reheap-fix -- upstream patch fixing the 'reheap()'
      function used to manage the "read" callbacks and making sure all plugins
      get executed correctly and in each interval (Closes: #596128).
  * Set urgency to "medium" because of the RC bug-fix.

 -- Sebastian Harl <tokkee@debian.org>  Sun, 12 Sep 2010 13:53:37 +0200

collectd (4.10.1-1~bpo50+1) lenny-backports; urgency=low

  * Rebuild for lenny-backports.
  * debian/control:
    - Build-conflict with iptables-dev to force the use of the shipped libiptc
      (this allows building the iptables plugin on all architectures).
    - Build-depend on libltdl3-dev, rather than libltdl-dev -- the latter is
      not available in Lenny.
    - Build-depend on libsensors-dev, rather than libsensors4-dev, which is
      not available in Lenny. This limits the functionality of the "sensors"
      plugin which does not work well with libsensors3 and lm-sensors-3
      (Re-opens: #538795).
    - Build-depend on "libsnmp-dev | libsnmp9-dev" rather than specifying the
      right combination of libsnmp-dev and perl, which might confuse buildds
      on Lenny. Lenny is not affected by #559087 (see 4.8.2-1).
  * debian/collectd.conf, debian/control, debian/rules:
    - Disabled the "gmond" plugin, which requires libganglia (>= 3) which is
      not available in Lenny; removed build-dependency on libganglia-dev.
    - Disabled the "memcachec" plugin, which requires libmemcached which is
      not available in Lenny; removed build-dependency on libmemcached-dev.
    - Disabled the "tokyotyrant" plugin, which requires libtokyotyrant which
      is not available in Lenny; removed libtokyocabinet-dev and
      libtokyotyrant-dev build-dependencies.
    - Disabled the "curl_json" plugin, which requires libyajl which is not
      available in Lenny; removed libyajl-dev build-dependency.
    - Disabled the "pinba" plugin, which requires protobuf which is not
      available in Lenny; removed libprotobuf-c0-dev and protobuf-c-compiler
      build-dependencies.

 -- Sebastian Harl <tokkee@debian.org>  Fri, 10 Sep 2010 22:29:17 +0200

collectd (4.10.1-1) unstable; urgency=low

  * New upstream release.
  * debian/patches:
    - Removed bts561577_collectd2html_recursive_fix -- applied upstream.
    - Removed bts575029-collectd2html-xhtml -- applied upstream.
    - Removed bts557599_powerdns_fix -- applied upstream.
  * debian/control:
    - Updated standards-version to 3.9.1 -- no changes.

 -- Sebastian Harl <tokkee@debian.org>  Wed, 28 Jul 2010 18:45:31 +0200

collectd (4.10.0-1) unstable; urgency=low

  * New upstream release:
    New plugins:
    - Parse XML data: curl_xml
    - Parse values from Modbus/TCP enabled devices: modbus (disabled in
      Debian; libmodbus is not available)
    - Timing values from Pinba: pinba
  * debian/control:
    - Build-depend on libprotobuf-c0-dev and protobuf-c-compiler required by
      the 'pinba' plugin.
    - Updated to standards-version 3.8.4 -- no changes.
  * debian/patches:
    - Removed bts566199_collection_hide_types -- applied upstream.
    - Removed typo_fixes -- applied upstream.
    - Added bts575029-collectd2html-xhtml, adding support for XHTML to
      collectd2html.pl; thanks to Ivan Shmakov for reporting this and Max
      Henkel and Timur Kirilichev for providing patches (Closes: #575029).
  * debian/rules:
    - Define (and pass to configure) $JAR, required by current versions of the
      Java bindings.
    - Added support for Renesas SH4 to the Java arch mapping; thanks to
      Nobuhiro Iwamatsu for the patch (Closes: #564165).
  * debian/collectd.postinst:
    - Manually replace /usr/share/doc/collectd/examples/ with a symlink when
      upgrading from versions << 4.10.0-1~ -- this is not handled by dpkg
      according to policy 6.6; thanks to Joey Hess for reporting this
      (Closes: #569268).
  * debian/collectd-core.overrides:
    - Override 'capitalization-error-in-description python Python' -- all
      plugin names are spelled in lower-case letters.

 -- Sebastian Harl <tokkee@debian.org>  Tue, 08 Jun 2010 00:42:56 +0200

collectd (4.9.1-2~bpo50+2) lenny-backports; urgency=low

  * debian/control:
    - Build-depend on "libsnmp-dev | libsnmp9-dev" rather than specifying the
      right combination of libsnmp-dev and perl, which might confuse buildds
      on Lenny. Lenny is not affected by #559087 (see 4.8.2-1).

 -- Sebastian Harl <tokkee@debian.org>  Thu, 08 Apr 2010 20:05:46 +0200

collectd (4.9.1-2~bpo50+1) lenny-backports; urgency=low

  * Rebuild for lenny-backports.
  * debian/control:
    - Build-conflict with iptables-dev to force the use of the shipped libiptc
      (this allows building the iptables plugin on all architectures).
    - Build-depend on libltdl3-dev, rather than libltdl-dev -- the latter is
      not available in Lenny.
    - Build-depend on libsensors-dev, rather than libsensors4-dev, which is
      not available in Lenny. This limits the functionality of the "sensors"
      plugin which does not work well with libsensors3 and lm-sensors-3
      (Re-opens: #538795).
  * debian/collectd.conf, debian/control, debian/rules:
    - Disabled the "gmond" plugin, which requires libganglia (>= 3) which is
      not available in Lenny; removed build-dependency on libganglia-dev.
    - Disabled the "memcachec" plugin, which requires libmemcached which is
      not available in Lenny; removed build-dependency on libmemcached-dev.
    - Disabled the "rrdcached" plugin, which requires rrdclient support in
      librrd; removed version from librrd-dev build-dependency.
    - Disabled the "tokyotyrant" plugin, which requires libtokyotyrant which
      is not available in Lenny; removed libtokyocabinet-dev and
      libtokyotyrant-dev build-dependencies.
    - Disabled the "curl_json" plugin, which requires libyajl which is not
      available in Lenny; removed libyajl-dev build-dependency.

 -- Sebastian Harl <tokkee@debian.org>  Mon, 22 Mar 2010 23:31:30 +0100

collectd (4.9.1-2) unstable; urgency=low

  * debian/rules:
    - Re-enabled non-kfreebsd plugins on i386 and amd64, which had been
      disabled accidentally by using findstring (which does a substring match)
      to compare DEB_BUILD_ARCH with kfreebsd-{amd64,i386}; thanks to ilia
      kudirov for reporting this (Closes: #567259).
    - Replaced all occurrences of 'findstring' with appropriate 'filter'
      statements to make sure to match words rather than substrings.

 -- Sebastian Harl <tokkee@debian.org>  Thu, 28 Jan 2010 22:09:16 +0100

collectd (4.9.1-1) unstable; urgency=low

  * New upstream release:
    New plugins:
    - Number of context switches done by the OS: contextswitch
    - Query statistics from mon.itor.us: Monitorus (Perl based plugin)
    - Collect statistics from NetApp filers: netapp (disabled in Debian;
      libnetapp is not available)
    - OpenVZ statistics: OpenVZ (Perl based plugin)
    - Embedding a Python interpreter: python
    - Query statistics from RouterOS: routeros (disabled in Debian;
      librouteros is not available)
    New matches:
    - Match values using a hash function of the hostname: hashed
    New targets:
    - Scale (multiply) values: scale
  * debian/control:
    - Build-depend on "python-dev", required to build the "python" plugin.
  * debian/collectd-core.install:
    - Install all collectd-*.5 manpages (in particular, this includes the
      newly added collectd-python.5).
  * Added support for kfreebsd-{i386,amd64}; see below for details
    (Closes: #566521).
  * debian/control, debian/rules:
    - Disabled the following Linux-specific plugins / removed the following
      build-deps on kfreebsd-{i386,amd64}:
      + "iptables" plugin / iptables-dev
      + "ipvs" plugin / linux-libc-dev
      + "madwifi" plugin
      + "netlink" plugin / iproute-dev
      + "sensors" plugin / libsensors4-dev
      + "vserver" plugin
    - Disabled the following plugins / removed the following build-deps on
      kfreebsd-{i386,amd64} -- the build-deps are (not yet) available on
      kfreebsd:
      + "gmond" plugin / libganglia1-dev
      + "libvirt" plugin / libvirt-dev
      + "java" plugin / openjdk6-jdk
    - Enabled the "rrdcached" plugin and build-depend on librrd-dev (>= 1.4~)
      (and removed the optional build-dep on librrd2-dev).
    - Enabled the "tokyotyrant" plugin (except on kfreebsd-{i386,amd64}) and
      build-depend on libtokyotyrant-dev (which is not available on kfreebsd).
      Also, build-depend on libtokyocabinet-dev to work around a missing
      dependency in libtokyotyrant-dev (see #566584).
  * debian/rules:
    - Disabled the following plugins on kfreebsd-{i386,amd64} which have not
      yet been ported to FreeBSD: battery, conntrack, contextswitch, cpufreq,
      disk, entropy, fscache, irq, nfs, protocols, serial, thermal, vmem,
      wireless.
    - Simplified Java archdir mapping: removed entries "pointing" to
      themselves and let those default to DEB_BUILD_ARCH.
    - Check whether all patches have been enabled; fail, if not.
  * debian/patches:
    - Added bts566199_collection_hide_types.dpatch -- added ability to hide
      specified types in collection.cgi; thanks to Pavel Piatruk for the patch
      (Closes: #566199).
    - Added typo_fixes.dpatch -- fixing some typos in manpages and error
      messages; thanks to lintian(1) for reporting this.
  * debian/collectd-core.overrides:
    - Replaced overrides for spelling-error-in-description with
      capitalization-error-in-description.

 -- Sebastian Harl <tokkee@debian.org>  Tue, 26 Jan 2010 00:22:32 +0100

collectd (4.8.2-1) unstable; urgency=medium

  * New upstream release:
    - Now using libtool 2.
  * Set urgency to medium because of the fix for #559801.
  * Split the "collectd" binary package into "collectd-core" and "collectd".
    The former provides the main program file and the plugins while the latter
    provides the configuration. This allows for much more flexible setups
    (e.g. providing customizations on top of "collectd-core" without modifying
    the "collectd" package) and, amongst others, removes the hard dependency
    on librrd (Closes: #495936, #544311).
  * debian/collectd-core.collectd.init.d:
    - Do not (try to) start collectd if the config file does not exist. Else,
      installation of "collectd-core" (which does not provide configuration)
      would fail.
  * debian/collectd.postinst:
    - Let the "collectd" package restart the daemon, since it provides the
      config file.
  * debian/collectd.links:
    - Symlink /u/s/d/collectd/examples to /u/s/d/collectd-core/examples.
  * debian/control:
    - Build-depend on the right combination of libsnmp-dev and perl. Perl's
      CFLAGS (included in net-snmp's CFLAGS) introduced '-fstack-protector' in
      version 5.10.1 on some architectures (those supporting that features).
      net-snmp has been fixed to handle that correctly in 5.4.2.1~dfsg-4;
      thanks to Lamont Jones and Dann Frazier for reporting this
      (Closes: #559087).
    - Build-depend on libsensors4-dev rather than libsensors-dev. libsnmp-dev,
      starting with version 5.4.2.1~dfsg-5, supports libsensors4, thus making
      that possible. This restores the full functionality of the "sensors"
      plugin, which does not work well with libsensors3 and lm-sensors-3;
      thanks to Anssi Kolehmainen for reporting this (Closes: #538795).
    - Build-depend on libltdl-dev to make it possible to use the system-wide
      libltdl.
    - No longer conflict/provide/replace the pre-Lenny "collectd-$plugin"
      packages.
    - Update the list of collectd-core's suggestions: added various services
      providing data that may be collected by collectd. Downgraded lm-sensors
      from a recommendation to a suggestion.
  * debian/patches:
    - Removed gmond-fix-compile-error.dpatch -- included upstream.
    - Added bts561577_collectd2html_recursive_fix.dpatch -- fixed
      collectd2html.pl's recursive mode and improved some defaults; thanks to
      Yuri D'Elia for reporting this and providing a patch (Closes: #561577).
    - Added bts557599_powerdns_fix.dpatch -- fixed communication to pdns
      versions 2.9.22 and above; thanks to <tm@iprog.com> for reporting this
      and Luke Heberling for providing the patch (Closes: #557599).
    - Added bts559801_plugin_find_fix.dpatch -- make collectd resistant
      against copies of libltdl affected by CVE-2009-3736. This fixes a
      potential but very unlikely security issue, e.g. found in the embedded
      copy. For details about how collectd might be affected, see
      <http://bugs.debian.org/cgi-bin/bugreport.cgi?bug=559801#15>; thanks to
      Michael Gilbert for reporting this (Closes: #559801).
  * debian/rules:
    - Pass --without-included-ltdl to configure to tell libtool 2 to not use
      the shipped libltdl but rather the one available in the system. Thus,
      in the future, libltdl related issues do no longer require updated
      collectd packages.
    - Pass --disable-static to configure to tell libtool 2 to not build any
      static libraries.
    - Install debian/collectd.conf as an example into "collectd-core".
    - Output the content of config.log if configure fails -- this might help
      debugging.
  * debian/README.Debian:
    - Added a short explanation of the package split.

 -- Sebastian Harl <tokkee@debian.org>  Sat, 26 Dec 2009 12:06:46 +0100

collectd (4.8.1-2) unstable; urgency=low

  * debian/rules:
    - Disabled the "java" plugin on hppa for now to work around a backlog in
      the buildds that currently prevents a transition to testing.
  * debian/control:
    - Do not build-depend on openjdk-6-jdk on hppa.

 -- Sebastian Harl <tokkee@debian.org>  Thu, 19 Nov 2009 10:55:33 +0100

collectd (4.8.1-1) unstable; urgency=medium

  * New upstream release:
    - Fixed a build issue with libiptc that caused a segfault in the iptables
      plugin; thanks to Rodrigo Campos for reporting this (Closes: #535786).
    - Updated the powerdns plugin to support pdns 2.9.22 (and above) as well;
      thanks to Thomas Morgan for reporting this and Luke Heberling for
      providing a patch (Closes: #535787).
    New plugins:
    - Parse JSON files: curl_json
    - Query data from Java processes using JMX: GenericJMX (Java based plugin)
    - Atheros wireless LAN chipset statistics: madwifi
    - Optimized Link State Routing daemon statistics: olsrd
    - Tokyo Tyrant server statistics: tokyotyrant (disabled in Debian,
      libtokyotyrant is not available)
    - Send collected values to a web-server: write_http
    - ZFS Adaptive Replacement Cache statistics: zfs_arc (disabled in Debian,
      libkstat is not available)
    New matches:
    - Match zero COUNTER values: empty_counter
  * Set urgency to medium because of the fix for #535786.
  * debian/rules:
    - Install contrib/GenericJMX.conf to /usr/share/doc/collectd/examples/.
    - Disabled the tokyotyrant and zfs_arc plugins - their dependencies are
      not available.
  * debian/patches:
    - Removed bts535787-powerdns-fix-localsocket.dpatch - included upstream.
    - Removed bts541953-curl-followlocation.dpatch - included upstream.
    - Removed bts542859-df-fix-ignorelist.dpatch - included upstream.
    - Removed java-fix-jvm-start.dpatch - included upstream.
    - Removed libvirt-reconnect.dpatch - included upstream.
    - Removed network-fix-cacheflush.dpatch - included upstream.
    - Removed plugin-fix-unregister.dpatch - included upstream.
    - Added gmond-fix-compile-error.dpatch - upstream patch fixing a compile
      error in the gmond plugin.
  * debian/control:
    - Build depend on libyajl-dev, which is required by the curl_json plugin.
  * Added debian/README.source:
    - The file includes a pointer to /usr/share/doc/dpatch/README.source.gz.
  * New debconf template translations:
    - ja.po, thanks to Hideki Yamane (Closes: #550968).

 -- Sebastian Harl <tokkee@debian.org>  Thu, 15 Oct 2009 20:54:46 +0200

collectd (4.7.2-1) unstable; urgency=low

  * New upstream release (Closes: #541887).
    - collectd2html.pl now supports the creation of SVG images; thanks to Ivan
      Shmakov for providing a patch (Closes: #482185).
    New plugins:
    - Connection tracking table size: conntrack
    - Linux file-system based caching framework statistics: fscache
    - Receive and interpret Ganglia multicast traffic: gmond
    - Embedded Java Virtual Machine: java
    - Query and parse data from a memcache daemon: memcachec
    - Information about network protocols: protocols
    - Parse table-like structured files: table
    - Power consumption measurements from "The Energy Detective" (TED): ted
    - System uptime: uptime
  * debian/rules:
    - Install collectd-unixsock.py to /usr/share/doc/collectd/examples/.
    - Pass CPPFLAGS and CFLAGS as arguments to configure instead of setting
      them in the environment - this is the recommended way.
    - Pass appropriate JAVAC, JAVA_CPPFLAGS and JAVA_LDFLAGS variables to
      configure, using OpenJDK found in /usr/lib/jvm/java-6-openjdk. The
      archdir mapping used by the openjdk-6 Debian package is used to find
      libjvm.so in JAVA_HOME/jre/lib/ARCHDIR/server.
    - Use -rpath to tell the "java" plugin where to find libjvm.so.
    - Pass --enable-all-plugins to configure to make sure that the build fails
      if any prerequisites are missing.
  * debian/control:
    - Build-depend on openjdk-6-jdk.
    - Build-depend on libganglia1-dev (>= 3), required by the gmond plugin.
    - Build-depend on libgcrypt11-dev, used by the network plugin.
    - Updated Standards-Version to 3.8.3 (no changes).
    - Changed build-dependency libmysqlclient15-dev to libmysqlclient-dev -
      this allows transitions to be handled thru binNMUs if possible.
  * debian/collectd.install:
    - Install collectd-java.5.
  * debian/patches:
    - Removed libcollectdclient_static_sstrerror.dpatch - included upstream.
    - Added network-fix-cacheflush.dpatch - upstream patch to fix the handling
      of the 'CacheFlush' config option of the "network" plugin.
    - Added libvirt-reconnect.dpatch - upstream patch to let the "libvirt"
      plugin re-connect to libvirtd if connecting fails.
    - Added plugin-fix-unregister.dpatch - upstream patch to make
      'plugin_unregister_read()' functional again, thus fixing a failed
      assertion in some cases.
    - Added java-fix-jvm-start.dpatch - upstream patch to fix the JVM startup.
    - Added bts541953-curl-followlocation.dpatch - upstream patch to let
      plugins using libcurl follow HTTP redirects; thanks to Joey Hess for
      reporting this (Closes: #541953).
    - Added bts535787-powerdns-fix-localsocket.dpatch - upstream patch fixing
      the handling of the 'LocalSocket' config option of the "powerdns"
      plugin; thanks to Thomas Morgan for reporting this and Luke Heberling
      for providing a patch (references: #535787).
    - Added bts542859-df-fix-ignorelist.dpatch - upstream patch to fix the
      handling of the ignorelist in the "df" plugin; thanks to Joey Hess for
      reporting this (Closes: #542859).
  * debian/README.Debian:
    - Removed the note about how to get collectd2html.pl working with
      version 4 of collectd - the script now supports the --recursive option
      which takes care of that.
  * debian/collectd.overrides:
    - Documented the 'binary-or-shlib-defines-rpath' warning - the rpath is
      required by the "java" plugin.
  * New debconf template translations:
    - cs.po, thanks to Martin Sin (Closes: #534206).
    - ru.po, thanks to Yuri Kozlov (Closes: #539467).
  * debian/control, debian/rules:
    - No not limit the "libvirt" plugin to amd64, i386, powerpc - libvirt-dev
      seems to be available on all architectures now.
    - Reintroduced a work around for #474087 (broken openipmi .pc files) by
      providing a fixed version of OpenIPMIpthread.pc in debian/pkgconfig and
      adding that path to PKG_CONFIG_PATH. Removed the version from the
      libopenipmi-dev build dependency for now.
  * debian/collectd.conf:
    - Set the "apache" plugin's URL according to the default used by Debian's
      Apache; thanks to Joey Hess for reporting this (Closes: #541888).
  * debian/libcollectdclient-dev.install, debian/rules:
    - Do not install libcollectdclient's .la file in favor of the Squeeze
      release goal to remove those files (for details see
      <http://lists.debian.org/debian-devel/2009/08/msg00783.html>).

 -- Sebastian Harl <tokkee@debian.org>  Sat, 29 Aug 2009 12:42:15 +0200

collectd (4.6.3-1~bpo50+1) lenny-backports; urgency=low

  * Rebuild for lenny-backports.
  * Remaining changes:
    - Build-conflict with iptables-dev to force the use of the shipped libiptc
      (this allows building the iptables plugin on all architectures).

 -- Sebastian Harl <tokkee@debian.org>  Sun, 14 Jun 2009 17:06:37 +0200

collectd (4.6.3-1~bpo40+1) etch-backports; urgency=low

  * Rebuild for etch-backports.
  * debian/control:
    - Removed dpkg-dev build-dependency - we don't care about Vcs-* and
      Homepage fields in backports.org.
    - Removed optional build-dependencies libcurl4-gnutls-dev, librrd-dev and
      libsnmp-dev - they are not available in Etch and might confuse buildds.
    - Switch back to build-depend on nut-dev - libupsclient1-dev is not
      available in Etch and limit the "nut" plugin to [!alpha !amd64 !hppa
      !ia64 !ppc64 !mips !mipsel].
    - Replaced linux-libc-dev build-dependency with linux-kernel-headers.
    - Build-conflict with iptables-dev to force the use of the shipped libiptc
      (this allows building the iptables plugin on all architectures).
  * debian/control, debian/rules:
    - Added a work around for #474087 (broken openipmi .pc files) by providing
      a fixed version of OpenIPMIpthread.pc in debian/pkgconfig and adding
      that path to PKG_CONFIG_PATH. Removed the version from the
      libopenipmi-dev build dependency - Etch does not include a fixed version
      of openipmi.
    - Removed libdbi0-dev build-dependency and disabled the "dbi" plugin -
      libdbi is not available on Etch.

 -- Sebastian Harl <tokkee@debian.org>  Sun, 14 Jun 2009 13:52:04 +0200

collectd (4.6.3-1) unstable; urgency=low

  * New upstream release.
  * debian/patches:
    - Removed battery_acpi_complain.dpatch - included upstream.
    - Removed include_empty_files.dpatch - included upstream.
    - Removed ntpd_type_pun_fix.dpatch - included upstream.
    - Removed rrdtool_uninitialized_fix.dpatch - included upstream.
    - Added libcollectdclient_static_sstrerror.dpatch to make a private
      function in libcollectdclient static.
  * debian/rules:
    - Install collectd-network.py to /usr/share/doc/collectd/examples/.

 -- Sebastian Harl <tokkee@debian.org>  Tue, 02 Jun 2009 22:03:10 +0200

collectd (4.6.2-3) unstable; urgency=low

  * debian/patches:
    - Actually enabled rrdtool_uninitialized_fix.dpatch - d'oh!

 -- Sebastian Harl <tokkee@debian.org>  Fri, 29 May 2009 15:49:46 +0200

collectd (4.6.2-2) unstable; urgency=low

  * debian/patches:
    - Added battery_acpi_complain.dpatch - upstream patch to fix excessive
      error messages in the battery plugin in case /proc/acpi/battery is not
      available.
    - Added ntpd_type_pun_fix.dpatch - upstream patch to fix dereferencing of
      a type-punned pointer identified by GCC 4.4, thanks to Martin Michlmayr
      for reporting this (Closes: #526667).
    - Added include_empty_files.dpatch - upstream patch to fix the inclusion
      of empty configuration files, thanks to Alexander Wirt for reporting
      this.
    - Added rrdtool_uninitialized_fix.dpatch - upstream patch to fix an
      uninitialized value warning in the rrdtool plugin, thanks to Andreas
      Moog for reporting this.
  * debian/collectd.conf, debian/filters.conf:
    - Added a sample filter chain configuration.
  * debian/rules:
    - Added contrib/php-collection/ to /usr/share/doc/collectd/.
    - Disabled "netlink" plugin on mips and mipsel - those architectures do
      not allow to link non-PIC code into shared objects, thanks to Peter De
      Schrijver for reporting this (Closes: #524593).
  * debian/control:
    - Build-depend on iptables-dev (>= 1.4.3.2-2) to link against the packaged
      libiptc which is available as shared library since iptables 1.4.3.
      Depend on versions >= 1.4.3.2-2 because of #524766.

 -- Sebastian Harl <tokkee@debian.org>  Fri, 29 May 2009 14:12:36 +0200

collectd (4.6.2-1) unstable; urgency=low

  * New upstream release.
    - Fixed the use of struct in6_addr (Closes: #521748).
    - Added a filter infrastructure based on "matches" and "targets".
    - Added support for vmem graphs to collection.cgi (Closes: #521993).
    New plugins:
    - bind9 name-server and zone statistics: bind
    - Parse statistics from websites: curl
    - Query data from a relational database: dbi
    - OpenVPN traffic and compression statistics: openvpn
    - Query data from an Oracle database: oracle (disabled in Debian,
      libclntsh is not available)
    - Write data via the RRD accelerator daemon: rrdcached (disabled in
      Debian, rrdclient support is not yet available)
    New matches:
    - Match values by their identifier based on regular expressions: regex
    - Match values with an invalid timestamp: timediff
    - Select values by their data sources' values: value
    New targets:
    - Create and dispatch a notification: notification
    - Replace parts of an identifier using regular expressions: replace
    - Set (overwrite) entire parts of an identifier: set
  * Uploading to unstable, since Lenny has been released.
  * New debconf template translations:
    - vi.po, thanks to Clytie Siddall (Closes: #515872).
    - es.po, thanks to Francisco Javier Cuadrado and Erika Chacón Vivas
      (Closes: #520988).
  * debian/patches:
    - Removed perl-uninitialized-var.dpatch - included upstream.
  * debian/control:
    - Added new binary packages libcollectdclient0 and libcollectdclient-dev
      for the newly added client library.
    - Added new binary package collectd-utils for optional utilities that pull
      in additional dependencies. Currently, this only includes
      collectd-nagios. The new package replaces collectd (<< 4.6.1-1~),
      because it overwrites /usr/bin/collectd-nagios.
    - Added libdbi0-dev to the build dependencies - this is required by the
      dbi plugin.
    - Moved collectd-dbg from section "utils" to the newly added "debug".
    - Updated Standards-Version to 3.8.1.
  * debian/rules:
    - Use dh_install and *.install files to specify which package some file
      belongs to.
  * debian/libcollectdclient0.symbols:
    - Added symbols file for libcollectdclient.
  * debian/collectd.overrides:
    - Override "spelling-error-in-description" for the apache plugin name -
      all plugins are spelled lowercase.
  * debian/collectd.init.d:
    - Start the daemon using start-stop-daemon's --oknodo option to exit
      successfully if the daemon is already running as requested by section
      9.3.2 of the Debian Policy 3.8.1.
  * debian/copyright:
    - Reference GPL-2 in addition to GPL (latest version), since GPL2-only is
      used by some files.

 -- Sebastian Harl <sh@tokkee.org>  Thu, 02 Apr 2009 16:38:57 +0200

collectd (4.5.1-1) experimental; urgency=low

  * New upstream release.
    New plugins:
    - Count the number of files in directories: filecount
    - Send desktop notifications to a notification daemon: notify_desktop
    - Send notification E-mails: notify_email
    - One-wire sensors information: onewire (experimental, disabled in Debian)
    - PostgreSQL database statistics: postgresql
    - Linux ACPI thermal zone information: thermal (Closes: #492580)
  * Uploading to experimental because of the Lenny freeze.
  * debian/control:
    - Added build dependency on libglib2.0-dev and libnotify-dev required by
      the notify_desktop plugin.
    - Added build dependency on libesmtp-dev required by the notify_email
      plugin.
    - Added build dependency on libpq-dev required by the postgresql plugin.
    - Let collectd-dbg and collectd-dev depend on ${misc:Depends} - this is
      required when using debhelper.
  * debian/rules:
    - Disabled onewire plugin - owfs is not yet available in Debian.
    - Install contrib/snmp-probe-host.px to /usr/share/doc/collectd/examples/.
    - Set CONFIGFILE to /etc/collectd/collectd.conf.
  * debian/patches:
    - Added perl-uninitialized-var.dpatch - upstream patch to fix an
      uninitialized variable warning causing a FTBFS because of -Werror.
    - Removed myplugin_strcpy.dpatch - applied upstream.
    - Removed perl_deadlock.dpatch - included upstream.
    - Removed memory_libstatgrab.dpatch - included upstream.
    - Removed collectd_memleak.dpatch - included upstream.
    - Removed snmp_memleak.dpatch - included upstream.
    - Removed memcached_fdleak.dpatch - included upstream.
    - Removed memcached_timeout.dpatch - included upstream.
    - Removed pod-errors.dpatch - included upstream.
  * debian/collectd.overrides:
    - Override "spelling-error-in-description" for the postgresql plugin name
      - all plugins are spelled lowercase.
  * debian/collectd.init.d:
    - Do not restart collectd if the configuration test fails.

 -- Sebastian Harl <sh@tokkee.org>  Fri, 12 Dec 2008 10:09:48 +0100

collectd (4.4.2-3~bpo40+1) etch-backports; urgency=low

  * Rebuild for etch-backports.
  * Removed dpkg-dev build-dependency - we don't care about Vcs-* and Homepage
    fields in backports.org.
  * Removed optional build-dependencies libcurl4-gnutls-dev, librrd-dev and
    libsnmp-dev - they are not available in Etch and might confuse buildds.
  * Switch back to build-depend on nut-dev - libupsclient1-dev is not
    available in Etch:
    - Limit the "nut" plugin to [!alpha !amd64 !hppa !ia64 !ppc64].
  * Replaced linux-libc-dev build-dependency with linux-kernel-headers.
  * Build-conflict with iptables-dev to force the use of the shipped libiptc
    (this allows building the iptables plugin on all architectures).
  * Reenabled and fixed the work around for #474087 (broken openipmi .pc
    files) and removed the version from the libopenipmi-dev build dependency -
    Etch does not include a fixed version of openipmi.

 -- Sebastian Harl <sh@tokkee.org>  Thu, 18 Dec 2008 11:10:56 +0100

collectd (4.4.2-3) unstable; urgency=low

  * New debconf template translation:
    - nl.po, thanks to Eric Spreen (Closes: #502204).
    - sv.po, thanks to Martin Bagge (Closes: #504248).
  * debian/patches:
    - Added pod-errors.dpatch to fix some minor POD errors.
  * debian/rules:
    - Remove generated manpages in the clean target to avoid cluttering the
      source diff with the rebuilt manpages.
  * debian/collectd.conf:
    - Fixed a wrong type used in the "tail" plugin example.

 -- Sebastian Harl <sh@tokkee.org>  Sat, 06 Dec 2008 16:53:25 +0100

collectd (4.4.2-2) unstable; urgency=low

  * Removed the work around for #474087 (broken openipmi .pc files) introduced
    in 4.4.1-1 and instead build depend on libopenipmi-dev (>= 2.0.14-1~)
    which includes fixed .pc files. This fixes an undefined symbol error when
    loading the ipmi plugin caused by that work around (Closes: #494665).
  * debian/collectd.init.d:
    - The "status" command now exits with 1 if collectd is not running.
    - Do not suppress output when checking the configuration with the -t
      command line option. This will also show errors that don't cause
      collectd to abort, e.g. failure to load plugins (Closes: #499232).
  * debian/control:
    - Added librrd-dev as the preferred option to the librrd2-dev build
      dependency - the latter one is a virtual package since rrdtool 1.3.
  * Added debian/patches/perl_deadlock.dpatch - upstream patch to fix a
    possible deadlock in the perl plugin (Closes: #499179).
  * Added debian/patches/memory_libstatgrab.dpatch - trivial upstream patch to
    fix a typo in the libstatgrab code of the memory plugin.
  * Added debian/patches/collectd_memleak.dpatch - trivial upstream patch to
    fix a possible memory leak.
  * Added debian/patches/snmp_memleak.dpatch - trivial upstream patch to fix a
    possible memory leak in the snmp plugin.
  * Added debian/patches/memcached_fdleak.dpatch - trivial upstream patch to
    fix a possible file descriptor leak in the memcached plugin.
  * Added debian/patches/memcached_timeout.dpatch - trivial upstream patch to
    fix the timeout passed to poll(2).

 -- Sebastian Harl <sh@tokkee.org>  Thu, 18 Sep 2008 19:12:54 +0200

collectd (4.4.2-1) unstable; urgency=low

  * New upstream release.
  * Removed librrd0-dev and libmysqlclient14-dev from the build-dependencies -
    those package are no longer available since Etch.
  * Removed byacc from the build-dependencies - collectd now requires bison.
  * Removed libupsclient-config.sh - upstream now supports pkg-config for
    libupsclient.
  * Include collection3 in /usr/share/doc/collectd/examples/:
    - Updated README.Debian to point the collection3's README.
    - Added libconfig-general-perl to the suggested packages.
  * README.Debian: Added a note about how to get collectd2html.pl working with
    version 4 of collectd.
  * Added debian/patches/myplugin_strcpy.dpatch - use sstrncpy() instead of
    strcpy() which is poisoned in collectd.h.
  * collectd.overrides: Removed shlib-with-non-pic-code for nut.so - the
    plugin now links against the shared libupsclient.
  * Do not compress any example files, so they may be used directly.

 -- Sebastian Harl <sh@tokkee.org>  Fri, 25 Jul 2008 19:58:58 +0200

collectd (4.4.1-2~bpo40+1) etch-backports; urgency=low

  * Rebuild for Etch.
  * Removed dpkg-dev build-dependency - we don't care about Vcs-* and Homepage
    fields in backports.org.
  * Removed optional build-dependencies libcurl4-gnutls-dev and libsnmp-dev -
    they are not available in Etch and might confuse buildds.
  * Switch back to build-depend on nut-dev - libupsclient1-dev is not
    available in Etch:
    - Limit the "nut" plugin to [!alpha !amd64 !hppa !ia64 !ppc64].
  * No longer remove version from libvirt-dev build-dependency - a version
    with Xen support is now available on backports.org.
  * Replaced linux-libc-dev build-dependency with linux-kernel-headers.
  * Build-conflict with iptables-dev to force the use of the shipped libiptc.

 -- Sebastian Harl <sh@tokkee.org>  Wed, 20 Aug 2008 10:52:14 +0200

collectd (4.4.1-2) unstable; urgency=low

  * Restrict libcurl4-gnutls-dev build dependency to versions which are not
    affected by #488701 (Closes: #489091).
  * Added linux-libc-dev (<< 2.6.25-1) as an option to the linux-libc-dev
    (>= 2.6.25-4) build dependency - those versions are not affected by
    #479899.
  * Added build dependency on pkg-config - this is used by collectd's
    configure script to check for a couple of libraries.
  * Added libupsclient-config.sh to imitate libupsclient-config which is no
    longer available. libupsclient-config.sh is a simple wrapper around
    pkg-config. This is a workaround until upstream supports pkg-config for
    libupsclient.
  * Replaced nut-dev build dependency with libupsclient1-dev:
    Reenabled the "nut" plugin on all architectures.

 -- Sebastian Harl <sh@tokkee.org>  Mon, 07 Jul 2008 20:45:53 +0000

collectd (4.4.1-1) unstable; urgency=low

  * New upstream release.
    - Fixed another issue of the sensors plugin affecting some chip types
      (Closes: #468143).
    - Fixed creation of "vserver" graphs in collection.cgi (Closes: #475120).
    - Fixed a segfault when using libperl 5.10.
    - collectd now ships libiptc itself.
    New plugins:
    - Ascent server statistics: ascent
    - IPMI sensors information: ipmi
    - PowerDNS name server statistics: powerdns
    - incremental parsing of logfiles: tail
    - TeamSpeak2 server statistics: teamspeak2
    - detailed virtual memory statistics: vmem
  * Disable "tcpconns" plugin by default (Closes: #478759).
  * Reenabled iptables plugin on all architectures (Closes: #473435).
    - Added the plugin to collectd.conf.
    - Added /usr/share/doc/collectd/examples/iptables/.
    - Added build dependency on linux-libc-dev (>= 2.6.25-4) - that version is
      required because of #479899.
  * New debconf template translations:
    - gl.po, thanks to Jacobo Tarrio (Closes: #482667).
  * Added a work around for #474087 (broken openipmi .pc files) by forcing the
    inclusion of the ipmi plugin and manually specifying the dependencies.
  * Updated standards-version to 3.8.0 (no changes).

 -- Sebastian Harl <sh@tokkee.org>  Tue, 17 Jun 2008 10:35:51 +0200

collectd (4.3.2-1~bpo40+1) etch-backports; urgency=low

  * Rebuild for Etch.
  * Removed dpkg-dev build-dependency - we don't care about Vcs-* and Homepage
    fields in backports.org.
  * Removed optional build-dependencies libcurl4-gnutls-dev and libsnmp-dev -
    they are not available in Etch and might confuse buildds.
  * Removed version from libvirt-dev build-dependency - a version with Xen
    support is currently not available on backports.org.
  * Reenabled the "iptables" plugin - libiptc is available in Etch.

 -- Sebastian Harl <sh@tokkee.org>  Sun, 27 Apr 2008 16:48:59 +0200

collectd (4.3.2-1) unstable; urgency=low

  * New upstream release.
    - Fixed handling of ignored sensors instances (Closes: #468143).
    - Fixed reading of wireless noise values (Closes: #471788).
  * Adopted patches and script to extractDS.px being renamed to rrd_filter.px.
  * Clarified debconf template in respect to packages required for the data
    migration (Closes: #469336).
  * collectd.conf: Moved logging plugins to the top of the file.
  * New debconf template translations:
    - de.po, thanks to Kai Wasserbäch (Closes: #469334).
    - fr.po, thanks to Florent Usseil (Closes: #468813).
    - pt.po, thanks to Américo Monteiro (Closes: #469745, #472183).
  * collectd.init.d: Consider the DISABLE option only when starting collectd.
  * Disabled iptables plugin - libiptc is no longer available in Debian.
    - Removed the plugin from collectd.conf.
    - Removed /usr/share/doc/collectd/examples/iptables/.

 -- Sebastian Harl <sh@tokkee.org>  Mon, 31 Mar 2008 12:13:18 +0200

collectd (4.3.0-2~bpo40+1) etch-backports; urgency=low

  * Rebuild for Etch.
  * Removed dpkg-dev build-dependency - we don't care about Vcs-* and Homepage
    fields in backports.org.
  * Removed optional build-dependencies libcurl4-gnutls-dev and libsnmp-dev -
    they are not available in Etch and might confuse buildds.
  * Removed version from libvirt-dev build-dependency - a version with Xen
    support is currently not available on backports.org.

 -- Sebastian Harl <sh@tokkee.org>  Thu, 27 Mar 2008 13:13:13 +0100

collectd (4.3.0-2) unstable; urgency=low

  * Added "lm-sensors" to the recommended packages and README.Debian.plugins
    (this is required by the sensors plugin).
  * Restrict the libvirt-dev build dependency and the libvirt plugin to amd64,
    i386 and powerpc (libvirt is only available on those architectures).
  * Restrict the libvirt-dev build dependency to versions >= 0.4.0-6 to make
    sure Xen is supported and to fix some strange FTBFS complaining about a
    missing symbol "virDomainBlockStats".

 -- Sebastian Harl <sh@tokkee.org>  Thu, 06 Mar 2008 23:37:44 +0100

collectd (4.3.0-1) unstable; urgency=low

  * New upstream release.
    - Added basic support for monitoring by introducing notifications and
      threshold checking.
    - Reverse lookups can be disabled using the "ReverseLookups" option of the
      ntpd plugin (Closes: #455162).
    New plugins:
    - Set the hostname to an unique identifier: uuid
    - CPU, dist, network statistics of guest systems: libvirt
  * Upload to unstable: With the latest changes to the perl plugin, all parts
    of collectd are suitable for a release.
  * Added libvirt-dev, libxml2-dev and libhal-dev to the build dependencies.
  * Updated package description to mention the monitoring support.
  * Install liboping/oping.h to collectd-dev as well.
  * collectd.init.d: Optionally start collectdmon to monitor collectd. This
    can be configured using the USE_COLLECTDMON variable - enabled by default.
  * collectd.init.d: Added ENABLE_COREFILES option - if enabled the core file
    limit will be set to unlimited - disabled by default.
  * Compile collectd with -DLT_LAZY_OR_NOW='RTLD_LAZY|RTLD_GLOBAL' to force
    lt_dlopen() to use the RTLD_GLOBAL flag which is required by the perl
    plugin (which would otherwise be unable to find symbols defined in libperl
    when loading perl modules that require such symbols).
  * Disable debugging support.
  * watch file: Added uversionmangle for "beta" and "-rc".
  * Override "spelling-error-in-description" for the mysql plugin name - all
    plugins are spelled lowercase.

 -- Sebastian Harl <sh@tokkee.org>  Tue, 19 Feb 2008 21:44:42 +0100

collectd (4.2.4-1) experimental; urgency=low

  * New upstream release.
  * Added versioned build-dependency on dpkg-dev (>= 1.14.10); collectd FTBFS
    with earlier versions because of #452262.
  * Added libregexp-common-perl (required by Collectd::Unixsock) to the
    suggested packages.
  * Added support for the "status" command to the init script.
  * Updated standards-version to 3.7.3 (no changes).
  * Added --without-libstatgrab to the configure options to prevent collectd
    from being linked against this library if it's available.
  * Disabled xmms plugin - xmms will be removed from unstable
    (Closes: #459707).

 -- Sebastian Harl <sh@tokkee.org>  Sun, 27 Jan 2008 18:34:23 +0100

collectd (4.2.1-1) experimental; urgency=low

  * New upstream release.
  * Changed XS-Vcs-* to Vcs-*.
  * Marked advanced rrdtool configuration options as such in collectd.conf.
  * Added exec-munin.px, exec-munin.conf, exec-smartctl and snmp-data.conf to
    /usr/share/doc/collectd/examples/.
  * Moved "Homepage" field from package description to the source stanza.

 -- Sebastian Harl <sh@tokkee.org>  Wed, 21 Nov 2007 09:50:46 +0000

collectd (4.2.0-1) experimental; urgency=low

  * New upstream release.
    - Added options to collectd2html.pl to specify host and data directory
      (Closes: #438499).
    - Link against a thread-safe version of librrd.
    New plugins:
    - IPVS connection statistics: ipvs
    - Statistic of the memcached distributed caching system: memcached
    - Detailed Linux network interface and routing statistics: netlink (32bit
      systems only)
    - Nginx (a HTTP and E-Mail server/proxy) statistics: nginx
    - Values from SNMP enabled network devices: snmp
    - Number of TCP connections to specific ports: tcpconns
    - Bitrate and frequency of music played with XMMS: xmms
  * Updated init script to wait for collectd to shut down (Closes: #422208).
  * Merged all plugin packages into the collectd binary package.
  * Added README.Debian.plugins and gen_plugin_deps.pl to document the plugin
    dependencies.
  * Added collectd.overrides to override shlib-with-non-pic-code errors of
    plugins liked against static libraries which have not been linked with
    -fPIC.
  * Removed debian/examples/myplugin.c and debian/examples/MyPlugin.pm - they
    are included in the upstream sources now.
  * Added libcurl4-gnutls-dev as option to the libcurl3-gnutls-dev build
    dependency.

 -- Sebastian Harl <sh@tokkee.org>  Sun, 28 Oct 2007 13:38:21 +0100

collectd (4.0.7-1) experimental; urgency=low

  * New upstream release.
  * Disable iptables and nut plugins on hppa as well to work around a FTBFS
    caused by #358637 and presumably #419684 (Closes: #430933).
  * Changed collectd-dbg's section to "utils".
  * Added httpd-cgi to suggested packages.
  * Added documentation of the provided examples to README.Debian, thanks to
    Eduard Bloch for his proposal (Closes: #434182).

 -- Sebastian Harl <sh@tokkee.org>  Fri, 31 Aug 2007 10:04:41 +0200

collectd (4.0.3-1) experimental; urgency=low

  * New upstream release.

 -- Sebastian Harl <sh@tokkee.org>  Tue, 19 Jun 2007 21:41:21 +0100

collectd (4.0.2-1) experimental; urgency=low

  * New upstream release (Closes: #428114).
    - Added large file support (Closes: #422212).
    - Rewrite of the plugin system to allow more flexibility by using
      different types of plugins.
    - Added Nagios plugin to query collectd from Nagios.
    New plugins:
    - Output to "comma separated values" (CSV) files: csv
    - Output to RRD files: rrdtool
    - IO via the network: network
    - External runtime interface: unixsock
    - Embedding a Perl interpreter: perl
    - Logging to files, STDOUT or STDERR: logfile
    - Logging to syslog: syslog
    - Amount of available entropy: entropy
    - Execution of external programs: exec
    - Iptables statistics: iptables (32bit systems only)
    - IRQ counters: irq
    - UPS information: nut (32bit systems only)
  * New binary package collectd-perl (linking against libperl).
    - Added collectd-perl to suggested packages.
  * examples/myplugin.c: Converted to the new plugin interface.
  * Enabled debugging.
  * Added possibility to automatically migrate RRD files to collectd-4 using
    migrate-3-4.px and extractDS.px provided by upstream.
    - Added extractDS_path.dpatch to set an absolute path in migrate-3-4.px.
    - Using po-debconf to make translations of debconf templates possible.
  * Added NEWS.Debian with notes regarding the upgrade to collectd-4.
  * Updated init script to only start a single collectd process.
  * Added examples/MyPlugin.pm.
  * Added XS-Vcs-{Git,Browser} tags.
  * Added check_plugins.pl to check the build result of all plugins.
  * Do not build apple_sensors and tape plugins as they do not provide any
    functionality any longer.

 -- Sebastian Harl <sh@tokkee.org>  Wed, 13 Jun 2007 18:58:34 +0100

collectd (3.11.2-1) experimental; urgency=low

  * New upstream release.
  * Removed sensors-ignorelist.dpatch - has been merged upstream.
  * Removed email-ignore-size-le-0.dpatch - has been merged upstream.
  * Added watch file.
  * examples/myplugin.c: Pass "-" instead of NULL to plugin_submit().

 -- Sebastian Harl <sh@tokkee.org>  Thu, 15 Feb 2007 09:19:15 +0000

collectd (3.11.0-1) experimental; urgency=low

  * New upstream release.
    New plugins:
    - DNS traffic (query types, response codes, opcodes and traffic): dns
    - E-Mail statistics (count, traffic, spam scores and checks): email
    - Motherboard monitor: mbmon
    - Multimeter statistics: multimeter (beta version)
  * Upload to experimental because of Etch freeze.
  * New binary package collectd-dns (linking against libpcap).
    - Added collectd-dns to suggested packages.
  * Do not split off packages introducing new recommendations or suggestions.
    - Merge collectd-hddtemp into collectd.
    - Add hddtemp and mbmon to suggested packages.
  * Added sensors-ignorelist.dpatch: Avoid assertion in ignorelist_match ()
    when sensors plugin is not configured.
  * Added email-ignore-size-le-0.dpatch: Ignore the size of an email if it is
    less than or equal to zero.

 -- Sebastian Harl <sh@tokkee.org>  Sun, 24 Dec 2006 14:09:39 +0000

collectd (3.10.4-1) unstable; urgency=low

  * New upstream release.
    - Fix an infinite loop in server mode if binding to a socket fails and
      close the socket descriptor (Closes: #404018).
  * examples/myplugin.c: Include system headers before collectd headers to
    make it compile without any autoconf defines set (Closes: #401075).

 -- Sebastian Harl <sh@tokkee.org>  Fri, 22 Dec 2006 00:33:30 +0000

collectd (3.10.3-1) unstable; urgency=low

  * New upstream release.
  * Made package binNMUable:
    - Upstream assures API backward compatibility only between patch releases.
  * LSBized init script.

 -- Sebastian Harl <sh@tokkee.org>  Mon,  6 Nov 2006 13:09:28 +0000

collectd (3.10.2-1) unstable; urgency=low

  * New upstream release.
    - Retry connecting to remote host and database in ping and mysql plugins
      respectively (Closes: #393742).
  * Replaced libcurl3-dev build dependency with libcurl3-gnutls-dev to prevent
    linking against libssl.

 -- Sebastian Harl <sh@tokkee.org>  Fri,  3 Nov 2006 15:18:17 +0000

collectd (3.10.1-4~bpo.1) sarge-backports; urgency=low

  * Rebuild for Sarge.

 -- Sebastian Harl <sh@tokkee.org>  Sun, 22 Oct 2006 10:50:22 +0000

collectd (3.10.1-4) unstable; urgency=low

  * Changed collectd-dbg's section and priority to "devel" and "extra"
    respectively.
  * Set init start sequence code to 95 to be sure to start after any daemons
    that data is collected from.

 -- Sebastian Harl <sh@tokkee.org>  Thu,  5 Oct 2006 10:25:07 +0000

collectd (3.10.1-2bpo1) sarge-backports; urgency=low

  * Rebuild for Sarge.
  * Forcing the use of libmysqlclient14 and librrd2.

 -- Sebastian Harl <sh@tokkee.org>  Sun,  6 Aug 2006 14:17:57 +0200

collectd (3.10.1-3) unstable; urgency=low

  * Added --oknodo to start-stop-daemon in the init script (Closes: #379703).

 -- Sebastian Harl <sh@tokkee.org>  Tue, 25 Jul 2006 18:34:55 +0200

collectd (3.10.1-2) unstable; urgency=low

  * Added collectd-dbg package.

 -- Sebastian Harl <sh@tokkee.org>  Sun, 23 Jul 2006 23:39:42 +0200

collectd (3.10.1-1) unstable; urgency=low

  * New upstream release.
  * Dynamically link against external liboping.
    - New binary package collectd-ping.
    - Added collectd-ping to suggested packages.
  * Moved config file from /usr/share/doc/collectd/examples/ to
    /etc/collectd/.

 -- Sebastian Harl <sh@tokkee.org>  Sat, 22 Jul 2006 21:43:37 +0200

collectd (3.10.0-0bpo1) sarge-backports; urgency=low

  * Rebuild for Sarge.
  * Forcing the use of libmysqlclient14 and librrd2.

 -- Sebastian Harl <sh@tokkee.org>  Fri, 21 Jul 2006 16:23:53 +0200

collectd (3.10.0-1) unstable; urgency=low

  * New upstream release.
    New plugins:
    - APC UPS's charge, load, input/output/battery voltage, etc.: apcups
    - NTP daemon's local clock drift, offset to peers, etc.: ntpd
  * Upstream no longer provides a debian/ directory. Thus no repackaging is
    required any longer.
  * Not using getifaddrs() is now the default in upstream. getifaddrs.dpatch
    no longer needed.
  * Added collectd-hddtemp as a suggestion to the collectd package.

 -- Sebastian Harl <sh@tokkee.org>  Sun,  9 Jul 2006 21:52:13 +0200

collectd (3.9.4+debian-1) unstable; urgency=low

  * Initial release (Closes: #373008).
  * Removed upstream's debian/ directory from .orig.tar.gz.
  * getifaddrs.dpatch: Patching src/traffic.c to read data from /proc instead
    of using getifaddrs(). getifaddrs() does not seem to work correctly on 
    AMD64.

 -- Sebastian Harl <sh@tokkee.org>  Fri,  7 Jul 2006 15:49:42 +0200
<|MERGE_RESOLUTION|>--- conflicted
+++ resolved
@@ -1,12 +1,3 @@
-<<<<<<< HEAD
-collectd (5.2.0-1~debmon70+1) debmon-wheezy; urgency=low
-
-  * Rebuild for debmon-wheezy.
-  * Re-enabled the modbus and AMQP plugins which were previously disabled for
-    Squeeze.
-
- -- Sebastian Harl <tokkee@debian.org>  Wed, 28 Nov 2012 12:47:16 +0100
-=======
 collectd (5.2.0-2~debmon60+1) debmon-squeeze; urgency=low
 
   * Rebuild for squeeze-backports.
@@ -32,7 +23,14 @@
       PostgreSQL writer implementation.
 
  -- Sebastian Harl <tokkee@debian.org>  Thu, 29 Nov 2012 09:09:51 +0100
->>>>>>> 33e98654
+
+collectd (5.2.0-1~debmon70+1) debmon-wheezy; urgency=low
+
+  * Rebuild for debmon-wheezy.
+  * Re-enabled the modbus and AMQP plugins which were previously disabled for
+    Squeeze.
+
+ -- Sebastian Harl <tokkee@debian.org>  Wed, 28 Nov 2012 12:47:16 +0100
 
 collectd (5.2.0-1~debmon60+1) debmon-squeeze; urgency=low
 
