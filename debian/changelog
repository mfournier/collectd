<<<<<<< HEAD
collectd (5.2.0-2~debmon60+1) debmon-squeeze; urgency=low

  * Rebuild for squeeze-backports.
  * debian/rules:
    - Re-enabled the netlink plugin (previously disabled for
      squeeze-backports); the plugin should now build with older and current
      versions of iproute2.
  Changes kept from squeeze-backports:
  * debian/rules, debian/control:
    - Disabled modbus plugin, libmodbus-dev is not available on Squeeze.
    - Disabled AMQP plugin, librabbitmq-dev is not available on Squeeze.
  * debian/rules, debian/collectd-core.overrides:
    - Changed JAVA_HOME to /usr/lib/jvm/java-6-openjdk (without arch).
  * debian/collectd.conf:
    - Removed sample config for the 'amqp' plugin.

 -- Sebastian Harl <tokkee@debian.org>  Wed, 05 Dec 2012 14:59:05 +0100
=======
collectd (5.2.1-1) experimental; urgency=low

  * New upstream release.
  * debian/patches:
    - Removed postgresql_writer_memleak.dpatch -- applied upstream.
  * debian/collectd-utils.install:
    - Install collectd-tg manpage.
  * debian/control:
    - Updated standards-version to 3.9.4 -- no changes.

 -- Sebastian Harl <tokkee@debian.org>  Wed, 30 Jan 2013 21:35:30 +0100
>>>>>>> c40f33b3

collectd (5.2.0-2) experimental; urgency=low

  * debian/patches:
    - Added postgresql_writer_memleak.dpatch fixing a memory leak in the
      PostgreSQL writer implementation.

 -- Sebastian Harl <tokkee@debian.org>  Thu, 29 Nov 2012 09:09:51 +0100

collectd (5.2.0-1~debmon60+1) debmon-squeeze; urgency=low

  * Rebuild for debmon-squeeze.
  * debian/rules:
    - Re-enabled the netlink plugin (previously disabled for
      squeeze-backports); the plugin should now build with older and current
      versions of iproute2.
  Changes kept from squeeze-backports:
  * debian/rules, debian/control:
    - Disabled modbus plugin, libmodbus-dev is not available on Squeeze.
    - Disabled AMQP plugin, librabbitmq-dev is not available on Squeeze.
  * debian/rules, debian/collectd-core.overrides:
    - Changed JAVA_HOME to /usr/lib/jvm/java-6-openjdk (without arch).
  * debian/collectd.conf:
    - Removed sample config for the 'amqp' plugin.

 -- Sebastian Harl <tokkee@debian.org>  Wed, 28 Nov 2012 09:06:28 +0100

collectd (5.2.0-1) experimental; urgency=low

  * New upstream release:
    - ping plugin: Don't abort if ping_send fails but report an error only;
      thanks to Bernd Zeimetz for reporting this (Closes: #630683).
    - df plugin: Ignore "rootfs" file-system type to make sure that root
      file-system statistics are only collected once; thanks to Florian La
      Roche for reporting this (Closes: #657122).
    - Fixed parse errors when using (including) empty config files; thanks to
      Reinhard Tartler for reporting this (Closes: #592881).
    New plugins:
    - Aggregate multiple values lists into one: aggregation
    - Query statistics from BSD's packet filter: pf (FreeBSD only)
  * Uploading to experimental because of the Wheezy freeze.
  * debian/control, debian/rules:
    - Build-depend on kfreebsd-kernel-headers (kfreebsd-any only) and disable
      the 'pf' plugin on non-kfreebsd systems.
  * debian/patches:
    - Removed migrate-4-5-df.dpatch; merged upstream.
    - Removed rtnl_dump_filter.dpatch; merged upstream.
    - Added myplugin_includes.dpatch -- change the example plugin include path
      to /usr/include/collectd/core/ (see below).
    - rrd_filter_path.dpatch: Also patch the migrate-4-5 script; while this is
      not required for the (optional) auto-migration when updating the package
      (the full path is passed as an argument) it helps the user to just use
      the script without the need to add further arguments; thanks to Joey
      Hess for reporting this (Closes: #689001).
  * debian/rules:
    - Fix installation paths used for Perl bindings. Upstream now passes
      INSTALL_BASE rather than PREFIX to Makefile.PL which resulted in the
      bindings being installed to different locations than before.
  * debian/collectd-utils.install:
    - Install collectd-tg(1).
  * debian/libcollectdclient-dev.install:
    - Install the libcollectdclient network*.h header files.
  * Renamed libcollectclient0 to libcollectdclient1 due to the SONAME version
    bump.
  * debian/libcollectdclient1.symbols:
    - Updated for 5.2.
  * debian/collectd-dev.install:
    - Install the collectd (daemon) headers to /usr/include/collectd/core/
      rather than /usr/include/collectd/. The latter is used by
      libcollectdclient which causes file conflicts.
  * debian/collectd.conf:
    - Let the 'df' plugin ignore 'rootfs' (else, the root file-system would
      appear twice, causing one of the updates to fail and spam the log) and
      the usual virtual / temporary file-systems (cf. #657122).
  * debian/collectd-core.postrm:
    - Source the debconf confmodule to make the db_* functions available;
      thanks to Joey Hess and YunQiang Su for reporting this
      (Closes: #680172, #688285).
  * debian/po:
    - Updated Brazilian Portuguese debconf templates; thanks to Adriano Rafael
      Gomes (Closes: #685760).

 -- Sebastian Harl <tokkee@debian.org>  Tue, 20 Nov 2012 15:40:12 +0100

collectd (5.1.0-3~bpo60+2) squeeze-backports; urgency=low

  * Disable the netlink plugin, as it does not compile anyways

 -- Reinhard Tartler <siretart@tauware.de>  Sat, 24 Nov 2012 14:46:58 +0100

collectd (5.1.0-3~bpo60+1) squeeze-backports; urgency=low

  * Rebuild for squeeze-backports.
  * debian/rules, debian/control:
    - Disabled modbus plugin, libmodbus-dev is not available on Squeeze.
    - Disabled AMQP plugin, librabbitmq-dev is not available on Squeeze.
  * debian/rules, debian/collectd-core.overrides:
    - Changed JAVA_HOME to /usr/lib/jvm/java-6-openjdk (without arch).
  * debian/collectd.conf:
    - Removed sample config for the 'amqp' plugin.

 -- Sebastian Harl <tokkee@debian.org>  Fri, 03 Aug 2012 12:04:12 +0000

collectd (5.1.0-3) unstable; urgency=low

  * debian/patches/migrate-4-5-df.dpatch, debian/collectd-core.postinst:
    - Added patch to fix the migration of 'df' values in migrate-4-5.px;
      thanks to 'markuskaindl' for reporting this on IRC.
    - Pass --rrdfilter and --rrdtool parameters to migrate-4-5.px in order to
      let the script find those binaries/scripts.
    (Closes: #681363)
  * debian/collectd-core.collectd.init.d:
    - Catch disabled state in start and restart and don't exit with an error
      status. Amongst others, this fixes an upgrade of collectd when the
      daemon is disabled. Thanks to Florian Ernst for reporting this and
      Evgeni Golov for providing (an early) patch (Closes: #681216).
    - Don't use 'set -e' and 'exit 0' (at the end) in order to let return
      statuses propagate correctly. (cf. #681216)

 -- Sebastian Harl <tokkee@debian.org>  Sun, 15 Jul 2012 11:17:10 +0200

collectd (5.1.0-2) unstable; urgency=low

  * debian/collectd-core.postinst:
    - Don't create unused temp. directory.
  * debian/control, debian/rules:
    - Build depend on libmodbus-dev and enabled modbus plugin. 5.1 now
      supports libmodbus 3; thanks to Ivo De Decker for reporting this
      (Closes: #639796).
  * debian/po:
    - Updated Swedish debconf translation; thanks to Martin Bagge
      (Closes: #677842).
    - Added Slovak debconf translation; thanks to 'helix84'
      (Closes: #677902).
    - Updated Danish debconf translation; thanks to Joe Dalton
      (Closes: #677908).
    - Updated Czech debconf translation; thanks to Martin Šín
      (Closes: #677949).
    - Updated Russian debconf translation; thanks to Yuri Kozlov
      (Closes: #678016).
    - Updated Portuguese debconf translation; thanks to Américo Monteiro
      (Closes: #678048).
    - Updated Polish debconf translation; thanks to Michał Kułach
      (Closes: #678157).
    - Updated Galician debconf translation; thanks to Jorge Barreiro
      (Closes: #678467).
    - Updated French debconf translation; thanks to Steve Petruzzello
      (Closes: #678614).
    - Updated Spanish debconf translation; thanks to Omar Campagne
      (Closes: #679281).
  * debian/collectd-core.collectd.init.d:
    - Source /lib/lsb/init-functions in order to make systemd work in
      compatibility mode; thanks to Michael Stapelberg for reporting this
      (Closes: #679544).
    - Use log_* and status_of_proc functions from LSB's init functions to
      make collectd's output look like all the other output; thanks to
      Matthias Urlichs for pointing this out (Closes: #679355).

 -- Sebastian Harl <tokkee@debian.org>  Sat, 30 Jun 2012 13:27:41 +0200

collectd (5.1.0-1) unstable; urgency=low

  * New upstream release (Closes: #630968):
    - syslog plugin now supports logging notifications; thanks to Trent W.
      Buck for suggesting this (Closes: #632940).
    New plugins:
    - AMQP output plugin: amqp
    - AIX logical partitions statistics: lpar (disabled in Debian; AIX only)
    - Network interface card statistics: ethstat (disabled on kfreebsd; Linux
      only)
    - Linux software-RAID device information: md (disabled on kfreebsd; Linux
      only)
    - Information about Non-Uniform Memory Access: numa (disabled on kfreebsd;
      Linux only)
    - Redis key-value database server statistics: redis (disabled in Debian;
      libcredis is not available)
    - Check thresholds and for missing values: threshold
    - Varnish HTTP accelerator daemon statistics: varnish
    - Sends data to Carbon, the storage layer of Graphite: write_graphite
    - Write values to a MongoDB NoSQL database server: write_mongodb (disabled
      in Debian; libmongoc is not available)
    - Write values to a Redis key-value database server: write_redis (disabled
      in Debian; libcredis is not available)
    New targets:
    - Upgrade data-sets from v4 clients to v5: v5upgrade
  * debian/rules:
    - Disabled lpar plugin -- this requires AIX (perfstat).
    - Disabled redis and write_redis plugins -- they require libcredis.
    - Disabled write_mongodb plugin -- this requires libmongoc.
    - Disabled ethstat, md, and numa plugins on kfreebsd -- these plugins are
      Linux specific.
    - Install contrib/exec-ksm.sh as example.
  * debian/control:
    - Added build-dep on librabbitmq-dev, required by the AMQP plugin.
    - Added build-dep on libvarnish-dev, required by the varnish plugin.
  * debian/collectd-utils.install:
    - Install collectdctl and collectdctl.1 to collectd-utils.
  * debian/libcollectdclient0.symbols:
    - Added lcc_sort_identifiers introduced in 5.1.0.
  * debian/NEWS.Debian:
    - Documented the upgrade from version 4 to 5.
  * debian/collectd-core.install:
    - Install migrate-4-5.px.
  * debian/collectd-core.{config,postinst,templates}:
    - Added debconf queries and code to automatically migrate from v4.
  * debian/source/format:
    - Set to "1.0" for now.
  * debian/po/:
    - Updated German debconf template translation.
  * debian/collectd-core.override:
    - Limit netlink override to appropriate architectures.

 -- Sebastian Harl <tokkee@debian.org>  Wed, 13 Jun 2012 08:05:01 +0200

collectd (4.10.7-2) unstable; urgency=low

  * debian/po:
    - Updated Czech debconf translation; thanks to Martin Šín
      (Closes: #673693).
    - Updated Polish debconf translation; thanks to Michał Kułach
      (Closes: #673697).
    - Updated Dutch debconf translation; thanks to Jeroen Schot
      (Closes: #673769).
    - Updated Swedish debconf translation; thanks to Martin Bagge
      (Closes: #673888).
    - Updated Russian debconf translation; thanks to Vladimir Zhbanov
      (Closes: #673890).
    - Added Italian debconf translation; thanks to Beatrice Torracca
      (Closes: #674044).
    - Updated Portuguese debconf translation; thanks to Américo Monteiro
      (Closes: #674065).
    - Updated Danish debconf translation; thanks to Joe Dalton
      (Closes: #674459).
    - Updated Brazilian Portuguese debconf translation; thanks to Adriano
      Rafael Gomes (Closes: #674589).
    - Updated French debconf translation; thanks to Steve Petruzzello and
      Christian PERRIER (Closes: #674629).
    - Updated Spanish debconf translation; thanks to Omar Campagne
      (Closes: #676383).
    - Updated German debconf translation based on Holger Wansing's feedback on
      debian-l10n-german.

 -- Sebastian Harl <tokkee@debian.org>  Sun, 10 Jun 2012 13:49:32 +0200

collectd (4.10.7-1) unstable; urgency=low

  * New upstream release.
    - Fixed an endless loop in case the datadir is a symlink pointing to a
      non-existent target; thanks to Michael Prokop for reporting this and
      Jonathan Nieder for providing the patch (Closes: #619123).
    - Use bsd/nlist.h rather than the deprecated nlist.h on FreeBSD fixing a
      FTBFS on kfreebsd; thanks to Tobias Frost for reporting this
      (Closes: #664429).
  * debian/patches/:
    - Removed ipvs_h_include.dpatch -- applied upstream.
    - Added rtnl_dump_filter.dpatch, updating the rtnl_dump_filter() signature
      to recent versions of iproute2.
  * debian/rules:
    - Use dpkg-buildflags to determine compiler/linker flags; this also
      enables hardening build flags; thanks to Moritz Muehlenhoff for
      providing the patch (Closes: #656271).
    - Don't force building of the ipvs plugin. The ip_vs.h check has been
      fixed in configure.
    - Use /usr/share/javahelper/java-arch.sh to determine the Java
      architecture directory, thus, making sure armhf and armel are supported
      as well; thanks to peter green for reporting this and providing the
      pointer (Closes: #656274).
    - Work around #673431 (kvm.h requires sys/types.h) by forcing the processes
      plugin on kfreebsd and manually defining HAVE_STRUCT_KINFO_PROC_FREEBSD.
  * debian/README.Debian:
    - Added section 'Cleanup of old data' explaining how to get rid of
      out-dated data files (e.g. RRD files).
  * debian/control:
    - Updated to standards-version 3.9.3 -- no changes.
    - Build depend on javahelper providing java-arch.sh.
    - Use linux-any, kfreebsd-any, etc. rather than hardcoded list of
      non-Linux architectures to make life of porters easier; thanks to Robert
      Millan for reporting this and providing a pointer to the fix
      (Closes: #634690).
    - Explicitly build-depend on libkvm-dev on kfreebsd; this is required by
      the processes, swap and tcpconns plugins.
  * debian/collectd-core.postrm, debian/collectd-core.templates:
    - Prompt the user (debconf priority high) when purging the collected data
      providing an option to opt out. The question defaults to remove the
      data; thanks to Trent W. Buck for reporting and discussing this
      (Closes: #631167).
  * debian/collectd-core.collectd.init.d:
    - Added cpufrequtils to should-start, else collectd does not reliably
      detect all CPUs; thanks to Mathias Bauer for reporting and debugging
      this (Closes: #662040).
    - Use the exit codes specified by LSB in 'status' command; thanks to
      Michael Prokop for reporting this (Closes: #615840).
  * debian/po/:
    - Added Danish debconf template translation; thanks to Joe Dalton
      (Closes: #660918).
    - Added Brazilian Portuguese debconf template translation; thanks to
      Adriano Rafael Gomes (Closes: #662174).
    - Added Polish debconf template translation; thanks to Michał Kułach
      (Closes: #672739).

 -- Sebastian Harl <tokkee@debian.org>  Thu, 17 May 2012 15:55:39 +0200

collectd (4.10.4-1) unstable; urgency=low

  * New upstream release.
    - Added support for Yajl version 2; thanks to John Stamp for reporting
      this (Closes: #653879).
    - collectd.conf(5) now documents the "Globals" config option and that this
      is required for the "perl" and "python" plugins; thanks to Jeff Green
      for reporting this (Closes: #612784).
    - Be more verbose about why loading a plugin fails; thanks to Martin
      Steigerwald for reporting this (Closes: #585975).
    - Don't abort if including a config file fails; thanks to Reinhard Tartler
      for reporting this (Closes: #592880).
    - Fixed FTBFS with GCC 4.6; thanks to Matthias Klose for reporting this
      and Peter Green and Colin Watson for providing patches
      (Closes: #625323).
    - Added support for libnotify 0.7; thanks to Michael Biebl for reporting
      this (Closes: #636818).
    - Fixed FTBFS with current libiptc; thanks to Lucas Nussbaum for reporting
      this (Closes: #614439).
  * debian/patches:
    - Removed bts595756-notify_email-segfault -- included upstream.
    - Removed bts592623-curl_json-file -- included upstream.
    - Removed bts596128-reheap-fix -- included upstream.
    - Removed CVE-2010-4336 -- included upstream.
  * debian/rules:
    - Append DEB_BUILD_ARCH to JAVA_HOME; this is how it's done in the OpenJDK
      package.
    - Split 'build' target into 'build-arch' and 'build-indep' as recommended
      by policy.
  * debian/patches/ipvs_h_include, debian/rules:
    - Let the ipvs plugin use linux/ip_vs.h rather than net/ip_vs.h. Also,
      make sure to look for the header in /usr/include rather than the kernel
      directory (which has been deprecated).
    - Force building of the ipvs plugin since configure is not currently able
      to correctly check for ip_vs.h.
  * debian/control:
    - Updated standards-version to 3.9.2 -- no changes.
  * debian/collectd-core.collectd.init.d:
    - Added a description LSB header field.
  * debian/collectd-core.overrides:
    - Updated entry for java's binary-or-shlib-defines-rpath.

 -- Sebastian Harl <tokkee@debian.org>  Mon, 09 Jan 2012 16:10:58 +0100

collectd (4.10.1-2.1) unstable; urgency=high

  * Non-maintainer upload by the security team
  * Fix DoS in RRD file creation (Closes: #605092)
    Fixes: CVE-2010-4336
    Thanks to Florian Forster

 -- Steffen Joeris <white@debian.org>  Wed, 08 Dec 2010 17:45:50 +1100

collectd (4.10.1-2) unstable; urgency=medium

  * debian/rules:
    - Added support for ‘powerpcspe’ to the Java arch mapping; thanks to
      Sebastian Andrzej Siewior for the patch (Closes: #592909).
  * debian/patches:
    - Added bts595756-notify_email-segfault -- upstream patch fixing a
      segfault in the 'notify_email' plugin; thanks to Manuel CISSE for
      reporting this (Closes: #595756).
    - Added bts592623-curl_json-file -- upstream patch fixing access to
      file:// URLs in the 'curl_json' plugin; thanks Baptiste Mille-Mathias
      for reporting this and pointing out the patch (Closes: #592623).
    - Added bts596128-reheap-fix -- upstream patch fixing the 'reheap()'
      function used to manage the "read" callbacks and making sure all plugins
      get executed correctly and in each interval (Closes: #596128).
  * Set urgency to "medium" because of the RC bug-fix.

 -- Sebastian Harl <tokkee@debian.org>  Wed, 08 Sep 2010 22:50:54 +0200

collectd (4.10.1-1+squeeze1~bpo50+1) lenny-backports; urgency=low

  * Rebuild for lenny-backports.
  * debian/control:
    - Build-conflict with iptables-dev to force the use of the shipped libiptc
      (this allows building the iptables plugin on all architectures).
    - Build-depend on libltdl3-dev, rather than libltdl-dev -- the latter is
      not available in Lenny.
    - Build-depend on libsensors-dev, rather than libsensors4-dev, which is
      not available in Lenny. This limits the functionality of the "sensors"
      plugin which does not work well with libsensors3 and lm-sensors-3
      (Re-opens: #538795).
    - Build-depend on "libsnmp-dev | libsnmp9-dev" rather than specifying the
      right combination of libsnmp-dev and perl, which might confuse buildds
      on Lenny. Lenny is not affected by #559087 (see 4.8.2-1).
  * debian/collectd.conf, debian/control, debian/rules:
    - Disabled the "gmond" plugin, which requires libganglia (>= 3) which is
      not available in Lenny; removed build-dependency on libganglia-dev.
    - Disabled the "memcachec" plugin, which requires libmemcached which is
      not available in Lenny; removed build-dependency on libmemcached-dev.
    - Disabled the "tokyotyrant" plugin, which requires libtokyotyrant which
      is not available in Lenny; removed libtokyocabinet-dev and
      libtokyotyrant-dev build-dependencies.
    - Disabled the "curl_json" plugin, which requires libyajl which is not
      available in Lenny; removed libyajl-dev build-dependency.
    - Disabled the "pinba" plugin, which requires protobuf which is not
      available in Lenny; removed libprotobuf-c0-dev and protobuf-c-compiler
      build-dependencies.

 -- Sebastian Harl <tokkee@debian.org>  Tue, 21 Sep 2010 00:10:55 +0200

collectd (4.10.1-1+squeeze1) testing-proposed-updates; urgency=medium

  * debian/rules:
    - Added support for ‘powerpcspe’ to the Java arch mapping; thanks to
      Sebastian Andrzej Siewior for the patch (Closes: #592909).
  * debian/patches:
    - Added bts595756-notify_email-segfault -- upstream patch fixing a
      segfault in the 'notify_email' plugin; thanks to Manuel CISSE for
      reporting this (Closes: #595756).
    - Added bts592623-curl_json-file -- upstream patch fixing access to
      file:// URLs in the 'curl_json' plugin; thanks Baptiste Mille-Mathias
      for reporting this and pointing out the patch (Closes: #592623).
    - Added bts596128-reheap-fix -- upstream patch fixing the 'reheap()'
      function used to manage the "read" callbacks and making sure all plugins
      get executed correctly and in each interval (Closes: #596128).
  * Set urgency to "medium" because of the RC bug-fix.

 -- Sebastian Harl <tokkee@debian.org>  Sun, 12 Sep 2010 13:53:37 +0200

collectd (4.10.1-1~bpo50+1) lenny-backports; urgency=low

  * Rebuild for lenny-backports.
  * debian/control:
    - Build-conflict with iptables-dev to force the use of the shipped libiptc
      (this allows building the iptables plugin on all architectures).
    - Build-depend on libltdl3-dev, rather than libltdl-dev -- the latter is
      not available in Lenny.
    - Build-depend on libsensors-dev, rather than libsensors4-dev, which is
      not available in Lenny. This limits the functionality of the "sensors"
      plugin which does not work well with libsensors3 and lm-sensors-3
      (Re-opens: #538795).
    - Build-depend on "libsnmp-dev | libsnmp9-dev" rather than specifying the
      right combination of libsnmp-dev and perl, which might confuse buildds
      on Lenny. Lenny is not affected by #559087 (see 4.8.2-1).
  * debian/collectd.conf, debian/control, debian/rules:
    - Disabled the "gmond" plugin, which requires libganglia (>= 3) which is
      not available in Lenny; removed build-dependency on libganglia-dev.
    - Disabled the "memcachec" plugin, which requires libmemcached which is
      not available in Lenny; removed build-dependency on libmemcached-dev.
    - Disabled the "tokyotyrant" plugin, which requires libtokyotyrant which
      is not available in Lenny; removed libtokyocabinet-dev and
      libtokyotyrant-dev build-dependencies.
    - Disabled the "curl_json" plugin, which requires libyajl which is not
      available in Lenny; removed libyajl-dev build-dependency.
    - Disabled the "pinba" plugin, which requires protobuf which is not
      available in Lenny; removed libprotobuf-c0-dev and protobuf-c-compiler
      build-dependencies.

 -- Sebastian Harl <tokkee@debian.org>  Fri, 10 Sep 2010 22:29:17 +0200

collectd (4.10.1-1) unstable; urgency=low

  * New upstream release.
  * debian/patches:
    - Removed bts561577_collectd2html_recursive_fix -- applied upstream.
    - Removed bts575029-collectd2html-xhtml -- applied upstream.
    - Removed bts557599_powerdns_fix -- applied upstream.
  * debian/control:
    - Updated standards-version to 3.9.1 -- no changes.

 -- Sebastian Harl <tokkee@debian.org>  Wed, 28 Jul 2010 18:45:31 +0200

collectd (4.10.0-1) unstable; urgency=low

  * New upstream release:
    New plugins:
    - Parse XML data: curl_xml
    - Parse values from Modbus/TCP enabled devices: modbus (disabled in
      Debian; libmodbus is not available)
    - Timing values from Pinba: pinba
  * debian/control:
    - Build-depend on libprotobuf-c0-dev and protobuf-c-compiler required by
      the 'pinba' plugin.
    - Updated to standards-version 3.8.4 -- no changes.
  * debian/patches:
    - Removed bts566199_collection_hide_types -- applied upstream.
    - Removed typo_fixes -- applied upstream.
    - Added bts575029-collectd2html-xhtml, adding support for XHTML to
      collectd2html.pl; thanks to Ivan Shmakov for reporting this and Max
      Henkel and Timur Kirilichev for providing patches (Closes: #575029).
  * debian/rules:
    - Define (and pass to configure) $JAR, required by current versions of the
      Java bindings.
    - Added support for Renesas SH4 to the Java arch mapping; thanks to
      Nobuhiro Iwamatsu for the patch (Closes: #564165).
  * debian/collectd.postinst:
    - Manually replace /usr/share/doc/collectd/examples/ with a symlink when
      upgrading from versions << 4.10.0-1~ -- this is not handled by dpkg
      according to policy 6.6; thanks to Joey Hess for reporting this
      (Closes: #569268).
  * debian/collectd-core.overrides:
    - Override 'capitalization-error-in-description python Python' -- all
      plugin names are spelled in lower-case letters.

 -- Sebastian Harl <tokkee@debian.org>  Tue, 08 Jun 2010 00:42:56 +0200

collectd (4.9.1-2~bpo50+2) lenny-backports; urgency=low

  * debian/control:
    - Build-depend on "libsnmp-dev | libsnmp9-dev" rather than specifying the
      right combination of libsnmp-dev and perl, which might confuse buildds
      on Lenny. Lenny is not affected by #559087 (see 4.8.2-1).

 -- Sebastian Harl <tokkee@debian.org>  Thu, 08 Apr 2010 20:05:46 +0200

collectd (4.9.1-2~bpo50+1) lenny-backports; urgency=low

  * Rebuild for lenny-backports.
  * debian/control:
    - Build-conflict with iptables-dev to force the use of the shipped libiptc
      (this allows building the iptables plugin on all architectures).
    - Build-depend on libltdl3-dev, rather than libltdl-dev -- the latter is
      not available in Lenny.
    - Build-depend on libsensors-dev, rather than libsensors4-dev, which is
      not available in Lenny. This limits the functionality of the "sensors"
      plugin which does not work well with libsensors3 and lm-sensors-3
      (Re-opens: #538795).
  * debian/collectd.conf, debian/control, debian/rules:
    - Disabled the "gmond" plugin, which requires libganglia (>= 3) which is
      not available in Lenny; removed build-dependency on libganglia-dev.
    - Disabled the "memcachec" plugin, which requires libmemcached which is
      not available in Lenny; removed build-dependency on libmemcached-dev.
    - Disabled the "rrdcached" plugin, which requires rrdclient support in
      librrd; removed version from librrd-dev build-dependency.
    - Disabled the "tokyotyrant" plugin, which requires libtokyotyrant which
      is not available in Lenny; removed libtokyocabinet-dev and
      libtokyotyrant-dev build-dependencies.
    - Disabled the "curl_json" plugin, which requires libyajl which is not
      available in Lenny; removed libyajl-dev build-dependency.

 -- Sebastian Harl <tokkee@debian.org>  Mon, 22 Mar 2010 23:31:30 +0100

collectd (4.9.1-2) unstable; urgency=low

  * debian/rules:
    - Re-enabled non-kfreebsd plugins on i386 and amd64, which had been
      disabled accidentally by using findstring (which does a substring match)
      to compare DEB_BUILD_ARCH with kfreebsd-{amd64,i386}; thanks to ilia
      kudirov for reporting this (Closes: #567259).
    - Replaced all occurrences of 'findstring' with appropriate 'filter'
      statements to make sure to match words rather than substrings.

 -- Sebastian Harl <tokkee@debian.org>  Thu, 28 Jan 2010 22:09:16 +0100

collectd (4.9.1-1) unstable; urgency=low

  * New upstream release:
    New plugins:
    - Number of context switches done by the OS: contextswitch
    - Query statistics from mon.itor.us: Monitorus (Perl based plugin)
    - Collect statistics from NetApp filers: netapp (disabled in Debian;
      libnetapp is not available)
    - OpenVZ statistics: OpenVZ (Perl based plugin)
    - Embedding a Python interpreter: python
    - Query statistics from RouterOS: routeros (disabled in Debian;
      librouteros is not available)
    New matches:
    - Match values using a hash function of the hostname: hashed
    New targets:
    - Scale (multiply) values: scale
  * debian/control:
    - Build-depend on "python-dev", required to build the "python" plugin.
  * debian/collectd-core.install:
    - Install all collectd-*.5 manpages (in particular, this includes the
      newly added collectd-python.5).
  * Added support for kfreebsd-{i386,amd64}; see below for details
    (Closes: #566521).
  * debian/control, debian/rules:
    - Disabled the following Linux-specific plugins / removed the following
      build-deps on kfreebsd-{i386,amd64}:
      + "iptables" plugin / iptables-dev
      + "ipvs" plugin / linux-libc-dev
      + "madwifi" plugin
      + "netlink" plugin / iproute-dev
      + "sensors" plugin / libsensors4-dev
      + "vserver" plugin
    - Disabled the following plugins / removed the following build-deps on
      kfreebsd-{i386,amd64} -- the build-deps are (not yet) available on
      kfreebsd:
      + "gmond" plugin / libganglia1-dev
      + "libvirt" plugin / libvirt-dev
      + "java" plugin / openjdk6-jdk
    - Enabled the "rrdcached" plugin and build-depend on librrd-dev (>= 1.4~)
      (and removed the optional build-dep on librrd2-dev).
    - Enabled the "tokyotyrant" plugin (except on kfreebsd-{i386,amd64}) and
      build-depend on libtokyotyrant-dev (which is not available on kfreebsd).
      Also, build-depend on libtokyocabinet-dev to work around a missing
      dependency in libtokyotyrant-dev (see #566584).
  * debian/rules:
    - Disabled the following plugins on kfreebsd-{i386,amd64} which have not
      yet been ported to FreeBSD: battery, conntrack, contextswitch, cpufreq,
      disk, entropy, fscache, irq, nfs, protocols, serial, thermal, vmem,
      wireless.
    - Simplified Java archdir mapping: removed entries "pointing" to
      themselves and let those default to DEB_BUILD_ARCH.
    - Check whether all patches have been enabled; fail, if not.
  * debian/patches:
    - Added bts566199_collection_hide_types.dpatch -- added ability to hide
      specified types in collection.cgi; thanks to Pavel Piatruk for the patch
      (Closes: #566199).
    - Added typo_fixes.dpatch -- fixing some typos in manpages and error
      messages; thanks to lintian(1) for reporting this.
  * debian/collectd-core.overrides:
    - Replaced overrides for spelling-error-in-description with
      capitalization-error-in-description.

 -- Sebastian Harl <tokkee@debian.org>  Tue, 26 Jan 2010 00:22:32 +0100

collectd (4.8.2-1) unstable; urgency=medium

  * New upstream release:
    - Now using libtool 2.
  * Set urgency to medium because of the fix for #559801.
  * Split the "collectd" binary package into "collectd-core" and "collectd".
    The former provides the main program file and the plugins while the latter
    provides the configuration. This allows for much more flexible setups
    (e.g. providing customizations on top of "collectd-core" without modifying
    the "collectd" package) and, amongst others, removes the hard dependency
    on librrd (Closes: #495936, #544311).
  * debian/collectd-core.collectd.init.d:
    - Do not (try to) start collectd if the config file does not exist. Else,
      installation of "collectd-core" (which does not provide configuration)
      would fail.
  * debian/collectd.postinst:
    - Let the "collectd" package restart the daemon, since it provides the
      config file.
  * debian/collectd.links:
    - Symlink /u/s/d/collectd/examples to /u/s/d/collectd-core/examples.
  * debian/control:
    - Build-depend on the right combination of libsnmp-dev and perl. Perl's
      CFLAGS (included in net-snmp's CFLAGS) introduced '-fstack-protector' in
      version 5.10.1 on some architectures (those supporting that features).
      net-snmp has been fixed to handle that correctly in 5.4.2.1~dfsg-4;
      thanks to Lamont Jones and Dann Frazier for reporting this
      (Closes: #559087).
    - Build-depend on libsensors4-dev rather than libsensors-dev. libsnmp-dev,
      starting with version 5.4.2.1~dfsg-5, supports libsensors4, thus making
      that possible. This restores the full functionality of the "sensors"
      plugin, which does not work well with libsensors3 and lm-sensors-3;
      thanks to Anssi Kolehmainen for reporting this (Closes: #538795).
    - Build-depend on libltdl-dev to make it possible to use the system-wide
      libltdl.
    - No longer conflict/provide/replace the pre-Lenny "collectd-$plugin"
      packages.
    - Update the list of collectd-core's suggestions: added various services
      providing data that may be collected by collectd. Downgraded lm-sensors
      from a recommendation to a suggestion.
  * debian/patches:
    - Removed gmond-fix-compile-error.dpatch -- included upstream.
    - Added bts561577_collectd2html_recursive_fix.dpatch -- fixed
      collectd2html.pl's recursive mode and improved some defaults; thanks to
      Yuri D'Elia for reporting this and providing a patch (Closes: #561577).
    - Added bts557599_powerdns_fix.dpatch -- fixed communication to pdns
      versions 2.9.22 and above; thanks to <tm@iprog.com> for reporting this
      and Luke Heberling for providing the patch (Closes: #557599).
    - Added bts559801_plugin_find_fix.dpatch -- make collectd resistant
      against copies of libltdl affected by CVE-2009-3736. This fixes a
      potential but very unlikely security issue, e.g. found in the embedded
      copy. For details about how collectd might be affected, see
      <http://bugs.debian.org/cgi-bin/bugreport.cgi?bug=559801#15>; thanks to
      Michael Gilbert for reporting this (Closes: #559801).
  * debian/rules:
    - Pass --without-included-ltdl to configure to tell libtool 2 to not use
      the shipped libltdl but rather the one available in the system. Thus,
      in the future, libltdl related issues do no longer require updated
      collectd packages.
    - Pass --disable-static to configure to tell libtool 2 to not build any
      static libraries.
    - Install debian/collectd.conf as an example into "collectd-core".
    - Output the content of config.log if configure fails -- this might help
      debugging.
  * debian/README.Debian:
    - Added a short explanation of the package split.

 -- Sebastian Harl <tokkee@debian.org>  Sat, 26 Dec 2009 12:06:46 +0100

collectd (4.8.1-2) unstable; urgency=low

  * debian/rules:
    - Disabled the "java" plugin on hppa for now to work around a backlog in
      the buildds that currently prevents a transition to testing.
  * debian/control:
    - Do not build-depend on openjdk-6-jdk on hppa.

 -- Sebastian Harl <tokkee@debian.org>  Thu, 19 Nov 2009 10:55:33 +0100

collectd (4.8.1-1) unstable; urgency=medium

  * New upstream release:
    - Fixed a build issue with libiptc that caused a segfault in the iptables
      plugin; thanks to Rodrigo Campos for reporting this (Closes: #535786).
    - Updated the powerdns plugin to support pdns 2.9.22 (and above) as well;
      thanks to Thomas Morgan for reporting this and Luke Heberling for
      providing a patch (Closes: #535787).
    New plugins:
    - Parse JSON files: curl_json
    - Query data from Java processes using JMX: GenericJMX (Java based plugin)
    - Atheros wireless LAN chipset statistics: madwifi
    - Optimized Link State Routing daemon statistics: olsrd
    - Tokyo Tyrant server statistics: tokyotyrant (disabled in Debian,
      libtokyotyrant is not available)
    - Send collected values to a web-server: write_http
    - ZFS Adaptive Replacement Cache statistics: zfs_arc (disabled in Debian,
      libkstat is not available)
    New matches:
    - Match zero COUNTER values: empty_counter
  * Set urgency to medium because of the fix for #535786.
  * debian/rules:
    - Install contrib/GenericJMX.conf to /usr/share/doc/collectd/examples/.
    - Disabled the tokyotyrant and zfs_arc plugins - their dependencies are
      not available.
  * debian/patches:
    - Removed bts535787-powerdns-fix-localsocket.dpatch - included upstream.
    - Removed bts541953-curl-followlocation.dpatch - included upstream.
    - Removed bts542859-df-fix-ignorelist.dpatch - included upstream.
    - Removed java-fix-jvm-start.dpatch - included upstream.
    - Removed libvirt-reconnect.dpatch - included upstream.
    - Removed network-fix-cacheflush.dpatch - included upstream.
    - Removed plugin-fix-unregister.dpatch - included upstream.
    - Added gmond-fix-compile-error.dpatch - upstream patch fixing a compile
      error in the gmond plugin.
  * debian/control:
    - Build depend on libyajl-dev, which is required by the curl_json plugin.
  * Added debian/README.source:
    - The file includes a pointer to /usr/share/doc/dpatch/README.source.gz.
  * New debconf template translations:
    - ja.po, thanks to Hideki Yamane (Closes: #550968).

 -- Sebastian Harl <tokkee@debian.org>  Thu, 15 Oct 2009 20:54:46 +0200

collectd (4.7.2-1) unstable; urgency=low

  * New upstream release (Closes: #541887).
    - collectd2html.pl now supports the creation of SVG images; thanks to Ivan
      Shmakov for providing a patch (Closes: #482185).
    New plugins:
    - Connection tracking table size: conntrack
    - Linux file-system based caching framework statistics: fscache
    - Receive and interpret Ganglia multicast traffic: gmond
    - Embedded Java Virtual Machine: java
    - Query and parse data from a memcache daemon: memcachec
    - Information about network protocols: protocols
    - Parse table-like structured files: table
    - Power consumption measurements from "The Energy Detective" (TED): ted
    - System uptime: uptime
  * debian/rules:
    - Install collectd-unixsock.py to /usr/share/doc/collectd/examples/.
    - Pass CPPFLAGS and CFLAGS as arguments to configure instead of setting
      them in the environment - this is the recommended way.
    - Pass appropriate JAVAC, JAVA_CPPFLAGS and JAVA_LDFLAGS variables to
      configure, using OpenJDK found in /usr/lib/jvm/java-6-openjdk. The
      archdir mapping used by the openjdk-6 Debian package is used to find
      libjvm.so in JAVA_HOME/jre/lib/ARCHDIR/server.
    - Use -rpath to tell the "java" plugin where to find libjvm.so.
    - Pass --enable-all-plugins to configure to make sure that the build fails
      if any prerequisites are missing.
  * debian/control:
    - Build-depend on openjdk-6-jdk.
    - Build-depend on libganglia1-dev (>= 3), required by the gmond plugin.
    - Build-depend on libgcrypt11-dev, used by the network plugin.
    - Updated Standards-Version to 3.8.3 (no changes).
    - Changed build-dependency libmysqlclient15-dev to libmysqlclient-dev -
      this allows transitions to be handled thru binNMUs if possible.
  * debian/collectd.install:
    - Install collectd-java.5.
  * debian/patches:
    - Removed libcollectdclient_static_sstrerror.dpatch - included upstream.
    - Added network-fix-cacheflush.dpatch - upstream patch to fix the handling
      of the 'CacheFlush' config option of the "network" plugin.
    - Added libvirt-reconnect.dpatch - upstream patch to let the "libvirt"
      plugin re-connect to libvirtd if connecting fails.
    - Added plugin-fix-unregister.dpatch - upstream patch to make
      'plugin_unregister_read()' functional again, thus fixing a failed
      assertion in some cases.
    - Added java-fix-jvm-start.dpatch - upstream patch to fix the JVM startup.
    - Added bts541953-curl-followlocation.dpatch - upstream patch to let
      plugins using libcurl follow HTTP redirects; thanks to Joey Hess for
      reporting this (Closes: #541953).
    - Added bts535787-powerdns-fix-localsocket.dpatch - upstream patch fixing
      the handling of the 'LocalSocket' config option of the "powerdns"
      plugin; thanks to Thomas Morgan for reporting this and Luke Heberling
      for providing a patch (references: #535787).
    - Added bts542859-df-fix-ignorelist.dpatch - upstream patch to fix the
      handling of the ignorelist in the "df" plugin; thanks to Joey Hess for
      reporting this (Closes: #542859).
  * debian/README.Debian:
    - Removed the note about how to get collectd2html.pl working with
      version 4 of collectd - the script now supports the --recursive option
      which takes care of that.
  * debian/collectd.overrides:
    - Documented the 'binary-or-shlib-defines-rpath' warning - the rpath is
      required by the "java" plugin.
  * New debconf template translations:
    - cs.po, thanks to Martin Sin (Closes: #534206).
    - ru.po, thanks to Yuri Kozlov (Closes: #539467).
  * debian/control, debian/rules:
    - No not limit the "libvirt" plugin to amd64, i386, powerpc - libvirt-dev
      seems to be available on all architectures now.
    - Reintroduced a work around for #474087 (broken openipmi .pc files) by
      providing a fixed version of OpenIPMIpthread.pc in debian/pkgconfig and
      adding that path to PKG_CONFIG_PATH. Removed the version from the
      libopenipmi-dev build dependency for now.
  * debian/collectd.conf:
    - Set the "apache" plugin's URL according to the default used by Debian's
      Apache; thanks to Joey Hess for reporting this (Closes: #541888).
  * debian/libcollectdclient-dev.install, debian/rules:
    - Do not install libcollectdclient's .la file in favor of the Squeeze
      release goal to remove those files (for details see
      <http://lists.debian.org/debian-devel/2009/08/msg00783.html>).

 -- Sebastian Harl <tokkee@debian.org>  Sat, 29 Aug 2009 12:42:15 +0200

collectd (4.6.3-1~bpo50+1) lenny-backports; urgency=low

  * Rebuild for lenny-backports.
  * Remaining changes:
    - Build-conflict with iptables-dev to force the use of the shipped libiptc
      (this allows building the iptables plugin on all architectures).

 -- Sebastian Harl <tokkee@debian.org>  Sun, 14 Jun 2009 17:06:37 +0200

collectd (4.6.3-1~bpo40+1) etch-backports; urgency=low

  * Rebuild for etch-backports.
  * debian/control:
    - Removed dpkg-dev build-dependency - we don't care about Vcs-* and
      Homepage fields in backports.org.
    - Removed optional build-dependencies libcurl4-gnutls-dev, librrd-dev and
      libsnmp-dev - they are not available in Etch and might confuse buildds.
    - Switch back to build-depend on nut-dev - libupsclient1-dev is not
      available in Etch and limit the "nut" plugin to [!alpha !amd64 !hppa
      !ia64 !ppc64 !mips !mipsel].
    - Replaced linux-libc-dev build-dependency with linux-kernel-headers.
    - Build-conflict with iptables-dev to force the use of the shipped libiptc
      (this allows building the iptables plugin on all architectures).
  * debian/control, debian/rules:
    - Added a work around for #474087 (broken openipmi .pc files) by providing
      a fixed version of OpenIPMIpthread.pc in debian/pkgconfig and adding
      that path to PKG_CONFIG_PATH. Removed the version from the
      libopenipmi-dev build dependency - Etch does not include a fixed version
      of openipmi.
    - Removed libdbi0-dev build-dependency and disabled the "dbi" plugin -
      libdbi is not available on Etch.

 -- Sebastian Harl <tokkee@debian.org>  Sun, 14 Jun 2009 13:52:04 +0200

collectd (4.6.3-1) unstable; urgency=low

  * New upstream release.
  * debian/patches:
    - Removed battery_acpi_complain.dpatch - included upstream.
    - Removed include_empty_files.dpatch - included upstream.
    - Removed ntpd_type_pun_fix.dpatch - included upstream.
    - Removed rrdtool_uninitialized_fix.dpatch - included upstream.
    - Added libcollectdclient_static_sstrerror.dpatch to make a private
      function in libcollectdclient static.
  * debian/rules:
    - Install collectd-network.py to /usr/share/doc/collectd/examples/.

 -- Sebastian Harl <tokkee@debian.org>  Tue, 02 Jun 2009 22:03:10 +0200

collectd (4.6.2-3) unstable; urgency=low

  * debian/patches:
    - Actually enabled rrdtool_uninitialized_fix.dpatch - d'oh!

 -- Sebastian Harl <tokkee@debian.org>  Fri, 29 May 2009 15:49:46 +0200

collectd (4.6.2-2) unstable; urgency=low

  * debian/patches:
    - Added battery_acpi_complain.dpatch - upstream patch to fix excessive
      error messages in the battery plugin in case /proc/acpi/battery is not
      available.
    - Added ntpd_type_pun_fix.dpatch - upstream patch to fix dereferencing of
      a type-punned pointer identified by GCC 4.4, thanks to Martin Michlmayr
      for reporting this (Closes: #526667).
    - Added include_empty_files.dpatch - upstream patch to fix the inclusion
      of empty configuration files, thanks to Alexander Wirt for reporting
      this.
    - Added rrdtool_uninitialized_fix.dpatch - upstream patch to fix an
      uninitialized value warning in the rrdtool plugin, thanks to Andreas
      Moog for reporting this.
  * debian/collectd.conf, debian/filters.conf:
    - Added a sample filter chain configuration.
  * debian/rules:
    - Added contrib/php-collection/ to /usr/share/doc/collectd/.
    - Disabled "netlink" plugin on mips and mipsel - those architectures do
      not allow to link non-PIC code into shared objects, thanks to Peter De
      Schrijver for reporting this (Closes: #524593).
  * debian/control:
    - Build-depend on iptables-dev (>= 1.4.3.2-2) to link against the packaged
      libiptc which is available as shared library since iptables 1.4.3.
      Depend on versions >= 1.4.3.2-2 because of #524766.

 -- Sebastian Harl <tokkee@debian.org>  Fri, 29 May 2009 14:12:36 +0200

collectd (4.6.2-1) unstable; urgency=low

  * New upstream release.
    - Fixed the use of struct in6_addr (Closes: #521748).
    - Added a filter infrastructure based on "matches" and "targets".
    - Added support for vmem graphs to collection.cgi (Closes: #521993).
    New plugins:
    - bind9 name-server and zone statistics: bind
    - Parse statistics from websites: curl
    - Query data from a relational database: dbi
    - OpenVPN traffic and compression statistics: openvpn
    - Query data from an Oracle database: oracle (disabled in Debian,
      libclntsh is not available)
    - Write data via the RRD accelerator daemon: rrdcached (disabled in
      Debian, rrdclient support is not yet available)
    New matches:
    - Match values by their identifier based on regular expressions: regex
    - Match values with an invalid timestamp: timediff
    - Select values by their data sources' values: value
    New targets:
    - Create and dispatch a notification: notification
    - Replace parts of an identifier using regular expressions: replace
    - Set (overwrite) entire parts of an identifier: set
  * Uploading to unstable, since Lenny has been released.
  * New debconf template translations:
    - vi.po, thanks to Clytie Siddall (Closes: #515872).
    - es.po, thanks to Francisco Javier Cuadrado and Erika Chacón Vivas
      (Closes: #520988).
  * debian/patches:
    - Removed perl-uninitialized-var.dpatch - included upstream.
  * debian/control:
    - Added new binary packages libcollectdclient0 and libcollectdclient-dev
      for the newly added client library.
    - Added new binary package collectd-utils for optional utilities that pull
      in additional dependencies. Currently, this only includes
      collectd-nagios. The new package replaces collectd (<< 4.6.1-1~),
      because it overwrites /usr/bin/collectd-nagios.
    - Added libdbi0-dev to the build dependencies - this is required by the
      dbi plugin.
    - Moved collectd-dbg from section "utils" to the newly added "debug".
    - Updated Standards-Version to 3.8.1.
  * debian/rules:
    - Use dh_install and *.install files to specify which package some file
      belongs to.
  * debian/libcollectdclient0.symbols:
    - Added symbols file for libcollectdclient.
  * debian/collectd.overrides:
    - Override "spelling-error-in-description" for the apache plugin name -
      all plugins are spelled lowercase.
  * debian/collectd.init.d:
    - Start the daemon using start-stop-daemon's --oknodo option to exit
      successfully if the daemon is already running as requested by section
      9.3.2 of the Debian Policy 3.8.1.
  * debian/copyright:
    - Reference GPL-2 in addition to GPL (latest version), since GPL2-only is
      used by some files.

 -- Sebastian Harl <sh@tokkee.org>  Thu, 02 Apr 2009 16:38:57 +0200

collectd (4.5.1-1) experimental; urgency=low

  * New upstream release.
    New plugins:
    - Count the number of files in directories: filecount
    - Send desktop notifications to a notification daemon: notify_desktop
    - Send notification E-mails: notify_email
    - One-wire sensors information: onewire (experimental, disabled in Debian)
    - PostgreSQL database statistics: postgresql
    - Linux ACPI thermal zone information: thermal (Closes: #492580)
  * Uploading to experimental because of the Lenny freeze.
  * debian/control:
    - Added build dependency on libglib2.0-dev and libnotify-dev required by
      the notify_desktop plugin.
    - Added build dependency on libesmtp-dev required by the notify_email
      plugin.
    - Added build dependency on libpq-dev required by the postgresql plugin.
    - Let collectd-dbg and collectd-dev depend on ${misc:Depends} - this is
      required when using debhelper.
  * debian/rules:
    - Disabled onewire plugin - owfs is not yet available in Debian.
    - Install contrib/snmp-probe-host.px to /usr/share/doc/collectd/examples/.
    - Set CONFIGFILE to /etc/collectd/collectd.conf.
  * debian/patches:
    - Added perl-uninitialized-var.dpatch - upstream patch to fix an
      uninitialized variable warning causing a FTBFS because of -Werror.
    - Removed myplugin_strcpy.dpatch - applied upstream.
    - Removed perl_deadlock.dpatch - included upstream.
    - Removed memory_libstatgrab.dpatch - included upstream.
    - Removed collectd_memleak.dpatch - included upstream.
    - Removed snmp_memleak.dpatch - included upstream.
    - Removed memcached_fdleak.dpatch - included upstream.
    - Removed memcached_timeout.dpatch - included upstream.
    - Removed pod-errors.dpatch - included upstream.
  * debian/collectd.overrides:
    - Override "spelling-error-in-description" for the postgresql plugin name
      - all plugins are spelled lowercase.
  * debian/collectd.init.d:
    - Do not restart collectd if the configuration test fails.

 -- Sebastian Harl <sh@tokkee.org>  Fri, 12 Dec 2008 10:09:48 +0100

collectd (4.4.2-3~bpo40+1) etch-backports; urgency=low

  * Rebuild for etch-backports.
  * Removed dpkg-dev build-dependency - we don't care about Vcs-* and Homepage
    fields in backports.org.
  * Removed optional build-dependencies libcurl4-gnutls-dev, librrd-dev and
    libsnmp-dev - they are not available in Etch and might confuse buildds.
  * Switch back to build-depend on nut-dev - libupsclient1-dev is not
    available in Etch:
    - Limit the "nut" plugin to [!alpha !amd64 !hppa !ia64 !ppc64].
  * Replaced linux-libc-dev build-dependency with linux-kernel-headers.
  * Build-conflict with iptables-dev to force the use of the shipped libiptc
    (this allows building the iptables plugin on all architectures).
  * Reenabled and fixed the work around for #474087 (broken openipmi .pc
    files) and removed the version from the libopenipmi-dev build dependency -
    Etch does not include a fixed version of openipmi.

 -- Sebastian Harl <sh@tokkee.org>  Thu, 18 Dec 2008 11:10:56 +0100

collectd (4.4.2-3) unstable; urgency=low

  * New debconf template translation:
    - nl.po, thanks to Eric Spreen (Closes: #502204).
    - sv.po, thanks to Martin Bagge (Closes: #504248).
  * debian/patches:
    - Added pod-errors.dpatch to fix some minor POD errors.
  * debian/rules:
    - Remove generated manpages in the clean target to avoid cluttering the
      source diff with the rebuilt manpages.
  * debian/collectd.conf:
    - Fixed a wrong type used in the "tail" plugin example.

 -- Sebastian Harl <sh@tokkee.org>  Sat, 06 Dec 2008 16:53:25 +0100

collectd (4.4.2-2) unstable; urgency=low

  * Removed the work around for #474087 (broken openipmi .pc files) introduced
    in 4.4.1-1 and instead build depend on libopenipmi-dev (>= 2.0.14-1~)
    which includes fixed .pc files. This fixes an undefined symbol error when
    loading the ipmi plugin caused by that work around (Closes: #494665).
  * debian/collectd.init.d:
    - The "status" command now exits with 1 if collectd is not running.
    - Do not suppress output when checking the configuration with the -t
      command line option. This will also show errors that don't cause
      collectd to abort, e.g. failure to load plugins (Closes: #499232).
  * debian/control:
    - Added librrd-dev as the preferred option to the librrd2-dev build
      dependency - the latter one is a virtual package since rrdtool 1.3.
  * Added debian/patches/perl_deadlock.dpatch - upstream patch to fix a
    possible deadlock in the perl plugin (Closes: #499179).
  * Added debian/patches/memory_libstatgrab.dpatch - trivial upstream patch to
    fix a typo in the libstatgrab code of the memory plugin.
  * Added debian/patches/collectd_memleak.dpatch - trivial upstream patch to
    fix a possible memory leak.
  * Added debian/patches/snmp_memleak.dpatch - trivial upstream patch to fix a
    possible memory leak in the snmp plugin.
  * Added debian/patches/memcached_fdleak.dpatch - trivial upstream patch to
    fix a possible file descriptor leak in the memcached plugin.
  * Added debian/patches/memcached_timeout.dpatch - trivial upstream patch to
    fix the timeout passed to poll(2).

 -- Sebastian Harl <sh@tokkee.org>  Thu, 18 Sep 2008 19:12:54 +0200

collectd (4.4.2-1) unstable; urgency=low

  * New upstream release.
  * Removed librrd0-dev and libmysqlclient14-dev from the build-dependencies -
    those package are no longer available since Etch.
  * Removed byacc from the build-dependencies - collectd now requires bison.
  * Removed libupsclient-config.sh - upstream now supports pkg-config for
    libupsclient.
  * Include collection3 in /usr/share/doc/collectd/examples/:
    - Updated README.Debian to point the collection3's README.
    - Added libconfig-general-perl to the suggested packages.
  * README.Debian: Added a note about how to get collectd2html.pl working with
    version 4 of collectd.
  * Added debian/patches/myplugin_strcpy.dpatch - use sstrncpy() instead of
    strcpy() which is poisoned in collectd.h.
  * collectd.overrides: Removed shlib-with-non-pic-code for nut.so - the
    plugin now links against the shared libupsclient.
  * Do not compress any example files, so they may be used directly.

 -- Sebastian Harl <sh@tokkee.org>  Fri, 25 Jul 2008 19:58:58 +0200

collectd (4.4.1-2~bpo40+1) etch-backports; urgency=low

  * Rebuild for Etch.
  * Removed dpkg-dev build-dependency - we don't care about Vcs-* and Homepage
    fields in backports.org.
  * Removed optional build-dependencies libcurl4-gnutls-dev and libsnmp-dev -
    they are not available in Etch and might confuse buildds.
  * Switch back to build-depend on nut-dev - libupsclient1-dev is not
    available in Etch:
    - Limit the "nut" plugin to [!alpha !amd64 !hppa !ia64 !ppc64].
  * No longer remove version from libvirt-dev build-dependency - a version
    with Xen support is now available on backports.org.
  * Replaced linux-libc-dev build-dependency with linux-kernel-headers.
  * Build-conflict with iptables-dev to force the use of the shipped libiptc.

 -- Sebastian Harl <sh@tokkee.org>  Wed, 20 Aug 2008 10:52:14 +0200

collectd (4.4.1-2) unstable; urgency=low

  * Restrict libcurl4-gnutls-dev build dependency to versions which are not
    affected by #488701 (Closes: #489091).
  * Added linux-libc-dev (<< 2.6.25-1) as an option to the linux-libc-dev
    (>= 2.6.25-4) build dependency - those versions are not affected by
    #479899.
  * Added build dependency on pkg-config - this is used by collectd's
    configure script to check for a couple of libraries.
  * Added libupsclient-config.sh to imitate libupsclient-config which is no
    longer available. libupsclient-config.sh is a simple wrapper around
    pkg-config. This is a workaround until upstream supports pkg-config for
    libupsclient.
  * Replaced nut-dev build dependency with libupsclient1-dev:
    Reenabled the "nut" plugin on all architectures.

 -- Sebastian Harl <sh@tokkee.org>  Mon, 07 Jul 2008 20:45:53 +0000

collectd (4.4.1-1) unstable; urgency=low

  * New upstream release.
    - Fixed another issue of the sensors plugin affecting some chip types
      (Closes: #468143).
    - Fixed creation of "vserver" graphs in collection.cgi (Closes: #475120).
    - Fixed a segfault when using libperl 5.10.
    - collectd now ships libiptc itself.
    New plugins:
    - Ascent server statistics: ascent
    - IPMI sensors information: ipmi
    - PowerDNS name server statistics: powerdns
    - incremental parsing of logfiles: tail
    - TeamSpeak2 server statistics: teamspeak2
    - detailed virtual memory statistics: vmem
  * Disable "tcpconns" plugin by default (Closes: #478759).
  * Reenabled iptables plugin on all architectures (Closes: #473435).
    - Added the plugin to collectd.conf.
    - Added /usr/share/doc/collectd/examples/iptables/.
    - Added build dependency on linux-libc-dev (>= 2.6.25-4) - that version is
      required because of #479899.
  * New debconf template translations:
    - gl.po, thanks to Jacobo Tarrio (Closes: #482667).
  * Added a work around for #474087 (broken openipmi .pc files) by forcing the
    inclusion of the ipmi plugin and manually specifying the dependencies.
  * Updated standards-version to 3.8.0 (no changes).

 -- Sebastian Harl <sh@tokkee.org>  Tue, 17 Jun 2008 10:35:51 +0200

collectd (4.3.2-1~bpo40+1) etch-backports; urgency=low

  * Rebuild for Etch.
  * Removed dpkg-dev build-dependency - we don't care about Vcs-* and Homepage
    fields in backports.org.
  * Removed optional build-dependencies libcurl4-gnutls-dev and libsnmp-dev -
    they are not available in Etch and might confuse buildds.
  * Removed version from libvirt-dev build-dependency - a version with Xen
    support is currently not available on backports.org.
  * Reenabled the "iptables" plugin - libiptc is available in Etch.

 -- Sebastian Harl <sh@tokkee.org>  Sun, 27 Apr 2008 16:48:59 +0200

collectd (4.3.2-1) unstable; urgency=low

  * New upstream release.
    - Fixed handling of ignored sensors instances (Closes: #468143).
    - Fixed reading of wireless noise values (Closes: #471788).
  * Adopted patches and script to extractDS.px being renamed to rrd_filter.px.
  * Clarified debconf template in respect to packages required for the data
    migration (Closes: #469336).
  * collectd.conf: Moved logging plugins to the top of the file.
  * New debconf template translations:
    - de.po, thanks to Kai Wasserbäch (Closes: #469334).
    - fr.po, thanks to Florent Usseil (Closes: #468813).
    - pt.po, thanks to Américo Monteiro (Closes: #469745, #472183).
  * collectd.init.d: Consider the DISABLE option only when starting collectd.
  * Disabled iptables plugin - libiptc is no longer available in Debian.
    - Removed the plugin from collectd.conf.
    - Removed /usr/share/doc/collectd/examples/iptables/.

 -- Sebastian Harl <sh@tokkee.org>  Mon, 31 Mar 2008 12:13:18 +0200

collectd (4.3.0-2~bpo40+1) etch-backports; urgency=low

  * Rebuild for Etch.
  * Removed dpkg-dev build-dependency - we don't care about Vcs-* and Homepage
    fields in backports.org.
  * Removed optional build-dependencies libcurl4-gnutls-dev and libsnmp-dev -
    they are not available in Etch and might confuse buildds.
  * Removed version from libvirt-dev build-dependency - a version with Xen
    support is currently not available on backports.org.

 -- Sebastian Harl <sh@tokkee.org>  Thu, 27 Mar 2008 13:13:13 +0100

collectd (4.3.0-2) unstable; urgency=low

  * Added "lm-sensors" to the recommended packages and README.Debian.plugins
    (this is required by the sensors plugin).
  * Restrict the libvirt-dev build dependency and the libvirt plugin to amd64,
    i386 and powerpc (libvirt is only available on those architectures).
  * Restrict the libvirt-dev build dependency to versions >= 0.4.0-6 to make
    sure Xen is supported and to fix some strange FTBFS complaining about a
    missing symbol "virDomainBlockStats".

 -- Sebastian Harl <sh@tokkee.org>  Thu, 06 Mar 2008 23:37:44 +0100

collectd (4.3.0-1) unstable; urgency=low

  * New upstream release.
    - Added basic support for monitoring by introducing notifications and
      threshold checking.
    - Reverse lookups can be disabled using the "ReverseLookups" option of the
      ntpd plugin (Closes: #455162).
    New plugins:
    - Set the hostname to an unique identifier: uuid
    - CPU, dist, network statistics of guest systems: libvirt
  * Upload to unstable: With the latest changes to the perl plugin, all parts
    of collectd are suitable for a release.
  * Added libvirt-dev, libxml2-dev and libhal-dev to the build dependencies.
  * Updated package description to mention the monitoring support.
  * Install liboping/oping.h to collectd-dev as well.
  * collectd.init.d: Optionally start collectdmon to monitor collectd. This
    can be configured using the USE_COLLECTDMON variable - enabled by default.
  * collectd.init.d: Added ENABLE_COREFILES option - if enabled the core file
    limit will be set to unlimited - disabled by default.
  * Compile collectd with -DLT_LAZY_OR_NOW='RTLD_LAZY|RTLD_GLOBAL' to force
    lt_dlopen() to use the RTLD_GLOBAL flag which is required by the perl
    plugin (which would otherwise be unable to find symbols defined in libperl
    when loading perl modules that require such symbols).
  * Disable debugging support.
  * watch file: Added uversionmangle for "beta" and "-rc".
  * Override "spelling-error-in-description" for the mysql plugin name - all
    plugins are spelled lowercase.

 -- Sebastian Harl <sh@tokkee.org>  Tue, 19 Feb 2008 21:44:42 +0100

collectd (4.2.4-1) experimental; urgency=low

  * New upstream release.
  * Added versioned build-dependency on dpkg-dev (>= 1.14.10); collectd FTBFS
    with earlier versions because of #452262.
  * Added libregexp-common-perl (required by Collectd::Unixsock) to the
    suggested packages.
  * Added support for the "status" command to the init script.
  * Updated standards-version to 3.7.3 (no changes).
  * Added --without-libstatgrab to the configure options to prevent collectd
    from being linked against this library if it's available.
  * Disabled xmms plugin - xmms will be removed from unstable
    (Closes: #459707).

 -- Sebastian Harl <sh@tokkee.org>  Sun, 27 Jan 2008 18:34:23 +0100

collectd (4.2.1-1) experimental; urgency=low

  * New upstream release.
  * Changed XS-Vcs-* to Vcs-*.
  * Marked advanced rrdtool configuration options as such in collectd.conf.
  * Added exec-munin.px, exec-munin.conf, exec-smartctl and snmp-data.conf to
    /usr/share/doc/collectd/examples/.
  * Moved "Homepage" field from package description to the source stanza.

 -- Sebastian Harl <sh@tokkee.org>  Wed, 21 Nov 2007 09:50:46 +0000

collectd (4.2.0-1) experimental; urgency=low

  * New upstream release.
    - Added options to collectd2html.pl to specify host and data directory
      (Closes: #438499).
    - Link against a thread-safe version of librrd.
    New plugins:
    - IPVS connection statistics: ipvs
    - Statistic of the memcached distributed caching system: memcached
    - Detailed Linux network interface and routing statistics: netlink (32bit
      systems only)
    - Nginx (a HTTP and E-Mail server/proxy) statistics: nginx
    - Values from SNMP enabled network devices: snmp
    - Number of TCP connections to specific ports: tcpconns
    - Bitrate and frequency of music played with XMMS: xmms
  * Updated init script to wait for collectd to shut down (Closes: #422208).
  * Merged all plugin packages into the collectd binary package.
  * Added README.Debian.plugins and gen_plugin_deps.pl to document the plugin
    dependencies.
  * Added collectd.overrides to override shlib-with-non-pic-code errors of
    plugins liked against static libraries which have not been linked with
    -fPIC.
  * Removed debian/examples/myplugin.c and debian/examples/MyPlugin.pm - they
    are included in the upstream sources now.
  * Added libcurl4-gnutls-dev as option to the libcurl3-gnutls-dev build
    dependency.

 -- Sebastian Harl <sh@tokkee.org>  Sun, 28 Oct 2007 13:38:21 +0100

collectd (4.0.7-1) experimental; urgency=low

  * New upstream release.
  * Disable iptables and nut plugins on hppa as well to work around a FTBFS
    caused by #358637 and presumably #419684 (Closes: #430933).
  * Changed collectd-dbg's section to "utils".
  * Added httpd-cgi to suggested packages.
  * Added documentation of the provided examples to README.Debian, thanks to
    Eduard Bloch for his proposal (Closes: #434182).

 -- Sebastian Harl <sh@tokkee.org>  Fri, 31 Aug 2007 10:04:41 +0200

collectd (4.0.3-1) experimental; urgency=low

  * New upstream release.

 -- Sebastian Harl <sh@tokkee.org>  Tue, 19 Jun 2007 21:41:21 +0100

collectd (4.0.2-1) experimental; urgency=low

  * New upstream release (Closes: #428114).
    - Added large file support (Closes: #422212).
    - Rewrite of the plugin system to allow more flexibility by using
      different types of plugins.
    - Added Nagios plugin to query collectd from Nagios.
    New plugins:
    - Output to "comma separated values" (CSV) files: csv
    - Output to RRD files: rrdtool
    - IO via the network: network
    - External runtime interface: unixsock
    - Embedding a Perl interpreter: perl
    - Logging to files, STDOUT or STDERR: logfile
    - Logging to syslog: syslog
    - Amount of available entropy: entropy
    - Execution of external programs: exec
    - Iptables statistics: iptables (32bit systems only)
    - IRQ counters: irq
    - UPS information: nut (32bit systems only)
  * New binary package collectd-perl (linking against libperl).
    - Added collectd-perl to suggested packages.
  * examples/myplugin.c: Converted to the new plugin interface.
  * Enabled debugging.
  * Added possibility to automatically migrate RRD files to collectd-4 using
    migrate-3-4.px and extractDS.px provided by upstream.
    - Added extractDS_path.dpatch to set an absolute path in migrate-3-4.px.
    - Using po-debconf to make translations of debconf templates possible.
  * Added NEWS.Debian with notes regarding the upgrade to collectd-4.
  * Updated init script to only start a single collectd process.
  * Added examples/MyPlugin.pm.
  * Added XS-Vcs-{Git,Browser} tags.
  * Added check_plugins.pl to check the build result of all plugins.
  * Do not build apple_sensors and tape plugins as they do not provide any
    functionality any longer.

 -- Sebastian Harl <sh@tokkee.org>  Wed, 13 Jun 2007 18:58:34 +0100

collectd (3.11.2-1) experimental; urgency=low

  * New upstream release.
  * Removed sensors-ignorelist.dpatch - has been merged upstream.
  * Removed email-ignore-size-le-0.dpatch - has been merged upstream.
  * Added watch file.
  * examples/myplugin.c: Pass "-" instead of NULL to plugin_submit().

 -- Sebastian Harl <sh@tokkee.org>  Thu, 15 Feb 2007 09:19:15 +0000

collectd (3.11.0-1) experimental; urgency=low

  * New upstream release.
    New plugins:
    - DNS traffic (query types, response codes, opcodes and traffic): dns
    - E-Mail statistics (count, traffic, spam scores and checks): email
    - Motherboard monitor: mbmon
    - Multimeter statistics: multimeter (beta version)
  * Upload to experimental because of Etch freeze.
  * New binary package collectd-dns (linking against libpcap).
    - Added collectd-dns to suggested packages.
  * Do not split off packages introducing new recommendations or suggestions.
    - Merge collectd-hddtemp into collectd.
    - Add hddtemp and mbmon to suggested packages.
  * Added sensors-ignorelist.dpatch: Avoid assertion in ignorelist_match ()
    when sensors plugin is not configured.
  * Added email-ignore-size-le-0.dpatch: Ignore the size of an email if it is
    less than or equal to zero.

 -- Sebastian Harl <sh@tokkee.org>  Sun, 24 Dec 2006 14:09:39 +0000

collectd (3.10.4-1) unstable; urgency=low

  * New upstream release.
    - Fix an infinite loop in server mode if binding to a socket fails and
      close the socket descriptor (Closes: #404018).
  * examples/myplugin.c: Include system headers before collectd headers to
    make it compile without any autoconf defines set (Closes: #401075).

 -- Sebastian Harl <sh@tokkee.org>  Fri, 22 Dec 2006 00:33:30 +0000

collectd (3.10.3-1) unstable; urgency=low

  * New upstream release.
  * Made package binNMUable:
    - Upstream assures API backward compatibility only between patch releases.
  * LSBized init script.

 -- Sebastian Harl <sh@tokkee.org>  Mon,  6 Nov 2006 13:09:28 +0000

collectd (3.10.2-1) unstable; urgency=low

  * New upstream release.
    - Retry connecting to remote host and database in ping and mysql plugins
      respectively (Closes: #393742).
  * Replaced libcurl3-dev build dependency with libcurl3-gnutls-dev to prevent
    linking against libssl.

 -- Sebastian Harl <sh@tokkee.org>  Fri,  3 Nov 2006 15:18:17 +0000

collectd (3.10.1-4~bpo.1) sarge-backports; urgency=low

  * Rebuild for Sarge.

 -- Sebastian Harl <sh@tokkee.org>  Sun, 22 Oct 2006 10:50:22 +0000

collectd (3.10.1-4) unstable; urgency=low

  * Changed collectd-dbg's section and priority to "devel" and "extra"
    respectively.
  * Set init start sequence code to 95 to be sure to start after any daemons
    that data is collected from.

 -- Sebastian Harl <sh@tokkee.org>  Thu,  5 Oct 2006 10:25:07 +0000

collectd (3.10.1-2bpo1) sarge-backports; urgency=low

  * Rebuild for Sarge.
  * Forcing the use of libmysqlclient14 and librrd2.

 -- Sebastian Harl <sh@tokkee.org>  Sun,  6 Aug 2006 14:17:57 +0200

collectd (3.10.1-3) unstable; urgency=low

  * Added --oknodo to start-stop-daemon in the init script (Closes: #379703).

 -- Sebastian Harl <sh@tokkee.org>  Tue, 25 Jul 2006 18:34:55 +0200

collectd (3.10.1-2) unstable; urgency=low

  * Added collectd-dbg package.

 -- Sebastian Harl <sh@tokkee.org>  Sun, 23 Jul 2006 23:39:42 +0200

collectd (3.10.1-1) unstable; urgency=low

  * New upstream release.
  * Dynamically link against external liboping.
    - New binary package collectd-ping.
    - Added collectd-ping to suggested packages.
  * Moved config file from /usr/share/doc/collectd/examples/ to
    /etc/collectd/.

 -- Sebastian Harl <sh@tokkee.org>  Sat, 22 Jul 2006 21:43:37 +0200

collectd (3.10.0-0bpo1) sarge-backports; urgency=low

  * Rebuild for Sarge.
  * Forcing the use of libmysqlclient14 and librrd2.

 -- Sebastian Harl <sh@tokkee.org>  Fri, 21 Jul 2006 16:23:53 +0200

collectd (3.10.0-1) unstable; urgency=low

  * New upstream release.
    New plugins:
    - APC UPS's charge, load, input/output/battery voltage, etc.: apcups
    - NTP daemon's local clock drift, offset to peers, etc.: ntpd
  * Upstream no longer provides a debian/ directory. Thus no repackaging is
    required any longer.
  * Not using getifaddrs() is now the default in upstream. getifaddrs.dpatch
    no longer needed.
  * Added collectd-hddtemp as a suggestion to the collectd package.

 -- Sebastian Harl <sh@tokkee.org>  Sun,  9 Jul 2006 21:52:13 +0200

collectd (3.9.4+debian-1) unstable; urgency=low

  * Initial release (Closes: #373008).
  * Removed upstream's debian/ directory from .orig.tar.gz.
  * getifaddrs.dpatch: Patching src/traffic.c to read data from /proc instead
    of using getifaddrs(). getifaddrs() does not seem to work correctly on 
    AMD64.

 -- Sebastian Harl <sh@tokkee.org>  Fri,  7 Jul 2006 15:49:42 +0200
<|MERGE_RESOLUTION|>--- conflicted
+++ resolved
@@ -1,4 +1,15 @@
-<<<<<<< HEAD
+collectd (5.2.1-1) experimental; urgency=low
+
+  * New upstream release.
+  * debian/patches:
+    - Removed postgresql_writer_memleak.dpatch -- applied upstream.
+  * debian/collectd-utils.install:
+    - Install collectd-tg manpage.
+  * debian/control:
+    - Updated standards-version to 3.9.4 -- no changes.
+
+ -- Sebastian Harl <tokkee@debian.org>  Wed, 30 Jan 2013 21:35:30 +0100
+
 collectd (5.2.0-2~debmon60+1) debmon-squeeze; urgency=low
 
   * Rebuild for squeeze-backports.
@@ -16,19 +27,6 @@
     - Removed sample config for the 'amqp' plugin.
 
  -- Sebastian Harl <tokkee@debian.org>  Wed, 05 Dec 2012 14:59:05 +0100
-=======
-collectd (5.2.1-1) experimental; urgency=low
-
-  * New upstream release.
-  * debian/patches:
-    - Removed postgresql_writer_memleak.dpatch -- applied upstream.
-  * debian/collectd-utils.install:
-    - Install collectd-tg manpage.
-  * debian/control:
-    - Updated standards-version to 3.9.4 -- no changes.
-
- -- Sebastian Harl <tokkee@debian.org>  Wed, 30 Jan 2013 21:35:30 +0100
->>>>>>> c40f33b3
 
 collectd (5.2.0-2) experimental; urgency=low
 
