<<<<<<< HEAD
collectd (4.3.2-1~bpo40+1) etch-backports; urgency=low

  * Rebuild for Etch.
  * Removed dpkg-dev build-dependency - we don't care about Vcs-* and Homepage
    fields in backports.org.
  * Removed optional build-dependencies libcurl4-gnutls-dev and libsnmp-dev -
    they are not available in Etch and might confuse buildds.
  * Removed version from libvirt-dev build-dependency - a version with Xen
    support is currently not available on backports.org.
  * Reenabled the "iptables" plugin - libiptc is available in Etch.

 -- Sebastian Harl <sh@tokkee.org>  Sun, 27 Apr 2008 16:48:59 +0200
=======
collectd (4.4.1-2) unstable; urgency=low

  * Restrict libcurl4-gnutls-dev build dependency to versions which are not
    affected by #488701 (Closes: #489091).
  * Added linux-libc-dev (<< 2.6.25-1) as an option to the linux-libc-dev
    (>= 2.6.25-4) build dependency - those versions are not affected by
    #479899.
  * Added build dependency on pkg-config - this is used by collectd's
    configure script to check for a couple of libraries.
  * Added libupsclient-config.sh to imitate libupsclient-config which is no
    longer available. libupsclient-config.sh is a simple wrapper around
    pkg-config. This is a workaround until upstream supports pkg-config for
    libupsclient.
  * Replaced nut-dev build dependency with libupsclient1-dev:
    Reenabled the "nut" plugin on all architectures.

 -- Sebastian Harl <sh@tokkee.org>  Mon, 07 Jul 2008 20:45:53 +0000

collectd (4.4.1-1) unstable; urgency=low

  * New upstream release.
    - Fixed another issue of the sensors plugin affecting some chip types
      (Closes: #468143).
    - Fixed creation of "vserver" graphs in collection.cgi (Closes: #475120).
    - Fixed a segfault when using libperl 5.10.
    - collectd now ships libiptc itself.
    New plugins:
    - Ascent server statistics: ascent
    - IPMI sensors information: ipmi
    - PowerDNS name server statistics: powerdns
    - incremental parsing of logfiles: tail
    - TeamSpeak2 server statistics: teamspeak2
    - detailed virtual memory statistics: vmem
  * Disable "tcpconns" plugin by default (Closes: #478759).
  * Reenabled iptables plugin on all architectures (Closes: #473435).
    - Added the plugin to collectd.conf.
    - Added /usr/share/doc/collectd/examples/iptables/.
    - Added build dependency on linux-libc-dev (>= 2.6.25-4) - that version is
      required because of #479899.
  * New debconf template translations:
    - gl.po, thanks to Jacobo Tarrio (Closes: #482667).
  * Added a work around for #474087 (broken openipmi .pc files) by forcing the
    inclusion of the ipmi plugin and manually specifying the dependencies.
  * Updated standards-version to 3.8.0 (no changes).

 -- Sebastian Harl <sh@tokkee.org>  Tue, 17 Jun 2008 10:35:51 +0200
>>>>>>> 89e426f9

collectd (4.3.2-1) unstable; urgency=low

  * New upstream release.
    - Fixed handling of ignored sensors instances (Closes: #468143).
    - Fixed reading of wireless noise values (Closes: #471788).
  * Adopted patches and script to extractDS.px being renamed to rrd_filter.px.
  * Clarified debconf template in respect to packages required for the data
    migration (Closes: #469336).
  * collectd.conf: Moved logging plugins to the top of the file.
  * New debconf template translations:
    - de.po, thanks to Kai Wasserbäch (Closes: #469334).
    - fr.po, thanks to Florent Usseil (Closes: #468813).
    - pt.po, thanks to Américo Monteiro (Closes: #469745, #472183).
  * collectd.init.d: Consider the DISABLE option only when starting collectd.
  * Disabled iptables plugin - libiptc is no longer available in Debian.
    - Removed the plugin from collectd.conf.
    - Removed /usr/share/doc/collectd/examples/iptables/.

 -- Sebastian Harl <sh@tokkee.org>  Mon, 31 Mar 2008 12:13:18 +0200

collectd (4.3.0-2~bpo40+1) etch-backports; urgency=low

  * Rebuild for Etch.
  * Removed dpkg-dev build-dependency - we don't care about Vcs-* and Homepage
    fields in backports.org.
  * Removed optional build-dependencies libcurl4-gnutls-dev and libsnmp-dev -
    they are not available in Etch and might confuse buildds.
  * Removed version from libvirt-dev build-dependency - a version with Xen
    support is currently not available on backports.org.

 -- Sebastian Harl <sh@tokkee.org>  Thu, 27 Mar 2008 13:13:13 +0100

collectd (4.3.0-2) unstable; urgency=low

  * Added "lm-sensors" to the recommended packages and README.Debian.plugins
    (this is required by the sensors plugin).
  * Restrict the libvirt-dev build dependency and the libvirt plugin to amd64,
    i386 and powerpc (libvirt is only available on those architectures).
  * Restrict the libvirt-dev build dependency to versions >= 0.4.0-6 to make
    sure Xen is supported and to fix some strange FTBFS complaining about a
    missing symbol "virDomainBlockStats".

 -- Sebastian Harl <sh@tokkee.org>  Thu, 06 Mar 2008 23:37:44 +0100

collectd (4.3.0-1) unstable; urgency=low

  * New upstream release.
    - Added basic support for monitoring by introducing notifications and
      threshold checking.
    - Reverse lookups can be disabled using the "ReverseLookups" option of the
      ntpd plugin (Closes: #455162).
    New plugins:
    - Set the hostname to an unique identifier: uuid
    - CPU, dist, network statistics of guest systems: libvirt
  * Upload to unstable: With the latest changes to the perl plugin, all parts
    of collectd are suitable for a release.
  * Added libvirt-dev, libxml2-dev and libhal-dev to the build dependencies.
  * Updated package description to mention the monitoring support.
  * Install liboping/oping.h to collectd-dev as well.
  * collectd.init.d: Optionally start collectdmon to monitor collectd. This
    can be configured using the USE_COLLECTDMON variable - enabled by default.
  * collectd.init.d: Added ENABLE_COREFILES option - if enabled the core file
    limit will be set to unlimited - disabled by default.
  * Compile collectd with -DLT_LAZY_OR_NOW='RTLD_LAZY|RTLD_GLOBAL' to force
    lt_dlopen() to use the RTLD_GLOBAL flag which is required by the perl
    plugin (which would otherwise be unable to find symbols defined in libperl
    when loading perl modules that require such symbols).
  * Disable debugging support.
  * watch file: Added uversionmangle for "beta" and "-rc".
  * Override "spelling-error-in-description" for the mysql plugin name - all
    plugins are spelled lowercase.

 -- Sebastian Harl <sh@tokkee.org>  Tue, 19 Feb 2008 21:44:42 +0100

collectd (4.2.4-1) experimental; urgency=low

  * New upstream release.
  * Added versioned build-dependency on dpkg-dev (>= 1.14.10); collectd FTBFS
    with earlier versions because of #452262.
  * Added libregexp-common-perl (required by Collectd::Unixsock) to the
    suggested packages.
  * Added support for the "status" command to the init script.
  * Updated standards-version to 3.7.3 (no changes).
  * Added --without-libstatgrab to the configure options to prevent collectd
    from being linked against this library if it's available.
  * Disabled xmms plugin - xmms will be removed from unstable
    (Closes: #459707).

 -- Sebastian Harl <sh@tokkee.org>  Sun, 27 Jan 2008 18:34:23 +0100

collectd (4.2.1-1) experimental; urgency=low

  * New upstream release.
  * Changed XS-Vcs-* to Vcs-*.
  * Marked advanced rrdtool configuration options as such in collectd.conf.
  * Added exec-munin.px, exec-munin.conf, exec-smartctl and snmp-data.conf to
    /usr/share/doc/collectd/examples/.
  * Moved "Homepage" field from package description to the source stanza.

 -- Sebastian Harl <sh@tokkee.org>  Wed, 21 Nov 2007 09:50:46 +0000

collectd (4.2.0-1) experimental; urgency=low

  * New upstream release.
    - Added options to collectd2html.pl to specify host and data directory
      (Closes: #438499).
    - Link against a thread-safe version of librrd.
    New plugins:
    - IPVS connection statistics: ipvs
    - Statistic of the memcached distributed caching system: memcached
    - Detailed Linux network interface and routing statistics: netlink (32bit
      systems only)
    - Nginx (a HTTP and E-Mail server/proxy) statistics: nginx
    - Values from SNMP enabled network devices: snmp
    - Number of TCP connections to specific ports: tcpconns
    - Bitrate and frequency of music played with XMMS: xmms
  * Updated init script to wait for collectd to shut down (Closes: #422208).
  * Merged all plugin packages into the collectd binary package.
  * Added README.Debian.plugins and gen_plugin_deps.pl to document the plugin
    dependencies.
  * Added collectd.overrides to override shlib-with-non-pic-code errors of
    plugins liked against static libraries which have not been linked with
    -fPIC.
  * Removed debian/examples/myplugin.c and debian/examples/MyPlugin.pm - they
    are included in the upstream sources now.
  * Added libcurl4-gnutls-dev as option to the libcurl3-gnutls-dev build
    dependency.

 -- Sebastian Harl <sh@tokkee.org>  Sun, 28 Oct 2007 13:38:21 +0100

collectd (4.0.7-1) experimental; urgency=low

  * New upstream release.
  * Disable iptables and nut plugins on hppa as well to work around a FTBFS
    caused by #358637 and presumably #419684 (Closes: #430933).
  * Changed collectd-dbg's section to "utils".
  * Added httpd-cgi to suggested packages.
  * Added documentation of the provided examples to README.Debian, thanks to
    Eduard Bloch for his proposal (Closes: #434182).

 -- Sebastian Harl <sh@tokkee.org>  Fri, 31 Aug 2007 10:04:41 +0200

collectd (4.0.3-1) experimental; urgency=low

  * New upstream release.

 -- Sebastian Harl <sh@tokkee.org>  Tue, 19 Jun 2007 21:41:21 +0100

collectd (4.0.2-1) experimental; urgency=low

  * New upstream release (Closes: #428114).
    - Added large file support (Closes: #422212).
    - Rewrite of the plugin system to allow more flexibility by using
      different types of plugins.
    - Added Nagios plugin to query collectd from Nagios.
    New plugins:
    - Output to "comma separated values" (CSV) files: csv
    - Output to RRD files: rrdtool
    - IO via the network: network
    - External runtime interface: unixsock
    - Embedding a Perl interpreter: perl
    - Logging to files, STDOUT or STDERR: logfile
    - Logging to syslog: syslog
    - Amount of available entropy: entropy
    - Execution of external programs: exec
    - Iptables statistics: iptables (32bit systems only)
    - IRQ counters: irq
    - UPS information: nut (32bit systems only)
  * New binary package collectd-perl (linking against libperl).
    - Added collectd-perl to suggested packages.
  * examples/myplugin.c: Converted to the new plugin interface.
  * Enabled debugging.
  * Added possibility to automatically migrate RRD files to collectd-4 using
    migrate-3-4.px and extractDS.px provided by upstream.
    - Added extractDS_path.dpatch to set an absolute path in migrate-3-4.px.
    - Using po-debconf to make translations of debconf templates possible.
  * Added NEWS.Debian with notes regarding the upgrade to collectd-4.
  * Updated init script to only start a single collectd process.
  * Added examples/MyPlugin.pm.
  * Added XS-Vcs-{Git,Browser} tags.
  * Added check_plugins.pl to check the build result of all plugins.
  * Do not build apple_sensors and tape plugins as they do not provide any
    functionality any longer.

 -- Sebastian Harl <sh@tokkee.org>  Wed, 13 Jun 2007 18:58:34 +0100

collectd (3.11.2-1) experimental; urgency=low

  * New upstream release.
  * Removed sensors-ignorelist.dpatch - has been merged upstream.
  * Removed email-ignore-size-le-0.dpatch - has been merged upstream.
  * Added watch file.
  * examples/myplugin.c: Pass "-" instead of NULL to plugin_submit().

 -- Sebastian Harl <sh@tokkee.org>  Thu, 15 Feb 2007 09:19:15 +0000

collectd (3.11.0-1) experimental; urgency=low

  * New upstream release.
    New plugins:
    - DNS traffic (query types, response codes, opcodes and traffic): dns
    - E-Mail statistics (count, traffic, spam scores and checks): email
    - Motherboard monitor: mbmon
    - Multimeter statistics: multimeter (beta version)
  * Upload to experimental because of Etch freeze.
  * New binary package collectd-dns (linking against libpcap).
    - Added collectd-dns to suggested packages.
  * Do not split off packages introducing new recommendations or suggestions.
    - Merge collectd-hddtemp into collectd.
    - Add hddtemp and mbmon to suggested packages.
  * Added sensors-ignorelist.dpatch: Avoid assertion in ignorelist_match ()
    when sensors plugin is not configured.
  * Added email-ignore-size-le-0.dpatch: Ignore the size of an email if it is
    less than or equal to zero.

 -- Sebastian Harl <sh@tokkee.org>  Sun, 24 Dec 2006 14:09:39 +0000

collectd (3.10.4-1) unstable; urgency=low

  * New upstream release.
    - Fix an infinite loop in server mode if binding to a socket fails and
      close the socket descriptor (Closes: #404018).
  * examples/myplugin.c: Include system headers before collectd headers to
    make it compile without any autoconf defines set (Closes: #401075).

 -- Sebastian Harl <sh@tokkee.org>  Fri, 22 Dec 2006 00:33:30 +0000

collectd (3.10.3-1) unstable; urgency=low

  * New upstream release.
  * Made package binNMUable:
    - Upstream assures API backward compatibility only between patch releases.
  * LSBized init script.

 -- Sebastian Harl <sh@tokkee.org>  Mon,  6 Nov 2006 13:09:28 +0000

collectd (3.10.2-1) unstable; urgency=low

  * New upstream release.
    - Retry connecting to remote host and database in ping and mysql plugins
      respectively (Closes: #393742).
  * Replaced libcurl3-dev build dependency with libcurl3-gnutls-dev to prevent
    linking against libssl.

 -- Sebastian Harl <sh@tokkee.org>  Fri,  3 Nov 2006 15:18:17 +0000

collectd (3.10.1-4~bpo.1) sarge-backports; urgency=low

  * Rebuild for Sarge.

 -- Sebastian Harl <sh@tokkee.org>  Sun, 22 Oct 2006 10:50:22 +0000

collectd (3.10.1-4) unstable; urgency=low

  * Changed collectd-dbg's section and priority to "devel" and "extra"
    respectively.
  * Set init start sequence code to 95 to be sure to start after any daemons
    that data is collected from.

 -- Sebastian Harl <sh@tokkee.org>  Thu,  5 Oct 2006 10:25:07 +0000

collectd (3.10.1-2bpo1) sarge-backports; urgency=low

  * Rebuild for Sarge.
  * Forcing the use of libmysqlclient14 and librrd2.

 -- Sebastian Harl <sh@tokkee.org>  Sun,  6 Aug 2006 14:17:57 +0200

collectd (3.10.1-3) unstable; urgency=low

  * Added --oknodo to start-stop-daemon in the init script (Closes: #379703).

 -- Sebastian Harl <sh@tokkee.org>  Tue, 25 Jul 2006 18:34:55 +0200

collectd (3.10.1-2) unstable; urgency=low

  * Added collectd-dbg package.

 -- Sebastian Harl <sh@tokkee.org>  Sun, 23 Jul 2006 23:39:42 +0200

collectd (3.10.1-1) unstable; urgency=low

  * New upstream release.
  * Dynamically link against external liboping.
    - New binary package collectd-ping.
    - Added collectd-ping to suggested packages.
  * Moved config file from /usr/share/doc/collectd/examples/ to
    /etc/collectd/.

 -- Sebastian Harl <sh@tokkee.org>  Sat, 22 Jul 2006 21:43:37 +0200

collectd (3.10.0-0bpo1) sarge-backports; urgency=low

  * Rebuild for Sarge.
  * Forcing the use of libmysqlclient14 and librrd2.

 -- Sebastian Harl <sh@tokkee.org>  Fri, 21 Jul 2006 16:23:53 +0200

collectd (3.10.0-1) unstable; urgency=low

  * New upstream release.
    New plugins:
    - APC UPS's charge, load, input/output/battery voltage, etc.: apcups
    - NTP daemon's local clock drift, offset to peers, etc.: ntpd
  * Upstream no longer provides a debian/ directory. Thus no repackaging is
    required any longer.
  * Not using getifaddrs() is now the default in upstream. getifaddrs.dpatch
    no longer needed.
  * Added collectd-hddtemp as a suggestion to the collectd package.

 -- Sebastian Harl <sh@tokkee.org>  Sun,  9 Jul 2006 21:52:13 +0200

collectd (3.9.4+debian-1) unstable; urgency=low

  * Initial release (Closes: #373008).
  * Removed upstream's debian/ directory from .orig.tar.gz.
  * getifaddrs.dpatch: Patching src/traffic.c to read data from /proc instead
    of using getifaddrs(). getifaddrs() does not seem to work correctly on 
    AMD64.

 -- Sebastian Harl <sh@tokkee.org>  Fri,  7 Jul 2006 15:49:42 +0200
<|MERGE_RESOLUTION|>--- conflicted
+++ resolved
@@ -1,17 +1,3 @@
-<<<<<<< HEAD
-collectd (4.3.2-1~bpo40+1) etch-backports; urgency=low
-
-  * Rebuild for Etch.
-  * Removed dpkg-dev build-dependency - we don't care about Vcs-* and Homepage
-    fields in backports.org.
-  * Removed optional build-dependencies libcurl4-gnutls-dev and libsnmp-dev -
-    they are not available in Etch and might confuse buildds.
-  * Removed version from libvirt-dev build-dependency - a version with Xen
-    support is currently not available on backports.org.
-  * Reenabled the "iptables" plugin - libiptc is available in Etch.
-
- -- Sebastian Harl <sh@tokkee.org>  Sun, 27 Apr 2008 16:48:59 +0200
-=======
 collectd (4.4.1-2) unstable; urgency=low
 
   * Restrict libcurl4-gnutls-dev build dependency to versions which are not
@@ -58,7 +44,19 @@
   * Updated standards-version to 3.8.0 (no changes).
 
  -- Sebastian Harl <sh@tokkee.org>  Tue, 17 Jun 2008 10:35:51 +0200
->>>>>>> 89e426f9
+
+collectd (4.3.2-1~bpo40+1) etch-backports; urgency=low
+
+  * Rebuild for Etch.
+  * Removed dpkg-dev build-dependency - we don't care about Vcs-* and Homepage
+    fields in backports.org.
+  * Removed optional build-dependencies libcurl4-gnutls-dev and libsnmp-dev -
+    they are not available in Etch and might confuse buildds.
+  * Removed version from libvirt-dev build-dependency - a version with Xen
+    support is currently not available on backports.org.
+  * Reenabled the "iptables" plugin - libiptc is available in Etch.
+
+ -- Sebastian Harl <sh@tokkee.org>  Sun, 27 Apr 2008 16:48:59 +0200
 
 collectd (4.3.2-1) unstable; urgency=low
 
