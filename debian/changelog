<<<<<<< HEAD
collectd (5.2.0-2~debmon70+1) debmon-wheezy; urgency=low

  * Rebuild for debmon-wheezy.
  * Re-enabled the modbus and AMQP plugins which were previously disabled for
    Squeeze.

 -- Sebastian Harl <tokkee@debian.org>  Wed, 05 Dec 2012 15:00:59 +0100
=======
collectd (5.2.1-1~debmon60+1) debmon-squeeze; urgency=low

  * Rebuild for debmon-squeeze.
  Remaining changes:
  * debian/rules, debian/control:
    - Disabled modbus plugin, libmodbus-dev is not available on Squeeze.
    - Disabled AMQP plugin, librabbitmq-dev is not available on Squeeze.
  * debian/rules, debian/collectd-core.overrides:
    - Changed JAVA_HOME to /usr/lib/jvm/java-6-openjdk (without arch).
  * debian/collectd.conf:
    - Removed sample config for the 'amqp' plugin.

 -- Sebastian Harl <tokkee@debian.org>  Thu, 31 Jan 2013 08:40:11 +0100

collectd (5.2.1-1) experimental; urgency=low

  * New upstream release.
  * debian/patches:
    - Removed postgresql_writer_memleak.dpatch -- applied upstream.
  * debian/collectd-utils.install:
    - Install collectd-tg manpage.
  * debian/control:
    - Updated standards-version to 3.9.4 -- no changes.

 -- Sebastian Harl <tokkee@debian.org>  Wed, 30 Jan 2013 21:35:30 +0100
>>>>>>> e4d7905c

collectd (5.2.0-2~debmon60+1) debmon-squeeze; urgency=low

  * Rebuild for squeeze-backports.
  * debian/rules:
    - Re-enabled the netlink plugin (previously disabled for
      squeeze-backports); the plugin should now build with older and current
      versions of iproute2.
  Changes kept from squeeze-backports:
  * debian/rules, debian/control:
    - Disabled modbus plugin, libmodbus-dev is not available on Squeeze.
    - Disabled AMQP plugin, librabbitmq-dev is not available on Squeeze.
  * debian/rules, debian/collectd-core.overrides:
    - Changed JAVA_HOME to /usr/lib/jvm/java-6-openjdk (without arch).
  * debian/collectd.conf:
    - Removed sample config for the 'amqp' plugin.

 -- Sebastian Harl <tokkee@debian.org>  Wed, 05 Dec 2012 14:59:05 +0100

collectd (5.2.0-2) experimental; urgency=low

  * debian/patches:
    - Added postgresql_writer_memleak.dpatch fixing a memory leak in the
      PostgreSQL writer implementation.

 -- Sebastian Harl <tokkee@debian.org>  Thu, 29 Nov 2012 09:09:51 +0100

collectd (5.2.0-1~debmon70+1) debmon-wheezy; urgency=low

  * Rebuild for debmon-wheezy.
  * Re-enabled the modbus and AMQP plugins which were previously disabled for
    Squeeze.

 -- Sebastian Harl <tokkee@debian.org>  Wed, 28 Nov 2012 12:47:16 +0100

collectd (5.2.0-1~debmon60+1) debmon-squeeze; urgency=low

  * Rebuild for debmon-squeeze.
  * debian/rules:
    - Re-enabled the netlink plugin (previously disabled for
      squeeze-backports); the plugin should now build with older and current
      versions of iproute2.
  Changes kept from squeeze-backports:
  * debian/rules, debian/control:
    - Disabled modbus plugin, libmodbus-dev is not available on Squeeze.
    - Disabled AMQP plugin, librabbitmq-dev is not available on Squeeze.
  * debian/rules, debian/collectd-core.overrides:
    - Changed JAVA_HOME to /usr/lib/jvm/java-6-openjdk (without arch).
  * debian/collectd.conf:
    - Removed sample config for the 'amqp' plugin.

 -- Sebastian Harl <tokkee@debian.org>  Wed, 28 Nov 2012 09:06:28 +0100

collectd (5.2.0-1) experimental; urgency=low

  * New upstream release:
    - ping plugin: Don't abort if ping_send fails but report an error only;
      thanks to Bernd Zeimetz for reporting this (Closes: #630683).
    - df plugin: Ignore "rootfs" file-system type to make sure that root
      file-system statistics are only collected once; thanks to Florian La
      Roche for reporting this (Closes: #657122).
    - Fixed parse errors when using (including) empty config files; thanks to
      Reinhard Tartler for reporting this (Closes: #592881).
    New plugins:
    - Aggregate multiple values lists into one: aggregation
    - Query statistics from BSD's packet filter: pf (FreeBSD only)
  * Uploading to experimental because of the Wheezy freeze.
  * debian/control, debian/rules:
    - Build-depend on kfreebsd-kernel-headers (kfreebsd-any only) and disable
      the 'pf' plugin on non-kfreebsd systems.
  * debian/patches:
    - Removed migrate-4-5-df.dpatch; merged upstream.
    - Removed rtnl_dump_filter.dpatch; merged upstream.
    - Added myplugin_includes.dpatch -- change the example plugin include path
      to /usr/include/collectd/core/ (see below).
    - rrd_filter_path.dpatch: Also patch the migrate-4-5 script; while this is
      not required for the (optional) auto-migration when updating the package
      (the full path is passed as an argument) it helps the user to just use
      the script without the need to add further arguments; thanks to Joey
      Hess for reporting this (Closes: #689001).
  * debian/rules:
    - Fix installation paths used for Perl bindings. Upstream now passes
      INSTALL_BASE rather than PREFIX to Makefile.PL which resulted in the
      bindings being installed to different locations than before.
  * debian/collectd-utils.install:
    - Install collectd-tg(1).
  * debian/libcollectdclient-dev.install:
    - Install the libcollectdclient network*.h header files.
  * Renamed libcollectclient0 to libcollectdclient1 due to the SONAME version
    bump.
  * debian/libcollectdclient1.symbols:
    - Updated for 5.2.
  * debian/collectd-dev.install:
    - Install the collectd (daemon) headers to /usr/include/collectd/core/
      rather than /usr/include/collectd/. The latter is used by
      libcollectdclient which causes file conflicts.
  * debian/collectd.conf:
    - Let the 'df' plugin ignore 'rootfs' (else, the root file-system would
      appear twice, causing one of the updates to fail and spam the log) and
      the usual virtual / temporary file-systems (cf. #657122).
  * debian/collectd-core.postrm:
    - Source the debconf confmodule to make the db_* functions available;
      thanks to Joey Hess and YunQiang Su for reporting this
      (Closes: #680172, #688285).
  * debian/po:
    - Updated Brazilian Portuguese debconf templates; thanks to Adriano Rafael
      Gomes (Closes: #685760).

 -- Sebastian Harl <tokkee@debian.org>  Tue, 20 Nov 2012 15:40:12 +0100

collectd (5.1.0-3~bpo60+2) squeeze-backports; urgency=low

  * Disable the netlink plugin, as it does not compile anyways

 -- Reinhard Tartler <siretart@tauware.de>  Sat, 24 Nov 2012 14:46:58 +0100

collectd (5.1.0-3~bpo60+1) squeeze-backports; urgency=low

  * Rebuild for squeeze-backports.
  * debian/rules, debian/control:
    - Disabled modbus plugin, libmodbus-dev is not available on Squeeze.
    - Disabled AMQP plugin, librabbitmq-dev is not available on Squeeze.
  * debian/rules, debian/collectd-core.overrides:
    - Changed JAVA_HOME to /usr/lib/jvm/java-6-openjdk (without arch).
  * debian/collectd.conf:
    - Removed sample config for the 'amqp' plugin.

 -- Sebastian Harl <tokkee@debian.org>  Fri, 03 Aug 2012 12:04:12 +0000

collectd (5.1.0-3) unstable; urgency=low

  * debian/patches/migrate-4-5-df.dpatch, debian/collectd-core.postinst:
    - Added patch to fix the migration of 'df' values in migrate-4-5.px;
      thanks to 'markuskaindl' for reporting this on IRC.
    - Pass --rrdfilter and --rrdtool parameters to migrate-4-5.px in order to
      let the script find those binaries/scripts.
    (Closes: #681363)
  * debian/collectd-core.collectd.init.d:
    - Catch disabled state in start and restart and don't exit with an error
      status. Amongst others, this fixes an upgrade of collectd when the
      daemon is disabled. Thanks to Florian Ernst for reporting this and
      Evgeni Golov for providing (an early) patch (Closes: #681216).
    - Don't use 'set -e' and 'exit 0' (at the end) in order to let return
      statuses propagate correctly. (cf. #681216)

 -- Sebastian Harl <tokkee@debian.org>  Sun, 15 Jul 2012 11:17:10 +0200

collectd (5.1.0-2) unstable; urgency=low

  * debian/collectd-core.postinst:
    - Don't create unused temp. directory.
  * debian/control, debian/rules:
    - Build depend on libmodbus-dev and enabled modbus plugin. 5.1 now
      supports libmodbus 3; thanks to Ivo De Decker for reporting this
      (Closes: #639796).
  * debian/po:
    - Updated Swedish debconf translation; thanks to Martin Bagge
      (Closes: #677842).
    - Added Slovak debconf translation; thanks to 'helix84'
      (Closes: #677902).
    - Updated Danish debconf translation; thanks to Joe Dalton
      (Closes: #677908).
    - Updated Czech debconf translation; thanks to Martin Šín
      (Closes: #677949).
    - Updated Russian debconf translation; thanks to Yuri Kozlov
      (Closes: #678016).
    - Updated Portuguese debconf translation; thanks to Américo Monteiro
      (Closes: #678048).
    - Updated Polish debconf translation; thanks to Michał Kułach
      (Closes: #678157).
    - Updated Galician debconf translation; thanks to Jorge Barreiro
      (Closes: #678467).
    - Updated French debconf translation; thanks to Steve Petruzzello
      (Closes: #678614).
    - Updated Spanish debconf translation; thanks to Omar Campagne
      (Closes: #679281).
  * debian/collectd-core.collectd.init.d:
    - Source /lib/lsb/init-functions in order to make systemd work in
      compatibility mode; thanks to Michael Stapelberg for reporting this
      (Closes: #679544).
    - Use log_* and status_of_proc functions from LSB's init functions to
      make collectd's output look like all the other output; thanks to
      Matthias Urlichs for pointing this out (Closes: #679355).

 -- Sebastian Harl <tokkee@debian.org>  Sat, 30 Jun 2012 13:27:41 +0200

collectd (5.1.0-1) unstable; urgency=low

  * New upstream release (Closes: #630968):
    - syslog plugin now supports logging notifications; thanks to Trent W.
      Buck for suggesting this (Closes: #632940).
    New plugins:
    - AMQP output plugin: amqp
    - AIX logical partitions statistics: lpar (disabled in Debian; AIX only)
    - Network interface card statistics: ethstat (disabled on kfreebsd; Linux
      only)
    - Linux software-RAID device information: md (disabled on kfreebsd; Linux
      only)
    - Information about Non-Uniform Memory Access: numa (disabled on kfreebsd;
      Linux only)
    - Redis key-value database server statistics: redis (disabled in Debian;
      libcredis is not available)
    - Check thresholds and for missing values: threshold
    - Varnish HTTP accelerator daemon statistics: varnish
    - Sends data to Carbon, the storage layer of Graphite: write_graphite
    - Write values to a MongoDB NoSQL database server: write_mongodb (disabled
      in Debian; libmongoc is not available)
    - Write values to a Redis key-value database server: write_redis (disabled
      in Debian; libcredis is not available)
    New targets:
    - Upgrade data-sets from v4 clients to v5: v5upgrade
  * debian/rules:
    - Disabled lpar plugin -- this requires AIX (perfstat).
    - Disabled redis and write_redis plugins -- they require libcredis.
    - Disabled write_mongodb plugin -- this requires libmongoc.
    - Disabled ethstat, md, and numa plugins on kfreebsd -- these plugins are
      Linux specific.
    - Install contrib/exec-ksm.sh as example.
  * debian/control:
    - Added build-dep on librabbitmq-dev, required by the AMQP plugin.
    - Added build-dep on libvarnish-dev, required by the varnish plugin.
  * debian/collectd-utils.install:
    - Install collectdctl and collectdctl.1 to collectd-utils.
  * debian/libcollectdclient0.symbols:
    - Added lcc_sort_identifiers introduced in 5.1.0.
  * debian/NEWS.Debian:
    - Documented the upgrade from version 4 to 5.
  * debian/collectd-core.install:
    - Install migrate-4-5.px.
  * debian/collectd-core.{config,postinst,templates}:
    - Added debconf queries and code to automatically migrate from v4.
  * debian/source/format:
    - Set to "1.0" for now.
  * debian/po/:
    - Updated German debconf template translation.
  * debian/collectd-core.override:
    - Limit netlink override to appropriate architectures.

 -- Sebastian Harl <tokkee@debian.org>  Wed, 13 Jun 2012 08:05:01 +0200

collectd (4.10.7-2) unstable; urgency=low

  * debian/po:
    - Updated Czech debconf translation; thanks to Martin Šín
      (Closes: #673693).
    - Updated Polish debconf translation; thanks to Michał Kułach
      (Closes: #673697).
    - Updated Dutch debconf translation; thanks to Jeroen Schot
      (Closes: #673769).
    - Updated Swedish debconf translation; thanks to Martin Bagge
      (Closes: #673888).
    - Updated Russian debconf translation; thanks to Vladimir Zhbanov
      (Closes: #673890).
    - Added Italian debconf translation; thanks to Beatrice Torracca
      (Closes: #674044).
    - Updated Portuguese debconf translation; thanks to Américo Monteiro
      (Closes: #674065).
    - Updated Danish debconf translation; thanks to Joe Dalton
      (Closes: #674459).
    - Updated Brazilian Portuguese debconf translation; thanks to Adriano
      Rafael Gomes (Closes: #674589).
    - Updated French debconf translation; thanks to Steve Petruzzello and
      Christian PERRIER (Closes: #674629).
    - Updated Spanish debconf translation; thanks to Omar Campagne
      (Closes: #676383).
    - Updated German debconf translation based on Holger Wansing's feedback on
      debian-l10n-german.

 -- Sebastian Harl <tokkee@debian.org>  Sun, 10 Jun 2012 13:49:32 +0200

collectd (4.10.7-1) unstable; urgency=low

  * New upstream release.
    - Fixed an endless loop in case the datadir is a symlink pointing to a
      non-existent target; thanks to Michael Prokop for reporting this and
      Jonathan Nieder for providing the patch (Closes: #619123).
    - Use bsd/nlist.h rather than the deprecated nlist.h on FreeBSD fixing a
      FTBFS on kfreebsd; thanks to Tobias Frost for reporting this
      (Closes: #664429).
  * debian/patches/:
    - Removed ipvs_h_include.dpatch -- applied upstream.
    - Added rtnl_dump_filter.dpatch, updating the rtnl_dump_filter() signature
      to recent versions of iproute2.
  * debian/rules:
    - Use dpkg-buildflags to determine compiler/linker flags; this also
      enables hardening build flags; thanks to Moritz Muehlenhoff for
      providing the patch (Closes: #656271).
    - Don't force building of the ipvs plugin. The ip_vs.h check has been
      fixed in configure.
    - Use /usr/share/javahelper/java-arch.sh to determine the Java
      architecture directory, thus, making sure armhf and armel are supported
      as well; thanks to peter green for reporting this and providing the
      pointer (Closes: #656274).
    - Work around #673431 (kvm.h requires sys/types.h) by forcing the processes
      plugin on kfreebsd and manually defining HAVE_STRUCT_KINFO_PROC_FREEBSD.
  * debian/README.Debian:
    - Added section 'Cleanup of old data' explaining how to get rid of
      out-dated data files (e.g. RRD files).
  * debian/control:
    - Updated to standards-version 3.9.3 -- no changes.
    - Build depend on javahelper providing java-arch.sh.
    - Use linux-any, kfreebsd-any, etc. rather than hardcoded list of
      non-Linux architectures to make life of porters easier; thanks to Robert
      Millan for reporting this and providing a pointer to the fix
      (Closes: #634690).
    - Explicitly build-depend on libkvm-dev on kfreebsd; this is required by
      the processes, swap and tcpconns plugins.
  * debian/collectd-core.postrm, debian/collectd-core.templates:
    - Prompt the user (debconf priority high) when purging the collected data
      providing an option to opt out. The question defaults to remove the
      data; thanks to Trent W. Buck for reporting and discussing this
      (Closes: #631167).
  * debian/collectd-core.collectd.init.d:
    - Added cpufrequtils to should-start, else collectd does not reliably
      detect all CPUs; thanks to Mathias Bauer for reporting and debugging
      this (Closes: #662040).
    - Use the exit codes specified by LSB in 'status' command; thanks to
      Michael Prokop for reporting this (Closes: #615840).
  * debian/po/:
    - Added Danish debconf template translation; thanks to Joe Dalton
      (Closes: #660918).
    - Added Brazilian Portuguese debconf template translation; thanks to
      Adriano Rafael Gomes (Closes: #662174).
    - Added Polish debconf template translation; thanks to Michał Kułach
      (Closes: #672739).

 -- Sebastian Harl <tokkee@debian.org>  Thu, 17 May 2012 15:55:39 +0200

collectd (4.10.4-1) unstable; urgency=low

  * New upstream release.
    - Added support for Yajl version 2; thanks to John Stamp for reporting
      this (Closes: #653879).
    - collectd.conf(5) now documents the "Globals" config option and that this
      is required for the "perl" and "python" plugins; thanks to Jeff Green
      for reporting this (Closes: #612784).
    - Be more verbose about why loading a plugin fails; thanks to Martin
      Steigerwald for reporting this (Closes: #585975).
    - Don't abort if including a config file fails; thanks to Reinhard Tartler
      for reporting this (Closes: #592880).
    - Fixed FTBFS with GCC 4.6; thanks to Matthias Klose for reporting this
      and Peter Green and Colin Watson for providing patches
      (Closes: #625323).
    - Added support for libnotify 0.7; thanks to Michael Biebl for reporting
      this (Closes: #636818).
    - Fixed FTBFS with current libiptc; thanks to Lucas Nussbaum for reporting
      this (Closes: #614439).
  * debian/patches:
    - Removed bts595756-notify_email-segfault -- included upstream.
    - Removed bts592623-curl_json-file -- included upstream.
    - Removed bts596128-reheap-fix -- included upstream.
    - Removed CVE-2010-4336 -- included upstream.
  * debian/rules:
    - Append DEB_BUILD_ARCH to JAVA_HOME; this is how it's done in the OpenJDK
      package.
    - Split 'build' target into 'build-arch' and 'build-indep' as recommended
      by policy.
  * debian/patches/ipvs_h_include, debian/rules:
    - Let the ipvs plugin use linux/ip_vs.h rather than net/ip_vs.h. Also,
      make sure to look for the header in /usr/include rather than the kernel
      directory (which has been deprecated).
    - Force building of the ipvs plugin since configure is not currently able
      to correctly check for ip_vs.h.
  * debian/control:
    - Updated standards-version to 3.9.2 -- no changes.
  * debian/collectd-core.collectd.init.d:
    - Added a description LSB header field.
  * debian/collectd-core.overrides:
    - Updated entry for java's binary-or-shlib-defines-rpath.

 -- Sebastian Harl <tokkee@debian.org>  Mon, 09 Jan 2012 16:10:58 +0100

collectd (4.10.1-2.1) unstable; urgency=high

  * Non-maintainer upload by the security team
  * Fix DoS in RRD file creation (Closes: #605092)
    Fixes: CVE-2010-4336
    Thanks to Florian Forster

 -- Steffen Joeris <white@debian.org>  Wed, 08 Dec 2010 17:45:50 +1100

collectd (4.10.1-2) unstable; urgency=medium

  * debian/rules:
    - Added support for ‘powerpcspe’ to the Java arch mapping; thanks to
      Sebastian Andrzej Siewior for the patch (Closes: #592909).
  * debian/patches:
    - Added bts595756-notify_email-segfault -- upstream patch fixing a
      segfault in the 'notify_email' plugin; thanks to Manuel CISSE for
      reporting this (Closes: #595756).
    - Added bts592623-curl_json-file -- upstream patch fixing access to
      file:// URLs in the 'curl_json' plugin; thanks Baptiste Mille-Mathias
      for reporting this and pointing out the patch (Closes: #592623).
    - Added bts596128-reheap-fix -- upstream patch fixing the 'reheap()'
      function used to manage the "read" callbacks and making sure all plugins
      get executed correctly and in each interval (Closes: #596128).
  * Set urgency to "medium" because of the RC bug-fix.

 -- Sebastian Harl <tokkee@debian.org>  Wed, 08 Sep 2010 22:50:54 +0200

collectd (4.10.1-1+squeeze1~bpo50+1) lenny-backports; urgency=low

  * Rebuild for lenny-backports.
  * debian/control:
    - Build-conflict with iptables-dev to force the use of the shipped libiptc
      (this allows building the iptables plugin on all architectures).
    - Build-depend on libltdl3-dev, rather than libltdl-dev -- the latter is
      not available in Lenny.
    - Build-depend on libsensors-dev, rather than libsensors4-dev, which is
      not available in Lenny. This limits the functionality of the "sensors"
      plugin which does not work well with libsensors3 and lm-sensors-3
      (Re-opens: #538795).
    - Build-depend on "libsnmp-dev | libsnmp9-dev" rather than specifying the
      right combination of libsnmp-dev and perl, which might confuse buildds
      on Lenny. Lenny is not affected by #559087 (see 4.8.2-1).
  * debian/collectd.conf, debian/control, debian/rules:
    - Disabled the "gmond" plugin, which requires libganglia (>= 3) which is
      not available in Lenny; removed build-dependency on libganglia-dev.
    - Disabled the "memcachec" plugin, which requires libmemcached which is
      not available in Lenny; removed build-dependency on libmemcached-dev.
    - Disabled the "tokyotyrant" plugin, which requires libtokyotyrant which
      is not available in Lenny; removed libtokyocabinet-dev and
      libtokyotyrant-dev build-dependencies.
    - Disabled the "curl_json" plugin, which requires libyajl which is not
      available in Lenny; removed libyajl-dev build-dependency.
    - Disabled the "pinba" plugin, which requires protobuf which is not
      available in Lenny; removed libprotobuf-c0-dev and protobuf-c-compiler
      build-dependencies.

 -- Sebastian Harl <tokkee@debian.org>  Tue, 21 Sep 2010 00:10:55 +0200

collectd (4.10.1-1+squeeze1) testing-proposed-updates; urgency=medium

  * debian/rules:
    - Added support for ‘powerpcspe’ to the Java arch mapping; thanks to
      Sebastian Andrzej Siewior for the patch (Closes: #592909).
  * debian/patches:
    - Added bts595756-notify_email-segfault -- upstream patch fixing a
      segfault in the 'notify_email' plugin; thanks to Manuel CISSE for
      reporting this (Closes: #595756).
    - Added bts592623-curl_json-file -- upstream patch fixing access to
      file:// URLs in the 'curl_json' plugin; thanks Baptiste Mille-Mathias
      for reporting this and pointing out the patch (Closes: #592623).
    - Added bts596128-reheap-fix -- upstream patch fixing the 'reheap()'
      function used to manage the "read" callbacks and making sure all plugins
      get executed correctly and in each interval (Closes: #596128).
  * Set urgency to "medium" because of the RC bug-fix.

 -- Sebastian Harl <tokkee@debian.org>  Sun, 12 Sep 2010 13:53:37 +0200

collectd (4.10.1-1~bpo50+1) lenny-backports; urgency=low

  * Rebuild for lenny-backports.
  * debian/control:
    - Build-conflict with iptables-dev to force the use of the shipped libiptc
      (this allows building the iptables plugin on all architectures).
    - Build-depend on libltdl3-dev, rather than libltdl-dev -- the latter is
      not available in Lenny.
    - Build-depend on libsensors-dev, rather than libsensors4-dev, which is
      not available in Lenny. This limits the functionality of the "sensors"
      plugin which does not work well with libsensors3 and lm-sensors-3
      (Re-opens: #538795).
    - Build-depend on "libsnmp-dev | libsnmp9-dev" rather than specifying the
      right combination of libsnmp-dev and perl, which might confuse buildds
      on Lenny. Lenny is not affected by #559087 (see 4.8.2-1).
  * debian/collectd.conf, debian/control, debian/rules:
    - Disabled the "gmond" plugin, which requires libganglia (>= 3) which is
      not available in Lenny; removed build-dependency on libganglia-dev.
    - Disabled the "memcachec" plugin, which requires libmemcached which is
      not available in Lenny; removed build-dependency on libmemcached-dev.
    - Disabled the "tokyotyrant" plugin, which requires libtokyotyrant which
      is not available in Lenny; removed libtokyocabinet-dev and
      libtokyotyrant-dev build-dependencies.
    - Disabled the "curl_json" plugin, which requires libyajl which is not
      available in Lenny; removed libyajl-dev build-dependency.
    - Disabled the "pinba" plugin, which requires protobuf which is not
      available in Lenny; removed libprotobuf-c0-dev and protobuf-c-compiler
      build-dependencies.

 -- Sebastian Harl <tokkee@debian.org>  Fri, 10 Sep 2010 22:29:17 +0200

collectd (4.10.1-1) unstable; urgency=low

  * New upstream release.
  * debian/patches:
    - Removed bts561577_collectd2html_recursive_fix -- applied upstream.
    - Removed bts575029-collectd2html-xhtml -- applied upstream.
    - Removed bts557599_powerdns_fix -- applied upstream.
  * debian/control:
    - Updated standards-version to 3.9.1 -- no changes.

 -- Sebastian Harl <tokkee@debian.org>  Wed, 28 Jul 2010 18:45:31 +0200

collectd (4.10.0-1) unstable; urgency=low

  * New upstream release:
    New plugins:
    - Parse XML data: curl_xml
    - Parse values from Modbus/TCP enabled devices: modbus (disabled in
      Debian; libmodbus is not available)
    - Timing values from Pinba: pinba
  * debian/control:
    - Build-depend on libprotobuf-c0-dev and protobuf-c-compiler required by
      the 'pinba' plugin.
    - Updated to standards-version 3.8.4 -- no changes.
  * debian/patches:
    - Removed bts566199_collection_hide_types -- applied upstream.
    - Removed typo_fixes -- applied upstream.
    - Added bts575029-collectd2html-xhtml, adding support for XHTML to
      collectd2html.pl; thanks to Ivan Shmakov for reporting this and Max
      Henkel and Timur Kirilichev for providing patches (Closes: #575029).
  * debian/rules:
    - Define (and pass to configure) $JAR, required by current versions of the
      Java bindings.
    - Added support for Renesas SH4 to the Java arch mapping; thanks to
      Nobuhiro Iwamatsu for the patch (Closes: #564165).
  * debian/collectd.postinst:
    - Manually replace /usr/share/doc/collectd/examples/ with a symlink when
      upgrading from versions << 4.10.0-1~ -- this is not handled by dpkg
      according to policy 6.6; thanks to Joey Hess for reporting this
      (Closes: #569268).
  * debian/collectd-core.overrides:
    - Override 'capitalization-error-in-description python Python' -- all
      plugin names are spelled in lower-case letters.

 -- Sebastian Harl <tokkee@debian.org>  Tue, 08 Jun 2010 00:42:56 +0200

collectd (4.9.1-2~bpo50+2) lenny-backports; urgency=low

  * debian/control:
    - Build-depend on "libsnmp-dev | libsnmp9-dev" rather than specifying the
      right combination of libsnmp-dev and perl, which might confuse buildds
      on Lenny. Lenny is not affected by #559087 (see 4.8.2-1).

 -- Sebastian Harl <tokkee@debian.org>  Thu, 08 Apr 2010 20:05:46 +0200

collectd (4.9.1-2~bpo50+1) lenny-backports; urgency=low

  * Rebuild for lenny-backports.
  * debian/control:
    - Build-conflict with iptables-dev to force the use of the shipped libiptc
      (this allows building the iptables plugin on all architectures).
    - Build-depend on libltdl3-dev, rather than libltdl-dev -- the latter is
      not available in Lenny.
    - Build-depend on libsensors-dev, rather than libsensors4-dev, which is
      not available in Lenny. This limits the functionality of the "sensors"
      plugin which does not work well with libsensors3 and lm-sensors-3
      (Re-opens: #538795).
  * debian/collectd.conf, debian/control, debian/rules:
    - Disabled the "gmond" plugin, which requires libganglia (>= 3) which is
      not available in Lenny; removed build-dependency on libganglia-dev.
    - Disabled the "memcachec" plugin, which requires libmemcached which is
      not available in Lenny; removed build-dependency on libmemcached-dev.
    - Disabled the "rrdcached" plugin, which requires rrdclient support in
      librrd; removed version from librrd-dev build-dependency.
    - Disabled the "tokyotyrant" plugin, which requires libtokyotyrant which
      is not available in Lenny; removed libtokyocabinet-dev and
      libtokyotyrant-dev build-dependencies.
    - Disabled the "curl_json" plugin, which requires libyajl which is not
      available in Lenny; removed libyajl-dev build-dependency.

 -- Sebastian Harl <tokkee@debian.org>  Mon, 22 Mar 2010 23:31:30 +0100

collectd (4.9.1-2) unstable; urgency=low

  * debian/rules:
    - Re-enabled non-kfreebsd plugins on i386 and amd64, which had been
      disabled accidentally by using findstring (which does a substring match)
      to compare DEB_BUILD_ARCH with kfreebsd-{amd64,i386}; thanks to ilia
      kudirov for reporting this (Closes: #567259).
    - Replaced all occurrences of 'findstring' with appropriate 'filter'
      statements to make sure to match words rather than substrings.

 -- Sebastian Harl <tokkee@debian.org>  Thu, 28 Jan 2010 22:09:16 +0100

collectd (4.9.1-1) unstable; urgency=low

  * New upstream release:
    New plugins:
    - Number of context switches done by the OS: contextswitch
    - Query statistics from mon.itor.us: Monitorus (Perl based plugin)
    - Collect statistics from NetApp filers: netapp (disabled in Debian;
      libnetapp is not available)
    - OpenVZ statistics: OpenVZ (Perl based plugin)
    - Embedding a Python interpreter: python
    - Query statistics from RouterOS: routeros (disabled in Debian;
      librouteros is not available)
    New matches:
    - Match values using a hash function of the hostname: hashed
    New targets:
    - Scale (multiply) values: scale
  * debian/control:
    - Build-depend on "python-dev", required to build the "python" plugin.
  * debian/collectd-core.install:
    - Install all collectd-*.5 manpages (in particular, this includes the
      newly added collectd-python.5).
  * Added support for kfreebsd-{i386,amd64}; see below for details
    (Closes: #566521).
  * debian/control, debian/rules:
    - Disabled the following Linux-specific plugins / removed the following
      build-deps on kfreebsd-{i386,amd64}:
      + "iptables" plugin / iptables-dev
      + "ipvs" plugin / linux-libc-dev
      + "madwifi" plugin
      + "netlink" plugin / iproute-dev
      + "sensors" plugin / libsensors4-dev
      + "vserver" plugin
    - Disabled the following plugins / removed the following build-deps on
      kfreebsd-{i386,amd64} -- the build-deps are (not yet) available on
      kfreebsd:
      + "gmond" plugin / libganglia1-dev
      + "libvirt" plugin / libvirt-dev
      + "java" plugin / openjdk6-jdk
    - Enabled the "rrdcached" plugin and build-depend on librrd-dev (>= 1.4~)
      (and removed the optional build-dep on librrd2-dev).
    - Enabled the "tokyotyrant" plugin (except on kfreebsd-{i386,amd64}) and
      build-depend on libtokyotyrant-dev (which is not available on kfreebsd).
      Also, build-depend on libtokyocabinet-dev to work around a missing
      dependency in libtokyotyrant-dev (see #566584).
  * debian/rules:
    - Disabled the following plugins on kfreebsd-{i386,amd64} which have not
      yet been ported to FreeBSD: battery, conntrack, contextswitch, cpufreq,
      disk, entropy, fscache, irq, nfs, protocols, serial, thermal, vmem,
      wireless.
    - Simplified Java archdir mapping: removed entries "pointing" to
      themselves and let those default to DEB_BUILD_ARCH.
    - Check whether all patches have been enabled; fail, if not.
  * debian/patches:
    - Added bts566199_collection_hide_types.dpatch -- added ability to hide
      specified types in collection.cgi; thanks to Pavel Piatruk for the patch
      (Closes: #566199).
    - Added typo_fixes.dpatch -- fixing some typos in manpages and error
      messages; thanks to lintian(1) for reporting this.
  * debian/collectd-core.overrides:
    - Replaced overrides for spelling-error-in-description with
      capitalization-error-in-description.

 -- Sebastian Harl <tokkee@debian.org>  Tue, 26 Jan 2010 00:22:32 +0100

collectd (4.8.2-1) unstable; urgency=medium

  * New upstream release:
    - Now using libtool 2.
  * Set urgency to medium because of the fix for #559801.
  * Split the "collectd" binary package into "collectd-core" and "collectd".
    The former provides the main program file and the plugins while the latter
    provides the configuration. This allows for much more flexible setups
    (e.g. providing customizations on top of "collectd-core" without modifying
    the "collectd" package) and, amongst others, removes the hard dependency
    on librrd (Closes: #495936, #544311).
  * debian/collectd-core.collectd.init.d:
    - Do not (try to) start collectd if the config file does not exist. Else,
      installation of "collectd-core" (which does not provide configuration)
      would fail.
  * debian/collectd.postinst:
    - Let the "collectd" package restart the daemon, since it provides the
      config file.
  * debian/collectd.links:
    - Symlink /u/s/d/collectd/examples to /u/s/d/collectd-core/examples.
  * debian/control:
    - Build-depend on the right combination of libsnmp-dev and perl. Perl's
      CFLAGS (included in net-snmp's CFLAGS) introduced '-fstack-protector' in
      version 5.10.1 on some architectures (those supporting that features).
      net-snmp has been fixed to handle that correctly in 5.4.2.1~dfsg-4;
      thanks to Lamont Jones and Dann Frazier for reporting this
      (Closes: #559087).
    - Build-depend on libsensors4-dev rather than libsensors-dev. libsnmp-dev,
      starting with version 5.4.2.1~dfsg-5, supports libsensors4, thus making
      that possible. This restores the full functionality of the "sensors"
      plugin, which does not work well with libsensors3 and lm-sensors-3;
      thanks to Anssi Kolehmainen for reporting this (Closes: #538795).
    - Build-depend on libltdl-dev to make it possible to use the system-wide
      libltdl.
    - No longer conflict/provide/replace the pre-Lenny "collectd-$plugin"
      packages.
    - Update the list of collectd-core's suggestions: added various services
      providing data that may be collected by collectd. Downgraded lm-sensors
      from a recommendation to a suggestion.
  * debian/patches:
    - Removed gmond-fix-compile-error.dpatch -- included upstream.
    - Added bts561577_collectd2html_recursive_fix.dpatch -- fixed
      collectd2html.pl's recursive mode and improved some defaults; thanks to
      Yuri D'Elia for reporting this and providing a patch (Closes: #561577).
    - Added bts557599_powerdns_fix.dpatch -- fixed communication to pdns
      versions 2.9.22 and above; thanks to <tm@iprog.com> for reporting this
      and Luke Heberling for providing the patch (Closes: #557599).
    - Added bts559801_plugin_find_fix.dpatch -- make collectd resistant
      against copies of libltdl affected by CVE-2009-3736. This fixes a
      potential but very unlikely security issue, e.g. found in the embedded
      copy. For details about how collectd might be affected, see
      <http://bugs.debian.org/cgi-bin/bugreport.cgi?bug=559801#15>; thanks to
      Michael Gilbert for reporting this (Closes: #559801).
  * debian/rules:
    - Pass --without-included-ltdl to configure to tell libtool 2 to not use
      the shipped libltdl but rather the one available in the system. Thus,
      in the future, libltdl related issues do no longer require updated
      collectd packages.
    - Pass --disable-static to configure to tell libtool 2 to not build any
      static libraries.
    - Install debian/collectd.conf as an example into "collectd-core".
    - Output the content of config.log if configure fails -- this might help
      debugging.
  * debian/README.Debian:
    - Added a short explanation of the package split.

 -- Sebastian Harl <tokkee@debian.org>  Sat, 26 Dec 2009 12:06:46 +0100

collectd (4.8.1-2) unstable; urgency=low

  * debian/rules:
    - Disabled the "java" plugin on hppa for now to work around a backlog in
      the buildds that currently prevents a transition to testing.
  * debian/control:
    - Do not build-depend on openjdk-6-jdk on hppa.

 -- Sebastian Harl <tokkee@debian.org>  Thu, 19 Nov 2009 10:55:33 +0100

collectd (4.8.1-1) unstable; urgency=medium

  * New upstream release:
    - Fixed a build issue with libiptc that caused a segfault in the iptables
      plugin; thanks to Rodrigo Campos for reporting this (Closes: #535786).
    - Updated the powerdns plugin to support pdns 2.9.22 (and above) as well;
      thanks to Thomas Morgan for reporting this and Luke Heberling for
      providing a patch (Closes: #535787).
    New plugins:
    - Parse JSON files: curl_json
    - Query data from Java processes using JMX: GenericJMX (Java based plugin)
    - Atheros wireless LAN chipset statistics: madwifi
    - Optimized Link State Routing daemon statistics: olsrd
    - Tokyo Tyrant server statistics: tokyotyrant (disabled in Debian,
      libtokyotyrant is not available)
    - Send collected values to a web-server: write_http
    - ZFS Adaptive Replacement Cache statistics: zfs_arc (disabled in Debian,
      libkstat is not available)
    New matches:
    - Match zero COUNTER values: empty_counter
  * Set urgency to medium because of the fix for #535786.
  * debian/rules:
    - Install contrib/GenericJMX.conf to /usr/share/doc/collectd/examples/.
    - Disabled the tokyotyrant and zfs_arc plugins - their dependencies are
      not available.
  * debian/patches:
    - Removed bts535787-powerdns-fix-localsocket.dpatch - included upstream.
    - Removed bts541953-curl-followlocation.dpatch - included upstream.
    - Removed bts542859-df-fix-ignorelist.dpatch - included upstream.
    - Removed java-fix-jvm-start.dpatch - included upstream.
    - Removed libvirt-reconnect.dpatch - included upstream.
    - Removed network-fix-cacheflush.dpatch - included upstream.
    - Removed plugin-fix-unregister.dpatch - included upstream.
    - Added gmond-fix-compile-error.dpatch - upstream patch fixing a compile
      error in the gmond plugin.
  * debian/control:
    - Build depend on libyajl-dev, which is required by the curl_json plugin.
  * Added debian/README.source:
    - The file includes a pointer to /usr/share/doc/dpatch/README.source.gz.
  * New debconf template translations:
    - ja.po, thanks to Hideki Yamane (Closes: #550968).

 -- Sebastian Harl <tokkee@debian.org>  Thu, 15 Oct 2009 20:54:46 +0200

collectd (4.7.2-1) unstable; urgency=low

  * New upstream release (Closes: #541887).
    - collectd2html.pl now supports the creation of SVG images; thanks to Ivan
      Shmakov for providing a patch (Closes: #482185).
    New plugins:
    - Connection tracking table size: conntrack
    - Linux file-system based caching framework statistics: fscache
    - Receive and interpret Ganglia multicast traffic: gmond
    - Embedded Java Virtual Machine: java
    - Query and parse data from a memcache daemon: memcachec
    - Information about network protocols: protocols
    - Parse table-like structured files: table
    - Power consumption measurements from "The Energy Detective" (TED): ted
    - System uptime: uptime
  * debian/rules:
    - Install collectd-unixsock.py to /usr/share/doc/collectd/examples/.
    - Pass CPPFLAGS and CFLAGS as arguments to configure instead of setting
      them in the environment - this is the recommended way.
    - Pass appropriate JAVAC, JAVA_CPPFLAGS and JAVA_LDFLAGS variables to
      configure, using OpenJDK found in /usr/lib/jvm/java-6-openjdk. The
      archdir mapping used by the openjdk-6 Debian package is used to find
      libjvm.so in JAVA_HOME/jre/lib/ARCHDIR/server.
    - Use -rpath to tell the "java" plugin where to find libjvm.so.
    - Pass --enable-all-plugins to configure to make sure that the build fails
      if any prerequisites are missing.
  * debian/control:
    - Build-depend on openjdk-6-jdk.
    - Build-depend on libganglia1-dev (>= 3), required by the gmond plugin.
    - Build-depend on libgcrypt11-dev, used by the network plugin.
    - Updated Standards-Version to 3.8.3 (no changes).
    - Changed build-dependency libmysqlclient15-dev to libmysqlclient-dev -
      this allows transitions to be handled thru binNMUs if possible.
  * debian/collectd.install:
    - Install collectd-java.5.
  * debian/patches:
    - Removed libcollectdclient_static_sstrerror.dpatch - included upstream.
    - Added network-fix-cacheflush.dpatch - upstream patch to fix the handling
      of the 'CacheFlush' config option of the "network" plugin.
    - Added libvirt-reconnect.dpatch - upstream patch to let the "libvirt"
      plugin re-connect to libvirtd if connecting fails.
    - Added plugin-fix-unregister.dpatch - upstream patch to make
      'plugin_unregister_read()' functional again, thus fixing a failed
      assertion in some cases.
    - Added java-fix-jvm-start.dpatch - upstream patch to fix the JVM startup.
    - Added bts541953-curl-followlocation.dpatch - upstream patch to let
      plugins using libcurl follow HTTP redirects; thanks to Joey Hess for
      reporting this (Closes: #541953).
    - Added bts535787-powerdns-fix-localsocket.dpatch - upstream patch fixing
      the handling of the 'LocalSocket' config option of the "powerdns"
      plugin; thanks to Thomas Morgan for reporting this and Luke Heberling
      for providing a patch (references: #535787).
    - Added bts542859-df-fix-ignorelist.dpatch - upstream patch to fix the
      handling of the ignorelist in the "df" plugin; thanks to Joey Hess for
      reporting this (Closes: #542859).
  * debian/README.Debian:
    - Removed the note about how to get collectd2html.pl working with
      version 4 of collectd - the script now supports the --recursive option
      which takes care of that.
  * debian/collectd.overrides:
    - Documented the 'binary-or-shlib-defines-rpath' warning - the rpath is
      required by the "java" plugin.
  * New debconf template translations:
    - cs.po, thanks to Martin Sin (Closes: #534206).
    - ru.po, thanks to Yuri Kozlov (Closes: #539467).
  * debian/control, debian/rules:
    - No not limit the "libvirt" plugin to amd64, i386, powerpc - libvirt-dev
      seems to be available on all architectures now.
    - Reintroduced a work around for #474087 (broken openipmi .pc files) by
      providing a fixed version of OpenIPMIpthread.pc in debian/pkgconfig and
      adding that path to PKG_CONFIG_PATH. Removed the version from the
      libopenipmi-dev build dependency for now.
  * debian/collectd.conf:
    - Set the "apache" plugin's URL according to the default used by Debian's
      Apache; thanks to Joey Hess for reporting this (Closes: #541888).
  * debian/libcollectdclient-dev.install, debian/rules:
    - Do not install libcollectdclient's .la file in favor of the Squeeze
      release goal to remove those files (for details see
      <http://lists.debian.org/debian-devel/2009/08/msg00783.html>).

 -- Sebastian Harl <tokkee@debian.org>  Sat, 29 Aug 2009 12:42:15 +0200

collectd (4.6.3-1~bpo50+1) lenny-backports; urgency=low

  * Rebuild for lenny-backports.
  * Remaining changes:
    - Build-conflict with iptables-dev to force the use of the shipped libiptc
      (this allows building the iptables plugin on all architectures).

 -- Sebastian Harl <tokkee@debian.org>  Sun, 14 Jun 2009 17:06:37 +0200

collectd (4.6.3-1~bpo40+1) etch-backports; urgency=low

  * Rebuild for etch-backports.
  * debian/control:
    - Removed dpkg-dev build-dependency - we don't care about Vcs-* and
      Homepage fields in backports.org.
    - Removed optional build-dependencies libcurl4-gnutls-dev, librrd-dev and
      libsnmp-dev - they are not available in Etch and might confuse buildds.
    - Switch back to build-depend on nut-dev - libupsclient1-dev is not
      available in Etch and limit the "nut" plugin to [!alpha !amd64 !hppa
      !ia64 !ppc64 !mips !mipsel].
    - Replaced linux-libc-dev build-dependency with linux-kernel-headers.
    - Build-conflict with iptables-dev to force the use of the shipped libiptc
      (this allows building the iptables plugin on all architectures).
  * debian/control, debian/rules:
    - Added a work around for #474087 (broken openipmi .pc files) by providing
      a fixed version of OpenIPMIpthread.pc in debian/pkgconfig and adding
      that path to PKG_CONFIG_PATH. Removed the version from the
      libopenipmi-dev build dependency - Etch does not include a fixed version
      of openipmi.
    - Removed libdbi0-dev build-dependency and disabled the "dbi" plugin -
      libdbi is not available on Etch.

 -- Sebastian Harl <tokkee@debian.org>  Sun, 14 Jun 2009 13:52:04 +0200

collectd (4.6.3-1) unstable; urgency=low

  * New upstream release.
  * debian/patches:
    - Removed battery_acpi_complain.dpatch - included upstream.
    - Removed include_empty_files.dpatch - included upstream.
    - Removed ntpd_type_pun_fix.dpatch - included upstream.
    - Removed rrdtool_uninitialized_fix.dpatch - included upstream.
    - Added libcollectdclient_static_sstrerror.dpatch to make a private
      function in libcollectdclient static.
  * debian/rules:
    - Install collectd-network.py to /usr/share/doc/collectd/examples/.

 -- Sebastian Harl <tokkee@debian.org>  Tue, 02 Jun 2009 22:03:10 +0200

collectd (4.6.2-3) unstable; urgency=low

  * debian/patches:
    - Actually enabled rrdtool_uninitialized_fix.dpatch - d'oh!

 -- Sebastian Harl <tokkee@debian.org>  Fri, 29 May 2009 15:49:46 +0200

collectd (4.6.2-2) unstable; urgency=low

  * debian/patches:
    - Added battery_acpi_complain.dpatch - upstream patch to fix excessive
      error messages in the battery plugin in case /proc/acpi/battery is not
      available.
    - Added ntpd_type_pun_fix.dpatch - upstream patch to fix dereferencing of
      a type-punned pointer identified by GCC 4.4, thanks to Martin Michlmayr
      for reporting this (Closes: #526667).
    - Added include_empty_files.dpatch - upstream patch to fix the inclusion
      of empty configuration files, thanks to Alexander Wirt for reporting
      this.
    - Added rrdtool_uninitialized_fix.dpatch - upstream patch to fix an
      uninitialized value warning in the rrdtool plugin, thanks to Andreas
      Moog for reporting this.
  * debian/collectd.conf, debian/filters.conf:
    - Added a sample filter chain configuration.
  * debian/rules:
    - Added contrib/php-collection/ to /usr/share/doc/collectd/.
    - Disabled "netlink" plugin on mips and mipsel - those architectures do
      not allow to link non-PIC code into shared objects, thanks to Peter De
      Schrijver for reporting this (Closes: #524593).
  * debian/control:
    - Build-depend on iptables-dev (>= 1.4.3.2-2) to link against the packaged
      libiptc which is available as shared library since iptables 1.4.3.
      Depend on versions >= 1.4.3.2-2 because of #524766.

 -- Sebastian Harl <tokkee@debian.org>  Fri, 29 May 2009 14:12:36 +0200

collectd (4.6.2-1) unstable; urgency=low

  * New upstream release.
    - Fixed the use of struct in6_addr (Closes: #521748).
    - Added a filter infrastructure based on "matches" and "targets".
    - Added support for vmem graphs to collection.cgi (Closes: #521993).
    New plugins:
    - bind9 name-server and zone statistics: bind
    - Parse statistics from websites: curl
    - Query data from a relational database: dbi
    - OpenVPN traffic and compression statistics: openvpn
    - Query data from an Oracle database: oracle (disabled in Debian,
      libclntsh is not available)
    - Write data via the RRD accelerator daemon: rrdcached (disabled in
      Debian, rrdclient support is not yet available)
    New matches:
    - Match values by their identifier based on regular expressions: regex
    - Match values with an invalid timestamp: timediff
    - Select values by their data sources' values: value
    New targets:
    - Create and dispatch a notification: notification
    - Replace parts of an identifier using regular expressions: replace
    - Set (overwrite) entire parts of an identifier: set
  * Uploading to unstable, since Lenny has been released.
  * New debconf template translations:
    - vi.po, thanks to Clytie Siddall (Closes: #515872).
    - es.po, thanks to Francisco Javier Cuadrado and Erika Chacón Vivas
      (Closes: #520988).
  * debian/patches:
    - Removed perl-uninitialized-var.dpatch - included upstream.
  * debian/control:
    - Added new binary packages libcollectdclient0 and libcollectdclient-dev
      for the newly added client library.
    - Added new binary package collectd-utils for optional utilities that pull
      in additional dependencies. Currently, this only includes
      collectd-nagios. The new package replaces collectd (<< 4.6.1-1~),
      because it overwrites /usr/bin/collectd-nagios.
    - Added libdbi0-dev to the build dependencies - this is required by the
      dbi plugin.
    - Moved collectd-dbg from section "utils" to the newly added "debug".
    - Updated Standards-Version to 3.8.1.
  * debian/rules:
    - Use dh_install and *.install files to specify which package some file
      belongs to.
  * debian/libcollectdclient0.symbols:
    - Added symbols file for libcollectdclient.
  * debian/collectd.overrides:
    - Override "spelling-error-in-description" for the apache plugin name -
      all plugins are spelled lowercase.
  * debian/collectd.init.d:
    - Start the daemon using start-stop-daemon's --oknodo option to exit
      successfully if the daemon is already running as requested by section
      9.3.2 of the Debian Policy 3.8.1.
  * debian/copyright:
    - Reference GPL-2 in addition to GPL (latest version), since GPL2-only is
      used by some files.

 -- Sebastian Harl <sh@tokkee.org>  Thu, 02 Apr 2009 16:38:57 +0200

collectd (4.5.1-1) experimental; urgency=low

  * New upstream release.
    New plugins:
    - Count the number of files in directories: filecount
    - Send desktop notifications to a notification daemon: notify_desktop
    - Send notification E-mails: notify_email
    - One-wire sensors information: onewire (experimental, disabled in Debian)
    - PostgreSQL database statistics: postgresql
    - Linux ACPI thermal zone information: thermal (Closes: #492580)
  * Uploading to experimental because of the Lenny freeze.
  * debian/control:
    - Added build dependency on libglib2.0-dev and libnotify-dev required by
      the notify_desktop plugin.
    - Added build dependency on libesmtp-dev required by the notify_email
      plugin.
    - Added build dependency on libpq-dev required by the postgresql plugin.
    - Let collectd-dbg and collectd-dev depend on ${misc:Depends} - this is
      required when using debhelper.
  * debian/rules:
    - Disabled onewire plugin - owfs is not yet available in Debian.
    - Install contrib/snmp-probe-host.px to /usr/share/doc/collectd/examples/.
    - Set CONFIGFILE to /etc/collectd/collectd.conf.
  * debian/patches:
    - Added perl-uninitialized-var.dpatch - upstream patch to fix an
      uninitialized variable warning causing a FTBFS because of -Werror.
    - Removed myplugin_strcpy.dpatch - applied upstream.
    - Removed perl_deadlock.dpatch - included upstream.
    - Removed memory_libstatgrab.dpatch - included upstream.
    - Removed collectd_memleak.dpatch - included upstream.
    - Removed snmp_memleak.dpatch - included upstream.
    - Removed memcached_fdleak.dpatch - included upstream.
    - Removed memcached_timeout.dpatch - included upstream.
    - Removed pod-errors.dpatch - included upstream.
  * debian/collectd.overrides:
    - Override "spelling-error-in-description" for the postgresql plugin name
      - all plugins are spelled lowercase.
  * debian/collectd.init.d:
    - Do not restart collectd if the configuration test fails.

 -- Sebastian Harl <sh@tokkee.org>  Fri, 12 Dec 2008 10:09:48 +0100

collectd (4.4.2-3~bpo40+1) etch-backports; urgency=low

  * Rebuild for etch-backports.
  * Removed dpkg-dev build-dependency - we don't care about Vcs-* and Homepage
    fields in backports.org.
  * Removed optional build-dependencies libcurl4-gnutls-dev, librrd-dev and
    libsnmp-dev - they are not available in Etch and might confuse buildds.
  * Switch back to build-depend on nut-dev - libupsclient1-dev is not
    available in Etch:
    - Limit the "nut" plugin to [!alpha !amd64 !hppa !ia64 !ppc64].
  * Replaced linux-libc-dev build-dependency with linux-kernel-headers.
  * Build-conflict with iptables-dev to force the use of the shipped libiptc
    (this allows building the iptables plugin on all architectures).
  * Reenabled and fixed the work around for #474087 (broken openipmi .pc
    files) and removed the version from the libopenipmi-dev build dependency -
    Etch does not include a fixed version of openipmi.

 -- Sebastian Harl <sh@tokkee.org>  Thu, 18 Dec 2008 11:10:56 +0100

collectd (4.4.2-3) unstable; urgency=low

  * New debconf template translation:
    - nl.po, thanks to Eric Spreen (Closes: #502204).
    - sv.po, thanks to Martin Bagge (Closes: #504248).
  * debian/patches:
    - Added pod-errors.dpatch to fix some minor POD errors.
  * debian/rules:
    - Remove generated manpages in the clean target to avoid cluttering the
      source diff with the rebuilt manpages.
  * debian/collectd.conf:
    - Fixed a wrong type used in the "tail" plugin example.

 -- Sebastian Harl <sh@tokkee.org>  Sat, 06 Dec 2008 16:53:25 +0100

collectd (4.4.2-2) unstable; urgency=low

  * Removed the work around for #474087 (broken openipmi .pc files) introduced
    in 4.4.1-1 and instead build depend on libopenipmi-dev (>= 2.0.14-1~)
    which includes fixed .pc files. This fixes an undefined symbol error when
    loading the ipmi plugin caused by that work around (Closes: #494665).
  * debian/collectd.init.d:
    - The "status" command now exits with 1 if collectd is not running.
    - Do not suppress output when checking the configuration with the -t
      command line option. This will also show errors that don't cause
      collectd to abort, e.g. failure to load plugins (Closes: #499232).
  * debian/control:
    - Added librrd-dev as the preferred option to the librrd2-dev build
      dependency - the latter one is a virtual package since rrdtool 1.3.
  * Added debian/patches/perl_deadlock.dpatch - upstream patch to fix a
    possible deadlock in the perl plugin (Closes: #499179).
  * Added debian/patches/memory_libstatgrab.dpatch - trivial upstream patch to
    fix a typo in the libstatgrab code of the memory plugin.
  * Added debian/patches/collectd_memleak.dpatch - trivial upstream patch to
    fix a possible memory leak.
  * Added debian/patches/snmp_memleak.dpatch - trivial upstream patch to fix a
    possible memory leak in the snmp plugin.
  * Added debian/patches/memcached_fdleak.dpatch - trivial upstream patch to
    fix a possible file descriptor leak in the memcached plugin.
  * Added debian/patches/memcached_timeout.dpatch - trivial upstream patch to
    fix the timeout passed to poll(2).

 -- Sebastian Harl <sh@tokkee.org>  Thu, 18 Sep 2008 19:12:54 +0200

collectd (4.4.2-1) unstable; urgency=low

  * New upstream release.
  * Removed librrd0-dev and libmysqlclient14-dev from the build-dependencies -
    those package are no longer available since Etch.
  * Removed byacc from the build-dependencies - collectd now requires bison.
  * Removed libupsclient-config.sh - upstream now supports pkg-config for
    libupsclient.
  * Include collection3 in /usr/share/doc/collectd/examples/:
    - Updated README.Debian to point the collection3's README.
    - Added libconfig-general-perl to the suggested packages.
  * README.Debian: Added a note about how to get collectd2html.pl working with
    version 4 of collectd.
  * Added debian/patches/myplugin_strcpy.dpatch - use sstrncpy() instead of
    strcpy() which is poisoned in collectd.h.
  * collectd.overrides: Removed shlib-with-non-pic-code for nut.so - the
    plugin now links against the shared libupsclient.
  * Do not compress any example files, so they may be used directly.

 -- Sebastian Harl <sh@tokkee.org>  Fri, 25 Jul 2008 19:58:58 +0200

collectd (4.4.1-2~bpo40+1) etch-backports; urgency=low

  * Rebuild for Etch.
  * Removed dpkg-dev build-dependency - we don't care about Vcs-* and Homepage
    fields in backports.org.
  * Removed optional build-dependencies libcurl4-gnutls-dev and libsnmp-dev -
    they are not available in Etch and might confuse buildds.
  * Switch back to build-depend on nut-dev - libupsclient1-dev is not
    available in Etch:
    - Limit the "nut" plugin to [!alpha !amd64 !hppa !ia64 !ppc64].
  * No longer remove version from libvirt-dev build-dependency - a version
    with Xen support is now available on backports.org.
  * Replaced linux-libc-dev build-dependency with linux-kernel-headers.
  * Build-conflict with iptables-dev to force the use of the shipped libiptc.

 -- Sebastian Harl <sh@tokkee.org>  Wed, 20 Aug 2008 10:52:14 +0200

collectd (4.4.1-2) unstable; urgency=low

  * Restrict libcurl4-gnutls-dev build dependency to versions which are not
    affected by #488701 (Closes: #489091).
  * Added linux-libc-dev (<< 2.6.25-1) as an option to the linux-libc-dev
    (>= 2.6.25-4) build dependency - those versions are not affected by
    #479899.
  * Added build dependency on pkg-config - this is used by collectd's
    configure script to check for a couple of libraries.
  * Added libupsclient-config.sh to imitate libupsclient-config which is no
    longer available. libupsclient-config.sh is a simple wrapper around
    pkg-config. This is a workaround until upstream supports pkg-config for
    libupsclient.
  * Replaced nut-dev build dependency with libupsclient1-dev:
    Reenabled the "nut" plugin on all architectures.

 -- Sebastian Harl <sh@tokkee.org>  Mon, 07 Jul 2008 20:45:53 +0000

collectd (4.4.1-1) unstable; urgency=low

  * New upstream release.
    - Fixed another issue of the sensors plugin affecting some chip types
      (Closes: #468143).
    - Fixed creation of "vserver" graphs in collection.cgi (Closes: #475120).
    - Fixed a segfault when using libperl 5.10.
    - collectd now ships libiptc itself.
    New plugins:
    - Ascent server statistics: ascent
    - IPMI sensors information: ipmi
    - PowerDNS name server statistics: powerdns
    - incremental parsing of logfiles: tail
    - TeamSpeak2 server statistics: teamspeak2
    - detailed virtual memory statistics: vmem
  * Disable "tcpconns" plugin by default (Closes: #478759).
  * Reenabled iptables plugin on all architectures (Closes: #473435).
    - Added the plugin to collectd.conf.
    - Added /usr/share/doc/collectd/examples/iptables/.
    - Added build dependency on linux-libc-dev (>= 2.6.25-4) - that version is
      required because of #479899.
  * New debconf template translations:
    - gl.po, thanks to Jacobo Tarrio (Closes: #482667).
  * Added a work around for #474087 (broken openipmi .pc files) by forcing the
    inclusion of the ipmi plugin and manually specifying the dependencies.
  * Updated standards-version to 3.8.0 (no changes).

 -- Sebastian Harl <sh@tokkee.org>  Tue, 17 Jun 2008 10:35:51 +0200

collectd (4.3.2-1~bpo40+1) etch-backports; urgency=low

  * Rebuild for Etch.
  * Removed dpkg-dev build-dependency - we don't care about Vcs-* and Homepage
    fields in backports.org.
  * Removed optional build-dependencies libcurl4-gnutls-dev and libsnmp-dev -
    they are not available in Etch and might confuse buildds.
  * Removed version from libvirt-dev build-dependency - a version with Xen
    support is currently not available on backports.org.
  * Reenabled the "iptables" plugin - libiptc is available in Etch.

 -- Sebastian Harl <sh@tokkee.org>  Sun, 27 Apr 2008 16:48:59 +0200

collectd (4.3.2-1) unstable; urgency=low

  * New upstream release.
    - Fixed handling of ignored sensors instances (Closes: #468143).
    - Fixed reading of wireless noise values (Closes: #471788).
  * Adopted patches and script to extractDS.px being renamed to rrd_filter.px.
  * Clarified debconf template in respect to packages required for the data
    migration (Closes: #469336).
  * collectd.conf: Moved logging plugins to the top of the file.
  * New debconf template translations:
    - de.po, thanks to Kai Wasserbäch (Closes: #469334).
    - fr.po, thanks to Florent Usseil (Closes: #468813).
    - pt.po, thanks to Américo Monteiro (Closes: #469745, #472183).
  * collectd.init.d: Consider the DISABLE option only when starting collectd.
  * Disabled iptables plugin - libiptc is no longer available in Debian.
    - Removed the plugin from collectd.conf.
    - Removed /usr/share/doc/collectd/examples/iptables/.

 -- Sebastian Harl <sh@tokkee.org>  Mon, 31 Mar 2008 12:13:18 +0200

collectd (4.3.0-2~bpo40+1) etch-backports; urgency=low

  * Rebuild for Etch.
  * Removed dpkg-dev build-dependency - we don't care about Vcs-* and Homepage
    fields in backports.org.
  * Removed optional build-dependencies libcurl4-gnutls-dev and libsnmp-dev -
    they are not available in Etch and might confuse buildds.
  * Removed version from libvirt-dev build-dependency - a version with Xen
    support is currently not available on backports.org.

 -- Sebastian Harl <sh@tokkee.org>  Thu, 27 Mar 2008 13:13:13 +0100

collectd (4.3.0-2) unstable; urgency=low

  * Added "lm-sensors" to the recommended packages and README.Debian.plugins
    (this is required by the sensors plugin).
  * Restrict the libvirt-dev build dependency and the libvirt plugin to amd64,
    i386 and powerpc (libvirt is only available on those architectures).
  * Restrict the libvirt-dev build dependency to versions >= 0.4.0-6 to make
    sure Xen is supported and to fix some strange FTBFS complaining about a
    missing symbol "virDomainBlockStats".

 -- Sebastian Harl <sh@tokkee.org>  Thu, 06 Mar 2008 23:37:44 +0100

collectd (4.3.0-1) unstable; urgency=low

  * New upstream release.
    - Added basic support for monitoring by introducing notifications and
      threshold checking.
    - Reverse lookups can be disabled using the "ReverseLookups" option of the
      ntpd plugin (Closes: #455162).
    New plugins:
    - Set the hostname to an unique identifier: uuid
    - CPU, dist, network statistics of guest systems: libvirt
  * Upload to unstable: With the latest changes to the perl plugin, all parts
    of collectd are suitable for a release.
  * Added libvirt-dev, libxml2-dev and libhal-dev to the build dependencies.
  * Updated package description to mention the monitoring support.
  * Install liboping/oping.h to collectd-dev as well.
  * collectd.init.d: Optionally start collectdmon to monitor collectd. This
    can be configured using the USE_COLLECTDMON variable - enabled by default.
  * collectd.init.d: Added ENABLE_COREFILES option - if enabled the core file
    limit will be set to unlimited - disabled by default.
  * Compile collectd with -DLT_LAZY_OR_NOW='RTLD_LAZY|RTLD_GLOBAL' to force
    lt_dlopen() to use the RTLD_GLOBAL flag which is required by the perl
    plugin (which would otherwise be unable to find symbols defined in libperl
    when loading perl modules that require such symbols).
  * Disable debugging support.
  * watch file: Added uversionmangle for "beta" and "-rc".
  * Override "spelling-error-in-description" for the mysql plugin name - all
    plugins are spelled lowercase.

 -- Sebastian Harl <sh@tokkee.org>  Tue, 19 Feb 2008 21:44:42 +0100

collectd (4.2.4-1) experimental; urgency=low

  * New upstream release.
  * Added versioned build-dependency on dpkg-dev (>= 1.14.10); collectd FTBFS
    with earlier versions because of #452262.
  * Added libregexp-common-perl (required by Collectd::Unixsock) to the
    suggested packages.
  * Added support for the "status" command to the init script.
  * Updated standards-version to 3.7.3 (no changes).
  * Added --without-libstatgrab to the configure options to prevent collectd
    from being linked against this library if it's available.
  * Disabled xmms plugin - xmms will be removed from unstable
    (Closes: #459707).

 -- Sebastian Harl <sh@tokkee.org>  Sun, 27 Jan 2008 18:34:23 +0100

collectd (4.2.1-1) experimental; urgency=low

  * New upstream release.
  * Changed XS-Vcs-* to Vcs-*.
  * Marked advanced rrdtool configuration options as such in collectd.conf.
  * Added exec-munin.px, exec-munin.conf, exec-smartctl and snmp-data.conf to
    /usr/share/doc/collectd/examples/.
  * Moved "Homepage" field from package description to the source stanza.

 -- Sebastian Harl <sh@tokkee.org>  Wed, 21 Nov 2007 09:50:46 +0000

collectd (4.2.0-1) experimental; urgency=low

  * New upstream release.
    - Added options to collectd2html.pl to specify host and data directory
      (Closes: #438499).
    - Link against a thread-safe version of librrd.
    New plugins:
    - IPVS connection statistics: ipvs
    - Statistic of the memcached distributed caching system: memcached
    - Detailed Linux network interface and routing statistics: netlink (32bit
      systems only)
    - Nginx (a HTTP and E-Mail server/proxy) statistics: nginx
    - Values from SNMP enabled network devices: snmp
    - Number of TCP connections to specific ports: tcpconns
    - Bitrate and frequency of music played with XMMS: xmms
  * Updated init script to wait for collectd to shut down (Closes: #422208).
  * Merged all plugin packages into the collectd binary package.
  * Added README.Debian.plugins and gen_plugin_deps.pl to document the plugin
    dependencies.
  * Added collectd.overrides to override shlib-with-non-pic-code errors of
    plugins liked against static libraries which have not been linked with
    -fPIC.
  * Removed debian/examples/myplugin.c and debian/examples/MyPlugin.pm - they
    are included in the upstream sources now.
  * Added libcurl4-gnutls-dev as option to the libcurl3-gnutls-dev build
    dependency.

 -- Sebastian Harl <sh@tokkee.org>  Sun, 28 Oct 2007 13:38:21 +0100

collectd (4.0.7-1) experimental; urgency=low

  * New upstream release.
  * Disable iptables and nut plugins on hppa as well to work around a FTBFS
    caused by #358637 and presumably #419684 (Closes: #430933).
  * Changed collectd-dbg's section to "utils".
  * Added httpd-cgi to suggested packages.
  * Added documentation of the provided examples to README.Debian, thanks to
    Eduard Bloch for his proposal (Closes: #434182).

 -- Sebastian Harl <sh@tokkee.org>  Fri, 31 Aug 2007 10:04:41 +0200

collectd (4.0.3-1) experimental; urgency=low

  * New upstream release.

 -- Sebastian Harl <sh@tokkee.org>  Tue, 19 Jun 2007 21:41:21 +0100

collectd (4.0.2-1) experimental; urgency=low

  * New upstream release (Closes: #428114).
    - Added large file support (Closes: #422212).
    - Rewrite of the plugin system to allow more flexibility by using
      different types of plugins.
    - Added Nagios plugin to query collectd from Nagios.
    New plugins:
    - Output to "comma separated values" (CSV) files: csv
    - Output to RRD files: rrdtool
    - IO via the network: network
    - External runtime interface: unixsock
    - Embedding a Perl interpreter: perl
    - Logging to files, STDOUT or STDERR: logfile
    - Logging to syslog: syslog
    - Amount of available entropy: entropy
    - Execution of external programs: exec
    - Iptables statistics: iptables (32bit systems only)
    - IRQ counters: irq
    - UPS information: nut (32bit systems only)
  * New binary package collectd-perl (linking against libperl).
    - Added collectd-perl to suggested packages.
  * examples/myplugin.c: Converted to the new plugin interface.
  * Enabled debugging.
  * Added possibility to automatically migrate RRD files to collectd-4 using
    migrate-3-4.px and extractDS.px provided by upstream.
    - Added extractDS_path.dpatch to set an absolute path in migrate-3-4.px.
    - Using po-debconf to make translations of debconf templates possible.
  * Added NEWS.Debian with notes regarding the upgrade to collectd-4.
  * Updated init script to only start a single collectd process.
  * Added examples/MyPlugin.pm.
  * Added XS-Vcs-{Git,Browser} tags.
  * Added check_plugins.pl to check the build result of all plugins.
  * Do not build apple_sensors and tape plugins as they do not provide any
    functionality any longer.

 -- Sebastian Harl <sh@tokkee.org>  Wed, 13 Jun 2007 18:58:34 +0100

collectd (3.11.2-1) experimental; urgency=low

  * New upstream release.
  * Removed sensors-ignorelist.dpatch - has been merged upstream.
  * Removed email-ignore-size-le-0.dpatch - has been merged upstream.
  * Added watch file.
  * examples/myplugin.c: Pass "-" instead of NULL to plugin_submit().

 -- Sebastian Harl <sh@tokkee.org>  Thu, 15 Feb 2007 09:19:15 +0000

collectd (3.11.0-1) experimental; urgency=low

  * New upstream release.
    New plugins:
    - DNS traffic (query types, response codes, opcodes and traffic): dns
    - E-Mail statistics (count, traffic, spam scores and checks): email
    - Motherboard monitor: mbmon
    - Multimeter statistics: multimeter (beta version)
  * Upload to experimental because of Etch freeze.
  * New binary package collectd-dns (linking against libpcap).
    - Added collectd-dns to suggested packages.
  * Do not split off packages introducing new recommendations or suggestions.
    - Merge collectd-hddtemp into collectd.
    - Add hddtemp and mbmon to suggested packages.
  * Added sensors-ignorelist.dpatch: Avoid assertion in ignorelist_match ()
    when sensors plugin is not configured.
  * Added email-ignore-size-le-0.dpatch: Ignore the size of an email if it is
    less than or equal to zero.

 -- Sebastian Harl <sh@tokkee.org>  Sun, 24 Dec 2006 14:09:39 +0000

collectd (3.10.4-1) unstable; urgency=low

  * New upstream release.
    - Fix an infinite loop in server mode if binding to a socket fails and
      close the socket descriptor (Closes: #404018).
  * examples/myplugin.c: Include system headers before collectd headers to
    make it compile without any autoconf defines set (Closes: #401075).

 -- Sebastian Harl <sh@tokkee.org>  Fri, 22 Dec 2006 00:33:30 +0000

collectd (3.10.3-1) unstable; urgency=low

  * New upstream release.
  * Made package binNMUable:
    - Upstream assures API backward compatibility only between patch releases.
  * LSBized init script.

 -- Sebastian Harl <sh@tokkee.org>  Mon,  6 Nov 2006 13:09:28 +0000

collectd (3.10.2-1) unstable; urgency=low

  * New upstream release.
    - Retry connecting to remote host and database in ping and mysql plugins
      respectively (Closes: #393742).
  * Replaced libcurl3-dev build dependency with libcurl3-gnutls-dev to prevent
    linking against libssl.

 -- Sebastian Harl <sh@tokkee.org>  Fri,  3 Nov 2006 15:18:17 +0000

collectd (3.10.1-4~bpo.1) sarge-backports; urgency=low

  * Rebuild for Sarge.

 -- Sebastian Harl <sh@tokkee.org>  Sun, 22 Oct 2006 10:50:22 +0000

collectd (3.10.1-4) unstable; urgency=low

  * Changed collectd-dbg's section and priority to "devel" and "extra"
    respectively.
  * Set init start sequence code to 95 to be sure to start after any daemons
    that data is collected from.

 -- Sebastian Harl <sh@tokkee.org>  Thu,  5 Oct 2006 10:25:07 +0000

collectd (3.10.1-2bpo1) sarge-backports; urgency=low

  * Rebuild for Sarge.
  * Forcing the use of libmysqlclient14 and librrd2.

 -- Sebastian Harl <sh@tokkee.org>  Sun,  6 Aug 2006 14:17:57 +0200

collectd (3.10.1-3) unstable; urgency=low

  * Added --oknodo to start-stop-daemon in the init script (Closes: #379703).

 -- Sebastian Harl <sh@tokkee.org>  Tue, 25 Jul 2006 18:34:55 +0200

collectd (3.10.1-2) unstable; urgency=low

  * Added collectd-dbg package.

 -- Sebastian Harl <sh@tokkee.org>  Sun, 23 Jul 2006 23:39:42 +0200

collectd (3.10.1-1) unstable; urgency=low

  * New upstream release.
  * Dynamically link against external liboping.
    - New binary package collectd-ping.
    - Added collectd-ping to suggested packages.
  * Moved config file from /usr/share/doc/collectd/examples/ to
    /etc/collectd/.

 -- Sebastian Harl <sh@tokkee.org>  Sat, 22 Jul 2006 21:43:37 +0200

collectd (3.10.0-0bpo1) sarge-backports; urgency=low

  * Rebuild for Sarge.
  * Forcing the use of libmysqlclient14 and librrd2.

 -- Sebastian Harl <sh@tokkee.org>  Fri, 21 Jul 2006 16:23:53 +0200

collectd (3.10.0-1) unstable; urgency=low

  * New upstream release.
    New plugins:
    - APC UPS's charge, load, input/output/battery voltage, etc.: apcups
    - NTP daemon's local clock drift, offset to peers, etc.: ntpd
  * Upstream no longer provides a debian/ directory. Thus no repackaging is
    required any longer.
  * Not using getifaddrs() is now the default in upstream. getifaddrs.dpatch
    no longer needed.
  * Added collectd-hddtemp as a suggestion to the collectd package.

 -- Sebastian Harl <sh@tokkee.org>  Sun,  9 Jul 2006 21:52:13 +0200

collectd (3.9.4+debian-1) unstable; urgency=low

  * Initial release (Closes: #373008).
  * Removed upstream's debian/ directory from .orig.tar.gz.
  * getifaddrs.dpatch: Patching src/traffic.c to read data from /proc instead
    of using getifaddrs(). getifaddrs() does not seem to work correctly on 
    AMD64.

 -- Sebastian Harl <sh@tokkee.org>  Fri,  7 Jul 2006 15:49:42 +0200
<|MERGE_RESOLUTION|>--- conflicted
+++ resolved
@@ -1,12 +1,3 @@
-<<<<<<< HEAD
-collectd (5.2.0-2~debmon70+1) debmon-wheezy; urgency=low
-
-  * Rebuild for debmon-wheezy.
-  * Re-enabled the modbus and AMQP plugins which were previously disabled for
-    Squeeze.
-
- -- Sebastian Harl <tokkee@debian.org>  Wed, 05 Dec 2012 15:00:59 +0100
-=======
 collectd (5.2.1-1~debmon60+1) debmon-squeeze; urgency=low
 
   * Rebuild for debmon-squeeze.
@@ -32,7 +23,14 @@
     - Updated standards-version to 3.9.4 -- no changes.
 
  -- Sebastian Harl <tokkee@debian.org>  Wed, 30 Jan 2013 21:35:30 +0100
->>>>>>> e4d7905c
+
+collectd (5.2.0-2~debmon70+1) debmon-wheezy; urgency=low
+
+  * Rebuild for debmon-wheezy.
+  * Re-enabled the modbus and AMQP plugins which were previously disabled for
+    Squeeze.
+
+ -- Sebastian Harl <tokkee@debian.org>  Wed, 05 Dec 2012 15:00:59 +0100
 
 collectd (5.2.0-2~debmon60+1) debmon-squeeze; urgency=low
 
