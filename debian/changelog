<<<<<<< HEAD
collectd (5.1.0-1) unstable; urgency=low

  * New upstream release (Closes: #630968):
    - syslog plugin now supports logging notifications; thanks to Trent W.
      Buck for suggesting this (Closes: #632940).
    New plugins:
    - AMQP output plugin: amqp
    - AIX logical partitions statistics: lpar (disabled in Debian; AIX only)
    - Network interface card statistics: ethstat (disabled on kfreebsd; Linux
      only)
    - Linux software-RAID device information: md (disabled on kfreebsd; Linux
      only)
    - Information about Non-Uniform Memory Access: numa (disabled on kfreebsd;
      Linux only)
    - Redis key-value database server statistics: redis (disabled in Debian;
      libcredis is not available)
    - Check thresholds and for missing values: threshold
    - Varnish HTTP accelerator daemon statistics: varnish
    - Sends data to Carbon, the storage layer of Graphite: write_graphite
    - Write values to a MongoDB NoSQL database server: write_mongodb (disabled
      in Debian; libmongoc is not available)
    - Write values to a Redis key-value database server: write_redis (disabled
      in Debian; libcredis is not available)
    New targets:
    - Upgrade data-sets from v4 clients to v5: v5upgrade
  * debian/rules:
    - Disabled lpar plugin -- this requires AIX (perfstat).
    - Disabled redis and write_redis plugins -- they require libcredis.
    - Disabled write_mongodb plugin -- this requires libmongoc.
    - Disabled ethstat, md, and numa plugins on kfreebsd -- these plugins are
      Linux specific.
    - Install contrib/exec-ksm.sh as example.
  * debian/control:
    - Added build-dep on librabbitmq-dev, required by the AMQP plugin.
    - Added build-dep on libvarnish-dev, required by the varnish plugin.
  * debian/collectd-utils.install:
    - Install collectdctl and collectdctl.1 to collectd-utils.
  * debian/libcollectdclient0.symbols:
    - Added lcc_sort_identifiers introduced in 5.1.0.
  * debian/NEWS.Debian:
    - Documented the upgrade from version 4 to 5.
  * debian/collectd-core.install:
    - Install migrate-4-5.px.
  * debian/collectd-core.{config,postinst,templates}:
    - Added debconf queries and code to automatically migrate from v4.
  * debian/source/format:
    - Set to "1.0" for now.
  * debian/po/:
    - Updated German debconf template translation.

 -- Sebastian Harl <tokkee@debian.org>  Sat, 19 May 2012 15:13:21 +0200
=======
collectd (4.10.7-2) unstable; urgency=low

  * debian/po:
    - Updated Czech debconf translation; thanks to Martin Šín
      (Closes: #673693).
    - Updated Polish debconf translation; thanks to Michał Kułach
      (Closes: #673697).
    - Updated Dutch debconf translation; thanks to Jeroen Schot
      (Closes: #673769).
    - Updated Swedish debconf translation; thanks to Martin Bagge
      (Closes: #673888).
    - Updated Russian debconf translation; thanks to Vladimir Zhbanov
      (Closes: #673890).
    - Added Italian debconf translation; thanks to Beatrice Torracca
      (Closes: #674044).
    - Updated Portuguese debconf translation; thanks to Américo Monteiro
      (Closes: #674065).
    - Updated Danish debconf translation; thanks to Joe Dalton
      (Closes: #674459).
    - Updated Brazilian Portuguese debconf translation; thanks to Adriano
      Rafael Gomes (Closes: #674589).
    - Updated French debconf translation; thanks to Steve Petruzzello and
      Christian PERRIER (Closes: #674629).
    - Updated Spanish debconf translation; thanks to Omar Campagne
      (Closes: #676383).
    - Updated German debconf translation based on Holger Wansing's feedback on
      debian-l10n-german.

 -- Sebastian Harl <tokkee@debian.org>  Sun, 10 Jun 2012 13:49:32 +0200
>>>>>>> 397d4b45

collectd (4.10.7-1) unstable; urgency=low

  * New upstream release.
    - Fixed an endless loop in case the datadir is a symlink pointing to a
      non-existent target; thanks to Michael Prokop for reporting this and
      Jonathan Nieder for providing the patch (Closes: #619123).
    - Use bsd/nlist.h rather than the deprecated nlist.h on FreeBSD fixing a
      FTBFS on kfreebsd; thanks to Tobias Frost for reporting this
      (Closes: #664429).
  * debian/patches/:
    - Removed ipvs_h_include.dpatch -- applied upstream.
    - Added rtnl_dump_filter.dpatch, updating the rtnl_dump_filter() signature
      to recent versions of iproute2.
  * debian/rules:
    - Use dpkg-buildflags to determine compiler/linker flags; this also
      enables hardening build flags; thanks to Moritz Muehlenhoff for
      providing the patch (Closes: #656271).
    - Don't force building of the ipvs plugin. The ip_vs.h check has been
      fixed in configure.
    - Use /usr/share/javahelper/java-arch.sh to determine the Java
      architecture directory, thus, making sure armhf and armel are supported
      as well; thanks to peter green for reporting this and providing the
      pointer (Closes: #656274).
    - Work around #673431 (kvm.h requires sys/types.h) by forcing the processes
      plugin on kfreebsd and manually defining HAVE_STRUCT_KINFO_PROC_FREEBSD.
  * debian/README.Debian:
    - Added section 'Cleanup of old data' explaining how to get rid of
      out-dated data files (e.g. RRD files).
  * debian/control:
    - Updated to standards-version 3.9.3 -- no changes.
    - Build depend on javahelper providing java-arch.sh.
    - Use linux-any, kfreebsd-any, etc. rather than hardcoded list of
      non-Linux architectures to make life of porters easier; thanks to Robert
      Millan for reporting this and providing a pointer to the fix
      (Closes: #634690).
    - Explicitly build-depend on libkvm-dev on kfreebsd; this is required by
      the processes, swap and tcpconns plugins.
  * debian/collectd-core.postrm, debian/collectd-core.templates:
    - Prompt the user (debconf priority high) when purging the collected data
      providing an option to opt out. The question defaults to remove the
      data; thanks to Trent W. Buck for reporting and discussing this
      (Closes: #631167).
  * debian/collectd-core.collectd.init.d:
    - Added cpufrequtils to should-start, else collectd does not reliably
      detect all CPUs; thanks to Mathias Bauer for reporting and debugging
      this (Closes: #662040).
    - Use the exit codes specified by LSB in 'status' command; thanks to
      Michael Prokop for reporting this (Closes: #615840).
  * debian/po/:
    - Added Danish debconf template translation; thanks to Joe Dalton
      (Closes: #660918).
    - Added Brazilian Portuguese debconf template translation; thanks to
      Adriano Rafael Gomes (Closes: #662174).
    - Added Polish debconf template translation; thanks to Michał Kułach
      (Closes: #672739).

 -- Sebastian Harl <tokkee@debian.org>  Thu, 17 May 2012 15:55:39 +0200

collectd (4.10.4-1) unstable; urgency=low

  * New upstream release.
    - Added support for Yajl version 2; thanks to John Stamp for reporting
      this (Closes: #653879).
    - collectd.conf(5) now documents the "Globals" config option and that this
      is required for the "perl" and "python" plugins; thanks to Jeff Green
      for reporting this (Closes: #612784).
    - Be more verbose about why loading a plugin fails; thanks to Martin
      Steigerwald for reporting this (Closes: #585975).
    - Don't abort if including a config file fails; thanks to Reinhard Tartler
      for reporting this (Closes: #592880).
    - Fixed FTBFS with GCC 4.6; thanks to Matthias Klose for reporting this
      and Peter Green and Colin Watson for providing patches
      (Closes: #625323).
    - Added support for libnotify 0.7; thanks to Michael Biebl for reporting
      this (Closes: #636818).
    - Fixed FTBFS with current libiptc; thanks to Lucas Nussbaum for reporting
      this (Closes: #614439).
  * debian/patches:
    - Removed bts595756-notify_email-segfault -- included upstream.
    - Removed bts592623-curl_json-file -- included upstream.
    - Removed bts596128-reheap-fix -- included upstream.
    - Removed CVE-2010-4336 -- included upstream.
  * debian/rules:
    - Append DEB_BUILD_ARCH to JAVA_HOME; this is how it's done in the OpenJDK
      package.
    - Split 'build' target into 'build-arch' and 'build-indep' as recommended
      by policy.
  * debian/patches/ipvs_h_include, debian/rules:
    - Let the ipvs plugin use linux/ip_vs.h rather than net/ip_vs.h. Also,
      make sure to look for the header in /usr/include rather than the kernel
      directory (which has been deprecated).
    - Force building of the ipvs plugin since configure is not currently able
      to correctly check for ip_vs.h.
  * debian/control:
    - Updated standards-version to 3.9.2 -- no changes.
  * debian/collectd-core.collectd.init.d:
    - Added a description LSB header field.
  * debian/collectd-core.overrides:
    - Updated entry for java's binary-or-shlib-defines-rpath.

 -- Sebastian Harl <tokkee@debian.org>  Mon, 09 Jan 2012 16:10:58 +0100

collectd (4.10.1-2.1) unstable; urgency=high

  * Non-maintainer upload by the security team
  * Fix DoS in RRD file creation (Closes: #605092)
    Fixes: CVE-2010-4336
    Thanks to Florian Forster

 -- Steffen Joeris <white@debian.org>  Wed, 08 Dec 2010 17:45:50 +1100

collectd (4.10.1-2) unstable; urgency=medium

  * debian/rules:
    - Added support for ‘powerpcspe’ to the Java arch mapping; thanks to
      Sebastian Andrzej Siewior for the patch (Closes: #592909).
  * debian/patches:
    - Added bts595756-notify_email-segfault -- upstream patch fixing a
      segfault in the 'notify_email' plugin; thanks to Manuel CISSE for
      reporting this (Closes: #595756).
    - Added bts592623-curl_json-file -- upstream patch fixing access to
      file:// URLs in the 'curl_json' plugin; thanks Baptiste Mille-Mathias
      for reporting this and pointing out the patch (Closes: #592623).
    - Added bts596128-reheap-fix -- upstream patch fixing the 'reheap()'
      function used to manage the "read" callbacks and making sure all plugins
      get executed correctly and in each interval (Closes: #596128).
  * Set urgency to "medium" because of the RC bug-fix.

 -- Sebastian Harl <tokkee@debian.org>  Wed, 08 Sep 2010 22:50:54 +0200

collectd (4.10.1-1) unstable; urgency=low

  * New upstream release.
  * debian/patches:
    - Removed bts561577_collectd2html_recursive_fix -- applied upstream.
    - Removed bts575029-collectd2html-xhtml -- applied upstream.
    - Removed bts557599_powerdns_fix -- applied upstream.
  * debian/control:
    - Updated standards-version to 3.9.1 -- no changes.

 -- Sebastian Harl <tokkee@debian.org>  Wed, 28 Jul 2010 18:45:31 +0200

collectd (4.10.0-1) unstable; urgency=low

  * New upstream release:
    New plugins:
    - Parse XML data: curl_xml
    - Parse values from Modbus/TCP enabled devices: modbus (disabled in
      Debian; libmodbus is not available)
    - Timing values from Pinba: pinba
  * debian/control:
    - Build-depend on libprotobuf-c0-dev and protobuf-c-compiler required by
      the 'pinba' plugin.
    - Updated to standards-version 3.8.4 -- no changes.
  * debian/patches:
    - Removed bts566199_collection_hide_types -- applied upstream.
    - Removed typo_fixes -- applied upstream.
    - Added bts575029-collectd2html-xhtml, adding support for XHTML to
      collectd2html.pl; thanks to Ivan Shmakov for reporting this and Max
      Henkel and Timur Kirilichev for providing patches (Closes: #575029).
  * debian/rules:
    - Define (and pass to configure) $JAR, required by current versions of the
      Java bindings.
    - Added support for Renesas SH4 to the Java arch mapping; thanks to
      Nobuhiro Iwamatsu for the patch (Closes: #564165).
  * debian/collectd.postinst:
    - Manually replace /usr/share/doc/collectd/examples/ with a symlink when
      upgrading from versions << 4.10.0-1~ -- this is not handled by dpkg
      according to policy 6.6; thanks to Joey Hess for reporting this
      (Closes: #569268).
  * debian/collectd-core.overrides:
    - Override 'capitalization-error-in-description python Python' -- all
      plugin names are spelled in lower-case letters.

 -- Sebastian Harl <tokkee@debian.org>  Tue, 08 Jun 2010 00:42:56 +0200

collectd (4.9.1-2) unstable; urgency=low

  * debian/rules:
    - Re-enabled non-kfreebsd plugins on i386 and amd64, which had been
      disabled accidentally by using findstring (which does a substring match)
      to compare DEB_BUILD_ARCH with kfreebsd-{amd64,i386}; thanks to ilia
      kudirov for reporting this (Closes: #567259).
    - Replaced all occurrences of 'findstring' with appropriate 'filter'
      statements to make sure to match words rather than substrings.

 -- Sebastian Harl <tokkee@debian.org>  Thu, 28 Jan 2010 22:09:16 +0100

collectd (4.9.1-1) unstable; urgency=low

  * New upstream release:
    New plugins:
    - Number of context switches done by the OS: contextswitch
    - Query statistics from mon.itor.us: Monitorus (Perl based plugin)
    - Collect statistics from NetApp filers: netapp (disabled in Debian;
      libnetapp is not available)
    - OpenVZ statistics: OpenVZ (Perl based plugin)
    - Embedding a Python interpreter: python
    - Query statistics from RouterOS: routeros (disabled in Debian;
      librouteros is not available)
    New matches:
    - Match values using a hash function of the hostname: hashed
    New targets:
    - Scale (multiply) values: scale
  * debian/control:
    - Build-depend on "python-dev", required to build the "python" plugin.
  * debian/collectd-core.install:
    - Install all collectd-*.5 manpages (in particular, this includes the
      newly added collectd-python.5).
  * Added support for kfreebsd-{i386,amd64}; see below for details
    (Closes: #566521).
  * debian/control, debian/rules:
    - Disabled the following Linux-specific plugins / removed the following
      build-deps on kfreebsd-{i386,amd64}:
      + "iptables" plugin / iptables-dev
      + "ipvs" plugin / linux-libc-dev
      + "madwifi" plugin
      + "netlink" plugin / iproute-dev
      + "sensors" plugin / libsensors4-dev
      + "vserver" plugin
    - Disabled the following plugins / removed the following build-deps on
      kfreebsd-{i386,amd64} -- the build-deps are (not yet) available on
      kfreebsd:
      + "gmond" plugin / libganglia1-dev
      + "libvirt" plugin / libvirt-dev
      + "java" plugin / openjdk6-jdk
    - Enabled the "rrdcached" plugin and build-depend on librrd-dev (>= 1.4~)
      (and removed the optional build-dep on librrd2-dev).
    - Enabled the "tokyotyrant" plugin (except on kfreebsd-{i386,amd64}) and
      build-depend on libtokyotyrant-dev (which is not available on kfreebsd).
      Also, build-depend on libtokyocabinet-dev to work around a missing
      dependency in libtokyotyrant-dev (see #566584).
  * debian/rules:
    - Disabled the following plugins on kfreebsd-{i386,amd64} which have not
      yet been ported to FreeBSD: battery, conntrack, contextswitch, cpufreq,
      disk, entropy, fscache, irq, nfs, protocols, serial, thermal, vmem,
      wireless.
    - Simplified Java archdir mapping: removed entries "pointing" to
      themselves and let those default to DEB_BUILD_ARCH.
    - Check whether all patches have been enabled; fail, if not.
  * debian/patches:
    - Added bts566199_collection_hide_types.dpatch -- added ability to hide
      specified types in collection.cgi; thanks to Pavel Piatruk for the patch
      (Closes: #566199).
    - Added typo_fixes.dpatch -- fixing some typos in manpages and error
      messages; thanks to lintian(1) for reporting this.
  * debian/collectd-core.overrides:
    - Replaced overrides for spelling-error-in-description with
      capitalization-error-in-description.

 -- Sebastian Harl <tokkee@debian.org>  Tue, 26 Jan 2010 00:22:32 +0100

collectd (4.8.2-1) unstable; urgency=medium

  * New upstream release:
    - Now using libtool 2.
  * Set urgency to medium because of the fix for #559801.
  * Split the "collectd" binary package into "collectd-core" and "collectd".
    The former provides the main program file and the plugins while the latter
    provides the configuration. This allows for much more flexible setups
    (e.g. providing customizations on top of "collectd-core" without modifying
    the "collectd" package) and, amongst others, removes the hard dependency
    on librrd (Closes: #495936, #544311).
  * debian/collectd-core.collectd.init.d:
    - Do not (try to) start collectd if the config file does not exist. Else,
      installation of "collectd-core" (which does not provide configuration)
      would fail.
  * debian/collectd.postinst:
    - Let the "collectd" package restart the daemon, since it provides the
      config file.
  * debian/collectd.links:
    - Symlink /u/s/d/collectd/examples to /u/s/d/collectd-core/examples.
  * debian/control:
    - Build-depend on the right combination of libsnmp-dev and perl. Perl's
      CFLAGS (included in net-snmp's CFLAGS) introduced '-fstack-protector' in
      version 5.10.1 on some architectures (those supporting that features).
      net-snmp has been fixed to handle that correctly in 5.4.2.1~dfsg-4;
      thanks to Lamont Jones and Dann Frazier for reporting this
      (Closes: #559087).
    - Build-depend on libsensors4-dev rather than libsensors-dev. libsnmp-dev,
      starting with version 5.4.2.1~dfsg-5, supports libsensors4, thus making
      that possible. This restores the full functionality of the "sensors"
      plugin, which does not work well with libsensors3 and lm-sensors-3;
      thanks to Anssi Kolehmainen for reporting this (Closes: #538795).
    - Build-depend on libltdl-dev to make it possible to use the system-wide
      libltdl.
    - No longer conflict/provide/replace the pre-Lenny "collectd-$plugin"
      packages.
    - Update the list of collectd-core's suggestions: added various services
      providing data that may be collected by collectd. Downgraded lm-sensors
      from a recommendation to a suggestion.
  * debian/patches:
    - Removed gmond-fix-compile-error.dpatch -- included upstream.
    - Added bts561577_collectd2html_recursive_fix.dpatch -- fixed
      collectd2html.pl's recursive mode and improved some defaults; thanks to
      Yuri D'Elia for reporting this and providing a patch (Closes: #561577).
    - Added bts557599_powerdns_fix.dpatch -- fixed communication to pdns
      versions 2.9.22 and above; thanks to <tm@iprog.com> for reporting this
      and Luke Heberling for providing the patch (Closes: #557599).
    - Added bts559801_plugin_find_fix.dpatch -- make collectd resistant
      against copies of libltdl affected by CVE-2009-3736. This fixes a
      potential but very unlikely security issue, e.g. found in the embedded
      copy. For details about how collectd might be affected, see
      <http://bugs.debian.org/cgi-bin/bugreport.cgi?bug=559801#15>; thanks to
      Michael Gilbert for reporting this (Closes: #559801).
  * debian/rules:
    - Pass --without-included-ltdl to configure to tell libtool 2 to not use
      the shipped libltdl but rather the one available in the system. Thus,
      in the future, libltdl related issues do no longer require updated
      collectd packages.
    - Pass --disable-static to configure to tell libtool 2 to not build any
      static libraries.
    - Install debian/collectd.conf as an example into "collectd-core".
    - Output the content of config.log if configure fails -- this might help
      debugging.
  * debian/README.Debian:
    - Added a short explanation of the package split.

 -- Sebastian Harl <tokkee@debian.org>  Sat, 26 Dec 2009 12:06:46 +0100

collectd (4.8.1-2) unstable; urgency=low

  * debian/rules:
    - Disabled the "java" plugin on hppa for now to work around a backlog in
      the buildds that currently prevents a transition to testing.
  * debian/control:
    - Do not build-depend on openjdk-6-jdk on hppa.

 -- Sebastian Harl <tokkee@debian.org>  Thu, 19 Nov 2009 10:55:33 +0100

collectd (4.8.1-1) unstable; urgency=medium

  * New upstream release:
    - Fixed a build issue with libiptc that caused a segfault in the iptables
      plugin; thanks to Rodrigo Campos for reporting this (Closes: #535786).
    - Updated the powerdns plugin to support pdns 2.9.22 (and above) as well;
      thanks to Thomas Morgan for reporting this and Luke Heberling for
      providing a patch (Closes: #535787).
    New plugins:
    - Parse JSON files: curl_json
    - Query data from Java processes using JMX: GenericJMX (Java based plugin)
    - Atheros wireless LAN chipset statistics: madwifi
    - Optimized Link State Routing daemon statistics: olsrd
    - Tokyo Tyrant server statistics: tokyotyrant (disabled in Debian,
      libtokyotyrant is not available)
    - Send collected values to a web-server: write_http
    - ZFS Adaptive Replacement Cache statistics: zfs_arc (disabled in Debian,
      libkstat is not available)
    New matches:
    - Match zero COUNTER values: empty_counter
  * Set urgency to medium because of the fix for #535786.
  * debian/rules:
    - Install contrib/GenericJMX.conf to /usr/share/doc/collectd/examples/.
    - Disabled the tokyotyrant and zfs_arc plugins - their dependencies are
      not available.
  * debian/patches:
    - Removed bts535787-powerdns-fix-localsocket.dpatch - included upstream.
    - Removed bts541953-curl-followlocation.dpatch - included upstream.
    - Removed bts542859-df-fix-ignorelist.dpatch - included upstream.
    - Removed java-fix-jvm-start.dpatch - included upstream.
    - Removed libvirt-reconnect.dpatch - included upstream.
    - Removed network-fix-cacheflush.dpatch - included upstream.
    - Removed plugin-fix-unregister.dpatch - included upstream.
    - Added gmond-fix-compile-error.dpatch - upstream patch fixing a compile
      error in the gmond plugin.
  * debian/control:
    - Build depend on libyajl-dev, which is required by the curl_json plugin.
  * Added debian/README.source:
    - The file includes a pointer to /usr/share/doc/dpatch/README.source.gz.
  * New debconf template translations:
    - ja.po, thanks to Hideki Yamane (Closes: #550968).

 -- Sebastian Harl <tokkee@debian.org>  Thu, 15 Oct 2009 20:54:46 +0200

collectd (4.7.2-1) unstable; urgency=low

  * New upstream release (Closes: #541887).
    - collectd2html.pl now supports the creation of SVG images; thanks to Ivan
      Shmakov for providing a patch (Closes: #482185).
    New plugins:
    - Connection tracking table size: conntrack
    - Linux file-system based caching framework statistics: fscache
    - Receive and interpret Ganglia multicast traffic: gmond
    - Embedded Java Virtual Machine: java
    - Query and parse data from a memcache daemon: memcachec
    - Information about network protocols: protocols
    - Parse table-like structured files: table
    - Power consumption measurements from "The Energy Detective" (TED): ted
    - System uptime: uptime
  * debian/rules:
    - Install collectd-unixsock.py to /usr/share/doc/collectd/examples/.
    - Pass CPPFLAGS and CFLAGS as arguments to configure instead of setting
      them in the environment - this is the recommended way.
    - Pass appropriate JAVAC, JAVA_CPPFLAGS and JAVA_LDFLAGS variables to
      configure, using OpenJDK found in /usr/lib/jvm/java-6-openjdk. The
      archdir mapping used by the openjdk-6 Debian package is used to find
      libjvm.so in JAVA_HOME/jre/lib/ARCHDIR/server.
    - Use -rpath to tell the "java" plugin where to find libjvm.so.
    - Pass --enable-all-plugins to configure to make sure that the build fails
      if any prerequisites are missing.
  * debian/control:
    - Build-depend on openjdk-6-jdk.
    - Build-depend on libganglia1-dev (>= 3), required by the gmond plugin.
    - Build-depend on libgcrypt11-dev, used by the network plugin.
    - Updated Standards-Version to 3.8.3 (no changes).
    - Changed build-dependency libmysqlclient15-dev to libmysqlclient-dev -
      this allows transitions to be handled thru binNMUs if possible.
  * debian/collectd.install:
    - Install collectd-java.5.
  * debian/patches:
    - Removed libcollectdclient_static_sstrerror.dpatch - included upstream.
    - Added network-fix-cacheflush.dpatch - upstream patch to fix the handling
      of the 'CacheFlush' config option of the "network" plugin.
    - Added libvirt-reconnect.dpatch - upstream patch to let the "libvirt"
      plugin re-connect to libvirtd if connecting fails.
    - Added plugin-fix-unregister.dpatch - upstream patch to make
      'plugin_unregister_read()' functional again, thus fixing a failed
      assertion in some cases.
    - Added java-fix-jvm-start.dpatch - upstream patch to fix the JVM startup.
    - Added bts541953-curl-followlocation.dpatch - upstream patch to let
      plugins using libcurl follow HTTP redirects; thanks to Joey Hess for
      reporting this (Closes: #541953).
    - Added bts535787-powerdns-fix-localsocket.dpatch - upstream patch fixing
      the handling of the 'LocalSocket' config option of the "powerdns"
      plugin; thanks to Thomas Morgan for reporting this and Luke Heberling
      for providing a patch (references: #535787).
    - Added bts542859-df-fix-ignorelist.dpatch - upstream patch to fix the
      handling of the ignorelist in the "df" plugin; thanks to Joey Hess for
      reporting this (Closes: #542859).
  * debian/README.Debian:
    - Removed the note about how to get collectd2html.pl working with
      version 4 of collectd - the script now supports the --recursive option
      which takes care of that.
  * debian/collectd.overrides:
    - Documented the 'binary-or-shlib-defines-rpath' warning - the rpath is
      required by the "java" plugin.
  * New debconf template translations:
    - cs.po, thanks to Martin Sin (Closes: #534206).
    - ru.po, thanks to Yuri Kozlov (Closes: #539467).
  * debian/control, debian/rules:
    - No not limit the "libvirt" plugin to amd64, i386, powerpc - libvirt-dev
      seems to be available on all architectures now.
    - Reintroduced a work around for #474087 (broken openipmi .pc files) by
      providing a fixed version of OpenIPMIpthread.pc in debian/pkgconfig and
      adding that path to PKG_CONFIG_PATH. Removed the version from the
      libopenipmi-dev build dependency for now.
  * debian/collectd.conf:
    - Set the "apache" plugin's URL according to the default used by Debian's
      Apache; thanks to Joey Hess for reporting this (Closes: #541888).
  * debian/libcollectdclient-dev.install, debian/rules:
    - Do not install libcollectdclient's .la file in favor of the Squeeze
      release goal to remove those files (for details see
      <http://lists.debian.org/debian-devel/2009/08/msg00783.html>).

 -- Sebastian Harl <tokkee@debian.org>  Sat, 29 Aug 2009 12:42:15 +0200

collectd (4.6.3-1) unstable; urgency=low

  * New upstream release.
  * debian/patches:
    - Removed battery_acpi_complain.dpatch - included upstream.
    - Removed include_empty_files.dpatch - included upstream.
    - Removed ntpd_type_pun_fix.dpatch - included upstream.
    - Removed rrdtool_uninitialized_fix.dpatch - included upstream.
    - Added libcollectdclient_static_sstrerror.dpatch to make a private
      function in libcollectdclient static.
  * debian/rules:
    - Install collectd-network.py to /usr/share/doc/collectd/examples/.

 -- Sebastian Harl <tokkee@debian.org>  Tue, 02 Jun 2009 22:03:10 +0200

collectd (4.6.2-3) unstable; urgency=low

  * debian/patches:
    - Actually enabled rrdtool_uninitialized_fix.dpatch - d'oh!

 -- Sebastian Harl <tokkee@debian.org>  Fri, 29 May 2009 15:49:46 +0200

collectd (4.6.2-2) unstable; urgency=low

  * debian/patches:
    - Added battery_acpi_complain.dpatch - upstream patch to fix excessive
      error messages in the battery plugin in case /proc/acpi/battery is not
      available.
    - Added ntpd_type_pun_fix.dpatch - upstream patch to fix dereferencing of
      a type-punned pointer identified by GCC 4.4, thanks to Martin Michlmayr
      for reporting this (Closes: #526667).
    - Added include_empty_files.dpatch - upstream patch to fix the inclusion
      of empty configuration files, thanks to Alexander Wirt for reporting
      this.
    - Added rrdtool_uninitialized_fix.dpatch - upstream patch to fix an
      uninitialized value warning in the rrdtool plugin, thanks to Andreas
      Moog for reporting this.
  * debian/collectd.conf, debian/filters.conf:
    - Added a sample filter chain configuration.
  * debian/rules:
    - Added contrib/php-collection/ to /usr/share/doc/collectd/.
    - Disabled "netlink" plugin on mips and mipsel - those architectures do
      not allow to link non-PIC code into shared objects, thanks to Peter De
      Schrijver for reporting this (Closes: #524593).
  * debian/control:
    - Build-depend on iptables-dev (>= 1.4.3.2-2) to link against the packaged
      libiptc which is available as shared library since iptables 1.4.3.
      Depend on versions >= 1.4.3.2-2 because of #524766.

 -- Sebastian Harl <tokkee@debian.org>  Fri, 29 May 2009 14:12:36 +0200

collectd (4.6.2-1) unstable; urgency=low

  * New upstream release.
    - Fixed the use of struct in6_addr (Closes: #521748).
    - Added a filter infrastructure based on "matches" and "targets".
    - Added support for vmem graphs to collection.cgi (Closes: #521993).
    New plugins:
    - bind9 name-server and zone statistics: bind
    - Parse statistics from websites: curl
    - Query data from a relational database: dbi
    - OpenVPN traffic and compression statistics: openvpn
    - Query data from an Oracle database: oracle (disabled in Debian,
      libclntsh is not available)
    - Write data via the RRD accelerator daemon: rrdcached (disabled in
      Debian, rrdclient support is not yet available)
    New matches:
    - Match values by their identifier based on regular expressions: regex
    - Match values with an invalid timestamp: timediff
    - Select values by their data sources' values: value
    New targets:
    - Create and dispatch a notification: notification
    - Replace parts of an identifier using regular expressions: replace
    - Set (overwrite) entire parts of an identifier: set
  * Uploading to unstable, since Lenny has been released.
  * New debconf template translations:
    - vi.po, thanks to Clytie Siddall (Closes: #515872).
    - es.po, thanks to Francisco Javier Cuadrado and Erika Chacón Vivas
      (Closes: #520988).
  * debian/patches:
    - Removed perl-uninitialized-var.dpatch - included upstream.
  * debian/control:
    - Added new binary packages libcollectdclient0 and libcollectdclient-dev
      for the newly added client library.
    - Added new binary package collectd-utils for optional utilities that pull
      in additional dependencies. Currently, this only includes
      collectd-nagios. The new package replaces collectd (<< 4.6.1-1~),
      because it overwrites /usr/bin/collectd-nagios.
    - Added libdbi0-dev to the build dependencies - this is required by the
      dbi plugin.
    - Moved collectd-dbg from section "utils" to the newly added "debug".
    - Updated Standards-Version to 3.8.1.
  * debian/rules:
    - Use dh_install and *.install files to specify which package some file
      belongs to.
  * debian/libcollectdclient0.symbols:
    - Added symbols file for libcollectdclient.
  * debian/collectd.overrides:
    - Override "spelling-error-in-description" for the apache plugin name -
      all plugins are spelled lowercase.
  * debian/collectd.init.d:
    - Start the daemon using start-stop-daemon's --oknodo option to exit
      successfully if the daemon is already running as requested by section
      9.3.2 of the Debian Policy 3.8.1.
  * debian/copyright:
    - Reference GPL-2 in addition to GPL (latest version), since GPL2-only is
      used by some files.

 -- Sebastian Harl <sh@tokkee.org>  Thu, 02 Apr 2009 16:38:57 +0200

collectd (4.5.1-1) experimental; urgency=low

  * New upstream release.
    New plugins:
    - Count the number of files in directories: filecount
    - Send desktop notifications to a notification daemon: notify_desktop
    - Send notification E-mails: notify_email
    - One-wire sensors information: onewire (experimental, disabled in Debian)
    - PostgreSQL database statistics: postgresql
    - Linux ACPI thermal zone information: thermal (Closes: #492580)
  * Uploading to experimental because of the Lenny freeze.
  * debian/control:
    - Added build dependency on libglib2.0-dev and libnotify-dev required by
      the notify_desktop plugin.
    - Added build dependency on libesmtp-dev required by the notify_email
      plugin.
    - Added build dependency on libpq-dev required by the postgresql plugin.
    - Let collectd-dbg and collectd-dev depend on ${misc:Depends} - this is
      required when using debhelper.
  * debian/rules:
    - Disabled onewire plugin - owfs is not yet available in Debian.
    - Install contrib/snmp-probe-host.px to /usr/share/doc/collectd/examples/.
    - Set CONFIGFILE to /etc/collectd/collectd.conf.
  * debian/patches:
    - Added perl-uninitialized-var.dpatch - upstream patch to fix an
      uninitialized variable warning causing a FTBFS because of -Werror.
    - Removed myplugin_strcpy.dpatch - applied upstream.
    - Removed perl_deadlock.dpatch - included upstream.
    - Removed memory_libstatgrab.dpatch - included upstream.
    - Removed collectd_memleak.dpatch - included upstream.
    - Removed snmp_memleak.dpatch - included upstream.
    - Removed memcached_fdleak.dpatch - included upstream.
    - Removed memcached_timeout.dpatch - included upstream.
    - Removed pod-errors.dpatch - included upstream.
  * debian/collectd.overrides:
    - Override "spelling-error-in-description" for the postgresql plugin name
      - all plugins are spelled lowercase.
  * debian/collectd.init.d:
    - Do not restart collectd if the configuration test fails.

 -- Sebastian Harl <sh@tokkee.org>  Fri, 12 Dec 2008 10:09:48 +0100

collectd (4.4.2-3) unstable; urgency=low

  * New debconf template translation:
    - nl.po, thanks to Eric Spreen (Closes: #502204).
    - sv.po, thanks to Martin Bagge (Closes: #504248).
  * debian/patches:
    - Added pod-errors.dpatch to fix some minor POD errors.
  * debian/rules:
    - Remove generated manpages in the clean target to avoid cluttering the
      source diff with the rebuilt manpages.
  * debian/collectd.conf:
    - Fixed a wrong type used in the "tail" plugin example.

 -- Sebastian Harl <sh@tokkee.org>  Sat, 06 Dec 2008 16:53:25 +0100

collectd (4.4.2-2) unstable; urgency=low

  * Removed the work around for #474087 (broken openipmi .pc files) introduced
    in 4.4.1-1 and instead build depend on libopenipmi-dev (>= 2.0.14-1~)
    which includes fixed .pc files. This fixes an undefined symbol error when
    loading the ipmi plugin caused by that work around (Closes: #494665).
  * debian/collectd.init.d:
    - The "status" command now exits with 1 if collectd is not running.
    - Do not suppress output when checking the configuration with the -t
      command line option. This will also show errors that don't cause
      collectd to abort, e.g. failure to load plugins (Closes: #499232).
  * debian/control:
    - Added librrd-dev as the preferred option to the librrd2-dev build
      dependency - the latter one is a virtual package since rrdtool 1.3.
  * Added debian/patches/perl_deadlock.dpatch - upstream patch to fix a
    possible deadlock in the perl plugin (Closes: #499179).
  * Added debian/patches/memory_libstatgrab.dpatch - trivial upstream patch to
    fix a typo in the libstatgrab code of the memory plugin.
  * Added debian/patches/collectd_memleak.dpatch - trivial upstream patch to
    fix a possible memory leak.
  * Added debian/patches/snmp_memleak.dpatch - trivial upstream patch to fix a
    possible memory leak in the snmp plugin.
  * Added debian/patches/memcached_fdleak.dpatch - trivial upstream patch to
    fix a possible file descriptor leak in the memcached plugin.
  * Added debian/patches/memcached_timeout.dpatch - trivial upstream patch to
    fix the timeout passed to poll(2).

 -- Sebastian Harl <sh@tokkee.org>  Thu, 18 Sep 2008 19:12:54 +0200

collectd (4.4.2-1) unstable; urgency=low

  * New upstream release.
  * Removed librrd0-dev and libmysqlclient14-dev from the build-dependencies -
    those package are no longer available since Etch.
  * Removed byacc from the build-dependencies - collectd now requires bison.
  * Removed libupsclient-config.sh - upstream now supports pkg-config for
    libupsclient.
  * Include collection3 in /usr/share/doc/collectd/examples/:
    - Updated README.Debian to point the collection3's README.
    - Added libconfig-general-perl to the suggested packages.
  * README.Debian: Added a note about how to get collectd2html.pl working with
    version 4 of collectd.
  * Added debian/patches/myplugin_strcpy.dpatch - use sstrncpy() instead of
    strcpy() which is poisoned in collectd.h.
  * collectd.overrides: Removed shlib-with-non-pic-code for nut.so - the
    plugin now links against the shared libupsclient.
  * Do not compress any example files, so they may be used directly.

 -- Sebastian Harl <sh@tokkee.org>  Fri, 25 Jul 2008 19:58:58 +0200

collectd (4.4.1-2) unstable; urgency=low

  * Restrict libcurl4-gnutls-dev build dependency to versions which are not
    affected by #488701 (Closes: #489091).
  * Added linux-libc-dev (<< 2.6.25-1) as an option to the linux-libc-dev
    (>= 2.6.25-4) build dependency - those versions are not affected by
    #479899.
  * Added build dependency on pkg-config - this is used by collectd's
    configure script to check for a couple of libraries.
  * Added libupsclient-config.sh to imitate libupsclient-config which is no
    longer available. libupsclient-config.sh is a simple wrapper around
    pkg-config. This is a workaround until upstream supports pkg-config for
    libupsclient.
  * Replaced nut-dev build dependency with libupsclient1-dev:
    Reenabled the "nut" plugin on all architectures.

 -- Sebastian Harl <sh@tokkee.org>  Mon, 07 Jul 2008 20:45:53 +0000

collectd (4.4.1-1) unstable; urgency=low

  * New upstream release.
    - Fixed another issue of the sensors plugin affecting some chip types
      (Closes: #468143).
    - Fixed creation of "vserver" graphs in collection.cgi (Closes: #475120).
    - Fixed a segfault when using libperl 5.10.
    - collectd now ships libiptc itself.
    New plugins:
    - Ascent server statistics: ascent
    - IPMI sensors information: ipmi
    - PowerDNS name server statistics: powerdns
    - incremental parsing of logfiles: tail
    - TeamSpeak2 server statistics: teamspeak2
    - detailed virtual memory statistics: vmem
  * Disable "tcpconns" plugin by default (Closes: #478759).
  * Reenabled iptables plugin on all architectures (Closes: #473435).
    - Added the plugin to collectd.conf.
    - Added /usr/share/doc/collectd/examples/iptables/.
    - Added build dependency on linux-libc-dev (>= 2.6.25-4) - that version is
      required because of #479899.
  * New debconf template translations:
    - gl.po, thanks to Jacobo Tarrio (Closes: #482667).
  * Added a work around for #474087 (broken openipmi .pc files) by forcing the
    inclusion of the ipmi plugin and manually specifying the dependencies.
  * Updated standards-version to 3.8.0 (no changes).

 -- Sebastian Harl <sh@tokkee.org>  Tue, 17 Jun 2008 10:35:51 +0200

collectd (4.3.2-1) unstable; urgency=low

  * New upstream release.
    - Fixed handling of ignored sensors instances (Closes: #468143).
    - Fixed reading of wireless noise values (Closes: #471788).
  * Adopted patches and script to extractDS.px being renamed to rrd_filter.px.
  * Clarified debconf template in respect to packages required for the data
    migration (Closes: #469336).
  * collectd.conf: Moved logging plugins to the top of the file.
  * New debconf template translations:
    - de.po, thanks to Kai Wasserbäch (Closes: #469334).
    - fr.po, thanks to Florent Usseil (Closes: #468813).
    - pt.po, thanks to Américo Monteiro (Closes: #469745, #472183).
  * collectd.init.d: Consider the DISABLE option only when starting collectd.
  * Disabled iptables plugin - libiptc is no longer available in Debian.
    - Removed the plugin from collectd.conf.
    - Removed /usr/share/doc/collectd/examples/iptables/.

 -- Sebastian Harl <sh@tokkee.org>  Mon, 31 Mar 2008 12:13:18 +0200

collectd (4.3.0-2) unstable; urgency=low

  * Added "lm-sensors" to the recommended packages and README.Debian.plugins
    (this is required by the sensors plugin).
  * Restrict the libvirt-dev build dependency and the libvirt plugin to amd64,
    i386 and powerpc (libvirt is only available on those architectures).
  * Restrict the libvirt-dev build dependency to versions >= 0.4.0-6 to make
    sure Xen is supported and to fix some strange FTBFS complaining about a
    missing symbol "virDomainBlockStats".

 -- Sebastian Harl <sh@tokkee.org>  Thu, 06 Mar 2008 23:37:44 +0100

collectd (4.3.0-1) unstable; urgency=low

  * New upstream release.
    - Added basic support for monitoring by introducing notifications and
      threshold checking.
    - Reverse lookups can be disabled using the "ReverseLookups" option of the
      ntpd plugin (Closes: #455162).
    New plugins:
    - Set the hostname to an unique identifier: uuid
    - CPU, dist, network statistics of guest systems: libvirt
  * Upload to unstable: With the latest changes to the perl plugin, all parts
    of collectd are suitable for a release.
  * Added libvirt-dev, libxml2-dev and libhal-dev to the build dependencies.
  * Updated package description to mention the monitoring support.
  * Install liboping/oping.h to collectd-dev as well.
  * collectd.init.d: Optionally start collectdmon to monitor collectd. This
    can be configured using the USE_COLLECTDMON variable - enabled by default.
  * collectd.init.d: Added ENABLE_COREFILES option - if enabled the core file
    limit will be set to unlimited - disabled by default.
  * Compile collectd with -DLT_LAZY_OR_NOW='RTLD_LAZY|RTLD_GLOBAL' to force
    lt_dlopen() to use the RTLD_GLOBAL flag which is required by the perl
    plugin (which would otherwise be unable to find symbols defined in libperl
    when loading perl modules that require such symbols).
  * Disable debugging support.
  * watch file: Added uversionmangle for "beta" and "-rc".
  * Override "spelling-error-in-description" for the mysql plugin name - all
    plugins are spelled lowercase.

 -- Sebastian Harl <sh@tokkee.org>  Tue, 19 Feb 2008 21:44:42 +0100

collectd (4.2.4-1) experimental; urgency=low

  * New upstream release.
  * Added versioned build-dependency on dpkg-dev (>= 1.14.10); collectd FTBFS
    with earlier versions because of #452262.
  * Added libregexp-common-perl (required by Collectd::Unixsock) to the
    suggested packages.
  * Added support for the "status" command to the init script.
  * Updated standards-version to 3.7.3 (no changes).
  * Added --without-libstatgrab to the configure options to prevent collectd
    from being linked against this library if it's available.
  * Disabled xmms plugin - xmms will be removed from unstable
    (Closes: #459707).

 -- Sebastian Harl <sh@tokkee.org>  Sun, 27 Jan 2008 18:34:23 +0100

collectd (4.2.1-1) experimental; urgency=low

  * New upstream release.
  * Changed XS-Vcs-* to Vcs-*.
  * Marked advanced rrdtool configuration options as such in collectd.conf.
  * Added exec-munin.px, exec-munin.conf, exec-smartctl and snmp-data.conf to
    /usr/share/doc/collectd/examples/.
  * Moved "Homepage" field from package description to the source stanza.

 -- Sebastian Harl <sh@tokkee.org>  Wed, 21 Nov 2007 09:50:46 +0000

collectd (4.2.0-1) experimental; urgency=low

  * New upstream release.
    - Added options to collectd2html.pl to specify host and data directory
      (Closes: #438499).
    - Link against a thread-safe version of librrd.
    New plugins:
    - IPVS connection statistics: ipvs
    - Statistic of the memcached distributed caching system: memcached
    - Detailed Linux network interface and routing statistics: netlink (32bit
      systems only)
    - Nginx (a HTTP and E-Mail server/proxy) statistics: nginx
    - Values from SNMP enabled network devices: snmp
    - Number of TCP connections to specific ports: tcpconns
    - Bitrate and frequency of music played with XMMS: xmms
  * Updated init script to wait for collectd to shut down (Closes: #422208).
  * Merged all plugin packages into the collectd binary package.
  * Added README.Debian.plugins and gen_plugin_deps.pl to document the plugin
    dependencies.
  * Added collectd.overrides to override shlib-with-non-pic-code errors of
    plugins liked against static libraries which have not been linked with
    -fPIC.
  * Removed debian/examples/myplugin.c and debian/examples/MyPlugin.pm - they
    are included in the upstream sources now.
  * Added libcurl4-gnutls-dev as option to the libcurl3-gnutls-dev build
    dependency.

 -- Sebastian Harl <sh@tokkee.org>  Sun, 28 Oct 2007 13:38:21 +0100

collectd (4.0.7-1) experimental; urgency=low

  * New upstream release.
  * Disable iptables and nut plugins on hppa as well to work around a FTBFS
    caused by #358637 and presumably #419684 (Closes: #430933).
  * Changed collectd-dbg's section to "utils".
  * Added httpd-cgi to suggested packages.
  * Added documentation of the provided examples to README.Debian, thanks to
    Eduard Bloch for his proposal (Closes: #434182).

 -- Sebastian Harl <sh@tokkee.org>  Fri, 31 Aug 2007 10:04:41 +0200

collectd (4.0.3-1) experimental; urgency=low

  * New upstream release.

 -- Sebastian Harl <sh@tokkee.org>  Tue, 19 Jun 2007 21:41:21 +0100

collectd (4.0.2-1) experimental; urgency=low

  * New upstream release (Closes: #428114).
    - Added large file support (Closes: #422212).
    - Rewrite of the plugin system to allow more flexibility by using
      different types of plugins.
    - Added Nagios plugin to query collectd from Nagios.
    New plugins:
    - Output to "comma separated values" (CSV) files: csv
    - Output to RRD files: rrdtool
    - IO via the network: network
    - External runtime interface: unixsock
    - Embedding a Perl interpreter: perl
    - Logging to files, STDOUT or STDERR: logfile
    - Logging to syslog: syslog
    - Amount of available entropy: entropy
    - Execution of external programs: exec
    - Iptables statistics: iptables (32bit systems only)
    - IRQ counters: irq
    - UPS information: nut (32bit systems only)
  * New binary package collectd-perl (linking against libperl).
    - Added collectd-perl to suggested packages.
  * examples/myplugin.c: Converted to the new plugin interface.
  * Enabled debugging.
  * Added possibility to automatically migrate RRD files to collectd-4 using
    migrate-3-4.px and extractDS.px provided by upstream.
    - Added extractDS_path.dpatch to set an absolute path in migrate-3-4.px.
    - Using po-debconf to make translations of debconf templates possible.
  * Added NEWS.Debian with notes regarding the upgrade to collectd-4.
  * Updated init script to only start a single collectd process.
  * Added examples/MyPlugin.pm.
  * Added XS-Vcs-{Git,Browser} tags.
  * Added check_plugins.pl to check the build result of all plugins.
  * Do not build apple_sensors and tape plugins as they do not provide any
    functionality any longer.

 -- Sebastian Harl <sh@tokkee.org>  Wed, 13 Jun 2007 18:58:34 +0100

collectd (3.11.2-1) experimental; urgency=low

  * New upstream release.
  * Removed sensors-ignorelist.dpatch - has been merged upstream.
  * Removed email-ignore-size-le-0.dpatch - has been merged upstream.
  * Added watch file.
  * examples/myplugin.c: Pass "-" instead of NULL to plugin_submit().

 -- Sebastian Harl <sh@tokkee.org>  Thu, 15 Feb 2007 09:19:15 +0000

collectd (3.11.0-1) experimental; urgency=low

  * New upstream release.
    New plugins:
    - DNS traffic (query types, response codes, opcodes and traffic): dns
    - E-Mail statistics (count, traffic, spam scores and checks): email
    - Motherboard monitor: mbmon
    - Multimeter statistics: multimeter (beta version)
  * Upload to experimental because of Etch freeze.
  * New binary package collectd-dns (linking against libpcap).
    - Added collectd-dns to suggested packages.
  * Do not split off packages introducing new recommendations or suggestions.
    - Merge collectd-hddtemp into collectd.
    - Add hddtemp and mbmon to suggested packages.
  * Added sensors-ignorelist.dpatch: Avoid assertion in ignorelist_match ()
    when sensors plugin is not configured.
  * Added email-ignore-size-le-0.dpatch: Ignore the size of an email if it is
    less than or equal to zero.

 -- Sebastian Harl <sh@tokkee.org>  Sun, 24 Dec 2006 14:09:39 +0000

collectd (3.10.4-1) unstable; urgency=low

  * New upstream release.
    - Fix an infinite loop in server mode if binding to a socket fails and
      close the socket descriptor (Closes: #404018).
  * examples/myplugin.c: Include system headers before collectd headers to
    make it compile without any autoconf defines set (Closes: #401075).

 -- Sebastian Harl <sh@tokkee.org>  Fri, 22 Dec 2006 00:33:30 +0000

collectd (3.10.3-1) unstable; urgency=low

  * New upstream release.
  * Made package binNMUable:
    - Upstream assures API backward compatibility only between patch releases.
  * LSBized init script.

 -- Sebastian Harl <sh@tokkee.org>  Mon,  6 Nov 2006 13:09:28 +0000

collectd (3.10.2-1) unstable; urgency=low

  * New upstream release.
    - Retry connecting to remote host and database in ping and mysql plugins
      respectively (Closes: #393742).
  * Replaced libcurl3-dev build dependency with libcurl3-gnutls-dev to prevent
    linking against libssl.

 -- Sebastian Harl <sh@tokkee.org>  Fri,  3 Nov 2006 15:18:17 +0000

collectd (3.10.1-4) unstable; urgency=low

  * Changed collectd-dbg's section and priority to "devel" and "extra"
    respectively.
  * Set init start sequence code to 95 to be sure to start after any daemons
    that data is collected from.

 -- Sebastian Harl <sh@tokkee.org>  Thu,  5 Oct 2006 10:25:07 +0000

collectd (3.10.1-3) unstable; urgency=low

  * Added --oknodo to start-stop-daemon in the init script (Closes: #379703).

 -- Sebastian Harl <sh@tokkee.org>  Tue, 25 Jul 2006 18:34:55 +0200

collectd (3.10.1-2) unstable; urgency=low

  * Added collectd-dbg package.

 -- Sebastian Harl <sh@tokkee.org>  Sun, 23 Jul 2006 23:39:42 +0200

collectd (3.10.1-1) unstable; urgency=low

  * New upstream release.
  * Dynamically link against external liboping.
    - New binary package collectd-ping.
    - Added collectd-ping to suggested packages.
  * Moved config file from /usr/share/doc/collectd/examples/ to
    /etc/collectd/.

 -- Sebastian Harl <sh@tokkee.org>  Sat, 22 Jul 2006 21:43:37 +0200

collectd (3.10.0-1) unstable; urgency=low

  * New upstream release.
    New plugins:
    - APC UPS's charge, load, input/output/battery voltage, etc.: apcups
    - NTP daemon's local clock drift, offset to peers, etc.: ntpd
  * Upstream no longer provides a debian/ directory. Thus no repackaging is
    required any longer.
  * Not using getifaddrs() is now the default in upstream. getifaddrs.dpatch
    no longer needed.
  * Added collectd-hddtemp as a suggestion to the collectd package.

 -- Sebastian Harl <sh@tokkee.org>  Sun,  9 Jul 2006 21:52:13 +0200

collectd (3.9.4+debian-1) unstable; urgency=low

  * Initial release (Closes: #373008).
  * Removed upstream's debian/ directory from .orig.tar.gz.
  * getifaddrs.dpatch: Patching src/traffic.c to read data from /proc instead
    of using getifaddrs(). getifaddrs() does not seem to work correctly on 
    AMD64.

 -- Sebastian Harl <sh@tokkee.org>  Fri,  7 Jul 2006 15:49:42 +0200
<|MERGE_RESOLUTION|>--- conflicted
+++ resolved
@@ -1,4 +1,3 @@
-<<<<<<< HEAD
 collectd (5.1.0-1) unstable; urgency=low
 
   * New upstream release (Closes: #630968):
@@ -50,7 +49,7 @@
     - Updated German debconf template translation.
 
  -- Sebastian Harl <tokkee@debian.org>  Sat, 19 May 2012 15:13:21 +0200
-=======
+
 collectd (4.10.7-2) unstable; urgency=low
 
   * debian/po:
@@ -80,7 +79,6 @@
       debian-l10n-german.
 
  -- Sebastian Harl <tokkee@debian.org>  Sun, 10 Jun 2012 13:49:32 +0200
->>>>>>> 397d4b45
 
 collectd (4.10.7-1) unstable; urgency=low
 
