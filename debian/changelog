--- conflicted
+++ resolved
@@ -1,21 +1,3 @@
-<<<<<<< HEAD
-collectd (4.4.1-2~bpo40+1) etch-backports; urgency=low
-
-  * Rebuild for Etch.
-  * Removed dpkg-dev build-dependency - we don't care about Vcs-* and Homepage
-    fields in backports.org.
-  * Removed optional build-dependencies libcurl4-gnutls-dev and libsnmp-dev -
-    they are not available in Etch and might confuse buildds.
-  * Switch back to build-depend on nut-dev - libupsclient1-dev is not
-    available in Etch:
-    - Limit the "nut" plugin to [!alpha !amd64 !hppa !ia64 !ppc64].
-  * No longer remove version from libvirt-dev build-dependency - a version
-    with Xen support is now available on backports.org.
-  * Replaced linux-libc-dev build-dependency with linux-kernel-headers.
-  * Build-conflict with iptables-dev to force the use of the shipped libiptc.
-
- -- Sebastian Harl <sh@tokkee.org>  Wed, 20 Aug 2008 10:52:14 +0200
-=======
 collectd (4.4.2-3) unstable; urgency=low
 
   * New debconf template translation:
@@ -80,7 +62,23 @@
   * Do not compress any example files, so they may be used directly.
 
  -- Sebastian Harl <sh@tokkee.org>  Fri, 25 Jul 2008 19:58:58 +0200
->>>>>>> 246b48dc
+
+collectd (4.4.1-2~bpo40+1) etch-backports; urgency=low
+
+  * Rebuild for Etch.
+  * Removed dpkg-dev build-dependency - we don't care about Vcs-* and Homepage
+    fields in backports.org.
+  * Removed optional build-dependencies libcurl4-gnutls-dev and libsnmp-dev -
+    they are not available in Etch and might confuse buildds.
+  * Switch back to build-depend on nut-dev - libupsclient1-dev is not
+    available in Etch:
+    - Limit the "nut" plugin to [!alpha !amd64 !hppa !ia64 !ppc64].
+  * No longer remove version from libvirt-dev build-dependency - a version
+    with Xen support is now available on backports.org.
+  * Replaced linux-libc-dev build-dependency with linux-kernel-headers.
+  * Build-conflict with iptables-dev to force the use of the shipped libiptc.
+
+ -- Sebastian Harl <sh@tokkee.org>  Wed, 20 Aug 2008 10:52:14 +0200
 
 collectd (4.4.1-2) unstable; urgency=low
 
