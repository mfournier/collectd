<<<<<<< HEAD
collectd (5.1.0-2~bpo60+1) squeeze-backports; urgency=low

  * Rebuild for squeeze-backports.

 -- Sebastian Harl <tokkee@debian.org>  Thu, 05 Jul 2012 13:39:28 +0200
=======
collectd (5.1.0-3) unstable; urgency=low

  * debian/patches/migrate-4-5-df.dpatch, debian/collectd-core.postinst:
    - Added patch to fix the migration of 'df' values in migrate-4-5.px;
      thanks to 'markuskaindl' for reporting this on IRC.
    - Pass --rrdfilter and --rrdtool parameters to migrate-4-5.px in order to
      let the script find those binaries/scripts.
    (Closes: #681363)
  * debian/collectd-core.collectd.init.d:
    - Catch disabled state in start and restart and don't exit with an error
      status. Amongst others, this fixes an upgrade of collectd when the
      daemon is disabled. Thanks to Florian Ernst for reporting this and
      Evgeni Golov for providing (an early) patch (Closes: #681216).
    - Don't use 'set -e' and 'exit 0' (at the end) in order to let return
      statuses propagate correctly. (cf. #681216)

 -- Sebastian Harl <tokkee@debian.org>  Sun, 15 Jul 2012 11:17:10 +0200
>>>>>>> 8c23781c

collectd (5.1.0-2) unstable; urgency=low

  * debian/collectd-core.postinst:
    - Don't create unused temp. directory.
  * debian/control, debian/rules:
    - Build depend on libmodbus-dev and enabled modbus plugin. 5.1 now
      supports libmodbus 3; thanks to Ivo De Decker for reporting this
      (Closes: #639796).
  * debian/po:
    - Updated Swedish debconf translation; thanks to Martin Bagge
      (Closes: #677842).
    - Added Slovak debconf translation; thanks to 'helix84'
      (Closes: #677902).
    - Updated Danish debconf translation; thanks to Joe Dalton
      (Closes: #677908).
    - Updated Czech debconf translation; thanks to Martin Šín
      (Closes: #677949).
    - Updated Russian debconf translation; thanks to Yuri Kozlov
      (Closes: #678016).
    - Updated Portuguese debconf translation; thanks to Américo Monteiro
      (Closes: #678048).
    - Updated Polish debconf translation; thanks to Michał Kułach
      (Closes: #678157).
    - Updated Galician debconf translation; thanks to Jorge Barreiro
      (Closes: #678467).
    - Updated French debconf translation; thanks to Steve Petruzzello
      (Closes: #678614).
    - Updated Spanish debconf translation; thanks to Omar Campagne
      (Closes: #679281).
  * debian/collectd-core.collectd.init.d:
    - Source /lib/lsb/init-functions in order to make systemd work in
      compatibility mode; thanks to Michael Stapelberg for reporting this
      (Closes: #679544).
    - Use log_* and status_of_proc functions from LSB's init functions to
      make collectd's output look like all the other output; thanks to
      Matthias Urlichs for pointing this out (Closes: #679355).

 -- Sebastian Harl <tokkee@debian.org>  Sat, 30 Jun 2012 13:27:41 +0200

collectd (5.1.0-1) unstable; urgency=low

  * New upstream release (Closes: #630968):
    - syslog plugin now supports logging notifications; thanks to Trent W.
      Buck for suggesting this (Closes: #632940).
    New plugins:
    - AMQP output plugin: amqp
    - AIX logical partitions statistics: lpar (disabled in Debian; AIX only)
    - Network interface card statistics: ethstat (disabled on kfreebsd; Linux
      only)
    - Linux software-RAID device information: md (disabled on kfreebsd; Linux
      only)
    - Information about Non-Uniform Memory Access: numa (disabled on kfreebsd;
      Linux only)
    - Redis key-value database server statistics: redis (disabled in Debian;
      libcredis is not available)
    - Check thresholds and for missing values: threshold
    - Varnish HTTP accelerator daemon statistics: varnish
    - Sends data to Carbon, the storage layer of Graphite: write_graphite
    - Write values to a MongoDB NoSQL database server: write_mongodb (disabled
      in Debian; libmongoc is not available)
    - Write values to a Redis key-value database server: write_redis (disabled
      in Debian; libcredis is not available)
    New targets:
    - Upgrade data-sets from v4 clients to v5: v5upgrade
  * debian/rules:
    - Disabled lpar plugin -- this requires AIX (perfstat).
    - Disabled redis and write_redis plugins -- they require libcredis.
    - Disabled write_mongodb plugin -- this requires libmongoc.
    - Disabled ethstat, md, and numa plugins on kfreebsd -- these plugins are
      Linux specific.
    - Install contrib/exec-ksm.sh as example.
  * debian/control:
    - Added build-dep on librabbitmq-dev, required by the AMQP plugin.
    - Added build-dep on libvarnish-dev, required by the varnish plugin.
  * debian/collectd-utils.install:
    - Install collectdctl and collectdctl.1 to collectd-utils.
  * debian/libcollectdclient0.symbols:
    - Added lcc_sort_identifiers introduced in 5.1.0.
  * debian/NEWS.Debian:
    - Documented the upgrade from version 4 to 5.
  * debian/collectd-core.install:
    - Install migrate-4-5.px.
  * debian/collectd-core.{config,postinst,templates}:
    - Added debconf queries and code to automatically migrate from v4.
  * debian/source/format:
    - Set to "1.0" for now.
  * debian/po/:
    - Updated German debconf template translation.
  * debian/collectd-core.override:
    - Limit netlink override to appropriate architectures.

 -- Sebastian Harl <tokkee@debian.org>  Wed, 13 Jun 2012 08:05:01 +0200

collectd (4.10.7-2) unstable; urgency=low

  * debian/po:
    - Updated Czech debconf translation; thanks to Martin Šín
      (Closes: #673693).
    - Updated Polish debconf translation; thanks to Michał Kułach
      (Closes: #673697).
    - Updated Dutch debconf translation; thanks to Jeroen Schot
      (Closes: #673769).
    - Updated Swedish debconf translation; thanks to Martin Bagge
      (Closes: #673888).
    - Updated Russian debconf translation; thanks to Vladimir Zhbanov
      (Closes: #673890).
    - Added Italian debconf translation; thanks to Beatrice Torracca
      (Closes: #674044).
    - Updated Portuguese debconf translation; thanks to Américo Monteiro
      (Closes: #674065).
    - Updated Danish debconf translation; thanks to Joe Dalton
      (Closes: #674459).
    - Updated Brazilian Portuguese debconf translation; thanks to Adriano
      Rafael Gomes (Closes: #674589).
    - Updated French debconf translation; thanks to Steve Petruzzello and
      Christian PERRIER (Closes: #674629).
    - Updated Spanish debconf translation; thanks to Omar Campagne
      (Closes: #676383).
    - Updated German debconf translation based on Holger Wansing's feedback on
      debian-l10n-german.

 -- Sebastian Harl <tokkee@debian.org>  Sun, 10 Jun 2012 13:49:32 +0200

collectd (4.10.7-1) unstable; urgency=low

  * New upstream release.
    - Fixed an endless loop in case the datadir is a symlink pointing to a
      non-existent target; thanks to Michael Prokop for reporting this and
      Jonathan Nieder for providing the patch (Closes: #619123).
    - Use bsd/nlist.h rather than the deprecated nlist.h on FreeBSD fixing a
      FTBFS on kfreebsd; thanks to Tobias Frost for reporting this
      (Closes: #664429).
  * debian/patches/:
    - Removed ipvs_h_include.dpatch -- applied upstream.
    - Added rtnl_dump_filter.dpatch, updating the rtnl_dump_filter() signature
      to recent versions of iproute2.
  * debian/rules:
    - Use dpkg-buildflags to determine compiler/linker flags; this also
      enables hardening build flags; thanks to Moritz Muehlenhoff for
      providing the patch (Closes: #656271).
    - Don't force building of the ipvs plugin. The ip_vs.h check has been
      fixed in configure.
    - Use /usr/share/javahelper/java-arch.sh to determine the Java
      architecture directory, thus, making sure armhf and armel are supported
      as well; thanks to peter green for reporting this and providing the
      pointer (Closes: #656274).
    - Work around #673431 (kvm.h requires sys/types.h) by forcing the processes
      plugin on kfreebsd and manually defining HAVE_STRUCT_KINFO_PROC_FREEBSD.
  * debian/README.Debian:
    - Added section 'Cleanup of old data' explaining how to get rid of
      out-dated data files (e.g. RRD files).
  * debian/control:
    - Updated to standards-version 3.9.3 -- no changes.
    - Build depend on javahelper providing java-arch.sh.
    - Use linux-any, kfreebsd-any, etc. rather than hardcoded list of
      non-Linux architectures to make life of porters easier; thanks to Robert
      Millan for reporting this and providing a pointer to the fix
      (Closes: #634690).
    - Explicitly build-depend on libkvm-dev on kfreebsd; this is required by
      the processes, swap and tcpconns plugins.
  * debian/collectd-core.postrm, debian/collectd-core.templates:
    - Prompt the user (debconf priority high) when purging the collected data
      providing an option to opt out. The question defaults to remove the
      data; thanks to Trent W. Buck for reporting and discussing this
      (Closes: #631167).
  * debian/collectd-core.collectd.init.d:
    - Added cpufrequtils to should-start, else collectd does not reliably
      detect all CPUs; thanks to Mathias Bauer for reporting and debugging
      this (Closes: #662040).
    - Use the exit codes specified by LSB in 'status' command; thanks to
      Michael Prokop for reporting this (Closes: #615840).
  * debian/po/:
    - Added Danish debconf template translation; thanks to Joe Dalton
      (Closes: #660918).
    - Added Brazilian Portuguese debconf template translation; thanks to
      Adriano Rafael Gomes (Closes: #662174).
    - Added Polish debconf template translation; thanks to Michał Kułach
      (Closes: #672739).

 -- Sebastian Harl <tokkee@debian.org>  Thu, 17 May 2012 15:55:39 +0200

collectd (4.10.4-1) unstable; urgency=low

  * New upstream release.
    - Added support for Yajl version 2; thanks to John Stamp for reporting
      this (Closes: #653879).
    - collectd.conf(5) now documents the "Globals" config option and that this
      is required for the "perl" and "python" plugins; thanks to Jeff Green
      for reporting this (Closes: #612784).
    - Be more verbose about why loading a plugin fails; thanks to Martin
      Steigerwald for reporting this (Closes: #585975).
    - Don't abort if including a config file fails; thanks to Reinhard Tartler
      for reporting this (Closes: #592880).
    - Fixed FTBFS with GCC 4.6; thanks to Matthias Klose for reporting this
      and Peter Green and Colin Watson for providing patches
      (Closes: #625323).
    - Added support for libnotify 0.7; thanks to Michael Biebl for reporting
      this (Closes: #636818).
    - Fixed FTBFS with current libiptc; thanks to Lucas Nussbaum for reporting
      this (Closes: #614439).
  * debian/patches:
    - Removed bts595756-notify_email-segfault -- included upstream.
    - Removed bts592623-curl_json-file -- included upstream.
    - Removed bts596128-reheap-fix -- included upstream.
    - Removed CVE-2010-4336 -- included upstream.
  * debian/rules:
    - Append DEB_BUILD_ARCH to JAVA_HOME; this is how it's done in the OpenJDK
      package.
    - Split 'build' target into 'build-arch' and 'build-indep' as recommended
      by policy.
  * debian/patches/ipvs_h_include, debian/rules:
    - Let the ipvs plugin use linux/ip_vs.h rather than net/ip_vs.h. Also,
      make sure to look for the header in /usr/include rather than the kernel
      directory (which has been deprecated).
    - Force building of the ipvs plugin since configure is not currently able
      to correctly check for ip_vs.h.
  * debian/control:
    - Updated standards-version to 3.9.2 -- no changes.
  * debian/collectd-core.collectd.init.d:
    - Added a description LSB header field.
  * debian/collectd-core.overrides:
    - Updated entry for java's binary-or-shlib-defines-rpath.

 -- Sebastian Harl <tokkee@debian.org>  Mon, 09 Jan 2012 16:10:58 +0100

collectd (4.10.1-2.1) unstable; urgency=high

  * Non-maintainer upload by the security team
  * Fix DoS in RRD file creation (Closes: #605092)
    Fixes: CVE-2010-4336
    Thanks to Florian Forster

 -- Steffen Joeris <white@debian.org>  Wed, 08 Dec 2010 17:45:50 +1100

collectd (4.10.1-2) unstable; urgency=medium

  * debian/rules:
    - Added support for ‘powerpcspe’ to the Java arch mapping; thanks to
      Sebastian Andrzej Siewior for the patch (Closes: #592909).
  * debian/patches:
    - Added bts595756-notify_email-segfault -- upstream patch fixing a
      segfault in the 'notify_email' plugin; thanks to Manuel CISSE for
      reporting this (Closes: #595756).
    - Added bts592623-curl_json-file -- upstream patch fixing access to
      file:// URLs in the 'curl_json' plugin; thanks Baptiste Mille-Mathias
      for reporting this and pointing out the patch (Closes: #592623).
    - Added bts596128-reheap-fix -- upstream patch fixing the 'reheap()'
      function used to manage the "read" callbacks and making sure all plugins
      get executed correctly and in each interval (Closes: #596128).
  * Set urgency to "medium" because of the RC bug-fix.

 -- Sebastian Harl <tokkee@debian.org>  Wed, 08 Sep 2010 22:50:54 +0200

collectd (4.10.1-1+squeeze1~bpo50+1) lenny-backports; urgency=low

  * Rebuild for lenny-backports.
  * debian/control:
    - Build-conflict with iptables-dev to force the use of the shipped libiptc
      (this allows building the iptables plugin on all architectures).
    - Build-depend on libltdl3-dev, rather than libltdl-dev -- the latter is
      not available in Lenny.
    - Build-depend on libsensors-dev, rather than libsensors4-dev, which is
      not available in Lenny. This limits the functionality of the "sensors"
      plugin which does not work well with libsensors3 and lm-sensors-3
      (Re-opens: #538795).
    - Build-depend on "libsnmp-dev | libsnmp9-dev" rather than specifying the
      right combination of libsnmp-dev and perl, which might confuse buildds
      on Lenny. Lenny is not affected by #559087 (see 4.8.2-1).
  * debian/collectd.conf, debian/control, debian/rules:
    - Disabled the "gmond" plugin, which requires libganglia (>= 3) which is
      not available in Lenny; removed build-dependency on libganglia-dev.
    - Disabled the "memcachec" plugin, which requires libmemcached which is
      not available in Lenny; removed build-dependency on libmemcached-dev.
    - Disabled the "tokyotyrant" plugin, which requires libtokyotyrant which
      is not available in Lenny; removed libtokyocabinet-dev and
      libtokyotyrant-dev build-dependencies.
    - Disabled the "curl_json" plugin, which requires libyajl which is not
      available in Lenny; removed libyajl-dev build-dependency.
    - Disabled the "pinba" plugin, which requires protobuf which is not
      available in Lenny; removed libprotobuf-c0-dev and protobuf-c-compiler
      build-dependencies.

 -- Sebastian Harl <tokkee@debian.org>  Tue, 21 Sep 2010 00:10:55 +0200

collectd (4.10.1-1+squeeze1) testing-proposed-updates; urgency=medium

  * debian/rules:
    - Added support for ‘powerpcspe’ to the Java arch mapping; thanks to
      Sebastian Andrzej Siewior for the patch (Closes: #592909).
  * debian/patches:
    - Added bts595756-notify_email-segfault -- upstream patch fixing a
      segfault in the 'notify_email' plugin; thanks to Manuel CISSE for
      reporting this (Closes: #595756).
    - Added bts592623-curl_json-file -- upstream patch fixing access to
      file:// URLs in the 'curl_json' plugin; thanks Baptiste Mille-Mathias
      for reporting this and pointing out the patch (Closes: #592623).
    - Added bts596128-reheap-fix -- upstream patch fixing the 'reheap()'
      function used to manage the "read" callbacks and making sure all plugins
      get executed correctly and in each interval (Closes: #596128).
  * Set urgency to "medium" because of the RC bug-fix.

 -- Sebastian Harl <tokkee@debian.org>  Sun, 12 Sep 2010 13:53:37 +0200

collectd (4.10.1-1~bpo50+1) lenny-backports; urgency=low

  * Rebuild for lenny-backports.
  * debian/control:
    - Build-conflict with iptables-dev to force the use of the shipped libiptc
      (this allows building the iptables plugin on all architectures).
    - Build-depend on libltdl3-dev, rather than libltdl-dev -- the latter is
      not available in Lenny.
    - Build-depend on libsensors-dev, rather than libsensors4-dev, which is
      not available in Lenny. This limits the functionality of the "sensors"
      plugin which does not work well with libsensors3 and lm-sensors-3
      (Re-opens: #538795).
    - Build-depend on "libsnmp-dev | libsnmp9-dev" rather than specifying the
      right combination of libsnmp-dev and perl, which might confuse buildds
      on Lenny. Lenny is not affected by #559087 (see 4.8.2-1).
  * debian/collectd.conf, debian/control, debian/rules:
    - Disabled the "gmond" plugin, which requires libganglia (>= 3) which is
      not available in Lenny; removed build-dependency on libganglia-dev.
    - Disabled the "memcachec" plugin, which requires libmemcached which is
      not available in Lenny; removed build-dependency on libmemcached-dev.
    - Disabled the "tokyotyrant" plugin, which requires libtokyotyrant which
      is not available in Lenny; removed libtokyocabinet-dev and
      libtokyotyrant-dev build-dependencies.
    - Disabled the "curl_json" plugin, which requires libyajl which is not
      available in Lenny; removed libyajl-dev build-dependency.
    - Disabled the "pinba" plugin, which requires protobuf which is not
      available in Lenny; removed libprotobuf-c0-dev and protobuf-c-compiler
      build-dependencies.

 -- Sebastian Harl <tokkee@debian.org>  Fri, 10 Sep 2010 22:29:17 +0200

collectd (4.10.1-1) unstable; urgency=low

  * New upstream release.
  * debian/patches:
    - Removed bts561577_collectd2html_recursive_fix -- applied upstream.
    - Removed bts575029-collectd2html-xhtml -- applied upstream.
    - Removed bts557599_powerdns_fix -- applied upstream.
  * debian/control:
    - Updated standards-version to 3.9.1 -- no changes.

 -- Sebastian Harl <tokkee@debian.org>  Wed, 28 Jul 2010 18:45:31 +0200

collectd (4.10.0-1) unstable; urgency=low

  * New upstream release:
    New plugins:
    - Parse XML data: curl_xml
    - Parse values from Modbus/TCP enabled devices: modbus (disabled in
      Debian; libmodbus is not available)
    - Timing values from Pinba: pinba
  * debian/control:
    - Build-depend on libprotobuf-c0-dev and protobuf-c-compiler required by
      the 'pinba' plugin.
    - Updated to standards-version 3.8.4 -- no changes.
  * debian/patches:
    - Removed bts566199_collection_hide_types -- applied upstream.
    - Removed typo_fixes -- applied upstream.
    - Added bts575029-collectd2html-xhtml, adding support for XHTML to
      collectd2html.pl; thanks to Ivan Shmakov for reporting this and Max
      Henkel and Timur Kirilichev for providing patches (Closes: #575029).
  * debian/rules:
    - Define (and pass to configure) $JAR, required by current versions of the
      Java bindings.
    - Added support for Renesas SH4 to the Java arch mapping; thanks to
      Nobuhiro Iwamatsu for the patch (Closes: #564165).
  * debian/collectd.postinst:
    - Manually replace /usr/share/doc/collectd/examples/ with a symlink when
      upgrading from versions << 4.10.0-1~ -- this is not handled by dpkg
      according to policy 6.6; thanks to Joey Hess for reporting this
      (Closes: #569268).
  * debian/collectd-core.overrides:
    - Override 'capitalization-error-in-description python Python' -- all
      plugin names are spelled in lower-case letters.

 -- Sebastian Harl <tokkee@debian.org>  Tue, 08 Jun 2010 00:42:56 +0200

collectd (4.9.1-2~bpo50+2) lenny-backports; urgency=low

  * debian/control:
    - Build-depend on "libsnmp-dev | libsnmp9-dev" rather than specifying the
      right combination of libsnmp-dev and perl, which might confuse buildds
      on Lenny. Lenny is not affected by #559087 (see 4.8.2-1).

 -- Sebastian Harl <tokkee@debian.org>  Thu, 08 Apr 2010 20:05:46 +0200

collectd (4.9.1-2~bpo50+1) lenny-backports; urgency=low

  * Rebuild for lenny-backports.
  * debian/control:
    - Build-conflict with iptables-dev to force the use of the shipped libiptc
      (this allows building the iptables plugin on all architectures).
    - Build-depend on libltdl3-dev, rather than libltdl-dev -- the latter is
      not available in Lenny.
    - Build-depend on libsensors-dev, rather than libsensors4-dev, which is
      not available in Lenny. This limits the functionality of the "sensors"
      plugin which does not work well with libsensors3 and lm-sensors-3
      (Re-opens: #538795).
  * debian/collectd.conf, debian/control, debian/rules:
    - Disabled the "gmond" plugin, which requires libganglia (>= 3) which is
      not available in Lenny; removed build-dependency on libganglia-dev.
    - Disabled the "memcachec" plugin, which requires libmemcached which is
      not available in Lenny; removed build-dependency on libmemcached-dev.
    - Disabled the "rrdcached" plugin, which requires rrdclient support in
      librrd; removed version from librrd-dev build-dependency.
    - Disabled the "tokyotyrant" plugin, which requires libtokyotyrant which
      is not available in Lenny; removed libtokyocabinet-dev and
      libtokyotyrant-dev build-dependencies.
    - Disabled the "curl_json" plugin, which requires libyajl which is not
      available in Lenny; removed libyajl-dev build-dependency.

 -- Sebastian Harl <tokkee@debian.org>  Mon, 22 Mar 2010 23:31:30 +0100

collectd (4.9.1-2) unstable; urgency=low

  * debian/rules:
    - Re-enabled non-kfreebsd plugins on i386 and amd64, which had been
      disabled accidentally by using findstring (which does a substring match)
      to compare DEB_BUILD_ARCH with kfreebsd-{amd64,i386}; thanks to ilia
      kudirov for reporting this (Closes: #567259).
    - Replaced all occurrences of 'findstring' with appropriate 'filter'
      statements to make sure to match words rather than substrings.

 -- Sebastian Harl <tokkee@debian.org>  Thu, 28 Jan 2010 22:09:16 +0100

collectd (4.9.1-1) unstable; urgency=low

  * New upstream release:
    New plugins:
    - Number of context switches done by the OS: contextswitch
    - Query statistics from mon.itor.us: Monitorus (Perl based plugin)
    - Collect statistics from NetApp filers: netapp (disabled in Debian;
      libnetapp is not available)
    - OpenVZ statistics: OpenVZ (Perl based plugin)
    - Embedding a Python interpreter: python
    - Query statistics from RouterOS: routeros (disabled in Debian;
      librouteros is not available)
    New matches:
    - Match values using a hash function of the hostname: hashed
    New targets:
    - Scale (multiply) values: scale
  * debian/control:
    - Build-depend on "python-dev", required to build the "python" plugin.
  * debian/collectd-core.install:
    - Install all collectd-*.5 manpages (in particular, this includes the
      newly added collectd-python.5).
  * Added support for kfreebsd-{i386,amd64}; see below for details
    (Closes: #566521).
  * debian/control, debian/rules:
    - Disabled the following Linux-specific plugins / removed the following
      build-deps on kfreebsd-{i386,amd64}:
      + "iptables" plugin / iptables-dev
      + "ipvs" plugin / linux-libc-dev
      + "madwifi" plugin
      + "netlink" plugin / iproute-dev
      + "sensors" plugin / libsensors4-dev
      + "vserver" plugin
    - Disabled the following plugins / removed the following build-deps on
      kfreebsd-{i386,amd64} -- the build-deps are (not yet) available on
      kfreebsd:
      + "gmond" plugin / libganglia1-dev
      + "libvirt" plugin / libvirt-dev
      + "java" plugin / openjdk6-jdk
    - Enabled the "rrdcached" plugin and build-depend on librrd-dev (>= 1.4~)
      (and removed the optional build-dep on librrd2-dev).
    - Enabled the "tokyotyrant" plugin (except on kfreebsd-{i386,amd64}) and
      build-depend on libtokyotyrant-dev (which is not available on kfreebsd).
      Also, build-depend on libtokyocabinet-dev to work around a missing
      dependency in libtokyotyrant-dev (see #566584).
  * debian/rules:
    - Disabled the following plugins on kfreebsd-{i386,amd64} which have not
      yet been ported to FreeBSD: battery, conntrack, contextswitch, cpufreq,
      disk, entropy, fscache, irq, nfs, protocols, serial, thermal, vmem,
      wireless.
    - Simplified Java archdir mapping: removed entries "pointing" to
      themselves and let those default to DEB_BUILD_ARCH.
    - Check whether all patches have been enabled; fail, if not.
  * debian/patches:
    - Added bts566199_collection_hide_types.dpatch -- added ability to hide
      specified types in collection.cgi; thanks to Pavel Piatruk for the patch
      (Closes: #566199).
    - Added typo_fixes.dpatch -- fixing some typos in manpages and error
      messages; thanks to lintian(1) for reporting this.
  * debian/collectd-core.overrides:
    - Replaced overrides for spelling-error-in-description with
      capitalization-error-in-description.

 -- Sebastian Harl <tokkee@debian.org>  Tue, 26 Jan 2010 00:22:32 +0100

collectd (4.8.2-1) unstable; urgency=medium

  * New upstream release:
    - Now using libtool 2.
  * Set urgency to medium because of the fix for #559801.
  * Split the "collectd" binary package into "collectd-core" and "collectd".
    The former provides the main program file and the plugins while the latter
    provides the configuration. This allows for much more flexible setups
    (e.g. providing customizations on top of "collectd-core" without modifying
    the "collectd" package) and, amongst others, removes the hard dependency
    on librrd (Closes: #495936, #544311).
  * debian/collectd-core.collectd.init.d:
    - Do not (try to) start collectd if the config file does not exist. Else,
      installation of "collectd-core" (which does not provide configuration)
      would fail.
  * debian/collectd.postinst:
    - Let the "collectd" package restart the daemon, since it provides the
      config file.
  * debian/collectd.links:
    - Symlink /u/s/d/collectd/examples to /u/s/d/collectd-core/examples.
  * debian/control:
    - Build-depend on the right combination of libsnmp-dev and perl. Perl's
      CFLAGS (included in net-snmp's CFLAGS) introduced '-fstack-protector' in
      version 5.10.1 on some architectures (those supporting that features).
      net-snmp has been fixed to handle that correctly in 5.4.2.1~dfsg-4;
      thanks to Lamont Jones and Dann Frazier for reporting this
      (Closes: #559087).
    - Build-depend on libsensors4-dev rather than libsensors-dev. libsnmp-dev,
      starting with version 5.4.2.1~dfsg-5, supports libsensors4, thus making
      that possible. This restores the full functionality of the "sensors"
      plugin, which does not work well with libsensors3 and lm-sensors-3;
      thanks to Anssi Kolehmainen for reporting this (Closes: #538795).
    - Build-depend on libltdl-dev to make it possible to use the system-wide
      libltdl.
    - No longer conflict/provide/replace the pre-Lenny "collectd-$plugin"
      packages.
    - Update the list of collectd-core's suggestions: added various services
      providing data that may be collected by collectd. Downgraded lm-sensors
      from a recommendation to a suggestion.
  * debian/patches:
    - Removed gmond-fix-compile-error.dpatch -- included upstream.
    - Added bts561577_collectd2html_recursive_fix.dpatch -- fixed
      collectd2html.pl's recursive mode and improved some defaults; thanks to
      Yuri D'Elia for reporting this and providing a patch (Closes: #561577).
    - Added bts557599_powerdns_fix.dpatch -- fixed communication to pdns
      versions 2.9.22 and above; thanks to <tm@iprog.com> for reporting this
      and Luke Heberling for providing the patch (Closes: #557599).
    - Added bts559801_plugin_find_fix.dpatch -- make collectd resistant
      against copies of libltdl affected by CVE-2009-3736. This fixes a
      potential but very unlikely security issue, e.g. found in the embedded
      copy. For details about how collectd might be affected, see
      <http://bugs.debian.org/cgi-bin/bugreport.cgi?bug=559801#15>; thanks to
      Michael Gilbert for reporting this (Closes: #559801).
  * debian/rules:
    - Pass --without-included-ltdl to configure to tell libtool 2 to not use
      the shipped libltdl but rather the one available in the system. Thus,
      in the future, libltdl related issues do no longer require updated
      collectd packages.
    - Pass --disable-static to configure to tell libtool 2 to not build any
      static libraries.
    - Install debian/collectd.conf as an example into "collectd-core".
    - Output the content of config.log if configure fails -- this might help
      debugging.
  * debian/README.Debian:
    - Added a short explanation of the package split.

 -- Sebastian Harl <tokkee@debian.org>  Sat, 26 Dec 2009 12:06:46 +0100

collectd (4.8.1-2) unstable; urgency=low

  * debian/rules:
    - Disabled the "java" plugin on hppa for now to work around a backlog in
      the buildds that currently prevents a transition to testing.
  * debian/control:
    - Do not build-depend on openjdk-6-jdk on hppa.

 -- Sebastian Harl <tokkee@debian.org>  Thu, 19 Nov 2009 10:55:33 +0100

collectd (4.8.1-1) unstable; urgency=medium

  * New upstream release:
    - Fixed a build issue with libiptc that caused a segfault in the iptables
      plugin; thanks to Rodrigo Campos for reporting this (Closes: #535786).
    - Updated the powerdns plugin to support pdns 2.9.22 (and above) as well;
      thanks to Thomas Morgan for reporting this and Luke Heberling for
      providing a patch (Closes: #535787).
    New plugins:
    - Parse JSON files: curl_json
    - Query data from Java processes using JMX: GenericJMX (Java based plugin)
    - Atheros wireless LAN chipset statistics: madwifi
    - Optimized Link State Routing daemon statistics: olsrd
    - Tokyo Tyrant server statistics: tokyotyrant (disabled in Debian,
      libtokyotyrant is not available)
    - Send collected values to a web-server: write_http
    - ZFS Adaptive Replacement Cache statistics: zfs_arc (disabled in Debian,
      libkstat is not available)
    New matches:
    - Match zero COUNTER values: empty_counter
  * Set urgency to medium because of the fix for #535786.
  * debian/rules:
    - Install contrib/GenericJMX.conf to /usr/share/doc/collectd/examples/.
    - Disabled the tokyotyrant and zfs_arc plugins - their dependencies are
      not available.
  * debian/patches:
    - Removed bts535787-powerdns-fix-localsocket.dpatch - included upstream.
    - Removed bts541953-curl-followlocation.dpatch - included upstream.
    - Removed bts542859-df-fix-ignorelist.dpatch - included upstream.
    - Removed java-fix-jvm-start.dpatch - included upstream.
    - Removed libvirt-reconnect.dpatch - included upstream.
    - Removed network-fix-cacheflush.dpatch - included upstream.
    - Removed plugin-fix-unregister.dpatch - included upstream.
    - Added gmond-fix-compile-error.dpatch - upstream patch fixing a compile
      error in the gmond plugin.
  * debian/control:
    - Build depend on libyajl-dev, which is required by the curl_json plugin.
  * Added debian/README.source:
    - The file includes a pointer to /usr/share/doc/dpatch/README.source.gz.
  * New debconf template translations:
    - ja.po, thanks to Hideki Yamane (Closes: #550968).

 -- Sebastian Harl <tokkee@debian.org>  Thu, 15 Oct 2009 20:54:46 +0200

collectd (4.7.2-1) unstable; urgency=low

  * New upstream release (Closes: #541887).
    - collectd2html.pl now supports the creation of SVG images; thanks to Ivan
      Shmakov for providing a patch (Closes: #482185).
    New plugins:
    - Connection tracking table size: conntrack
    - Linux file-system based caching framework statistics: fscache
    - Receive and interpret Ganglia multicast traffic: gmond
    - Embedded Java Virtual Machine: java
    - Query and parse data from a memcache daemon: memcachec
    - Information about network protocols: protocols
    - Parse table-like structured files: table
    - Power consumption measurements from "The Energy Detective" (TED): ted
    - System uptime: uptime
  * debian/rules:
    - Install collectd-unixsock.py to /usr/share/doc/collectd/examples/.
    - Pass CPPFLAGS and CFLAGS as arguments to configure instead of setting
      them in the environment - this is the recommended way.
    - Pass appropriate JAVAC, JAVA_CPPFLAGS and JAVA_LDFLAGS variables to
      configure, using OpenJDK found in /usr/lib/jvm/java-6-openjdk. The
      archdir mapping used by the openjdk-6 Debian package is used to find
      libjvm.so in JAVA_HOME/jre/lib/ARCHDIR/server.
    - Use -rpath to tell the "java" plugin where to find libjvm.so.
    - Pass --enable-all-plugins to configure to make sure that the build fails
      if any prerequisites are missing.
  * debian/control:
    - Build-depend on openjdk-6-jdk.
    - Build-depend on libganglia1-dev (>= 3), required by the gmond plugin.
    - Build-depend on libgcrypt11-dev, used by the network plugin.
    - Updated Standards-Version to 3.8.3 (no changes).
    - Changed build-dependency libmysqlclient15-dev to libmysqlclient-dev -
      this allows transitions to be handled thru binNMUs if possible.
  * debian/collectd.install:
    - Install collectd-java.5.
  * debian/patches:
    - Removed libcollectdclient_static_sstrerror.dpatch - included upstream.
    - Added network-fix-cacheflush.dpatch - upstream patch to fix the handling
      of the 'CacheFlush' config option of the "network" plugin.
    - Added libvirt-reconnect.dpatch - upstream patch to let the "libvirt"
      plugin re-connect to libvirtd if connecting fails.
    - Added plugin-fix-unregister.dpatch - upstream patch to make
      'plugin_unregister_read()' functional again, thus fixing a failed
      assertion in some cases.
    - Added java-fix-jvm-start.dpatch - upstream patch to fix the JVM startup.
    - Added bts541953-curl-followlocation.dpatch - upstream patch to let
      plugins using libcurl follow HTTP redirects; thanks to Joey Hess for
      reporting this (Closes: #541953).
    - Added bts535787-powerdns-fix-localsocket.dpatch - upstream patch fixing
      the handling of the 'LocalSocket' config option of the "powerdns"
      plugin; thanks to Thomas Morgan for reporting this and Luke Heberling
      for providing a patch (references: #535787).
    - Added bts542859-df-fix-ignorelist.dpatch - upstream patch to fix the
      handling of the ignorelist in the "df" plugin; thanks to Joey Hess for
      reporting this (Closes: #542859).
  * debian/README.Debian:
    - Removed the note about how to get collectd2html.pl working with
      version 4 of collectd - the script now supports the --recursive option
      which takes care of that.
  * debian/collectd.overrides:
    - Documented the 'binary-or-shlib-defines-rpath' warning - the rpath is
      required by the "java" plugin.
  * New debconf template translations:
    - cs.po, thanks to Martin Sin (Closes: #534206).
    - ru.po, thanks to Yuri Kozlov (Closes: #539467).
  * debian/control, debian/rules:
    - No not limit the "libvirt" plugin to amd64, i386, powerpc - libvirt-dev
      seems to be available on all architectures now.
    - Reintroduced a work around for #474087 (broken openipmi .pc files) by
      providing a fixed version of OpenIPMIpthread.pc in debian/pkgconfig and
      adding that path to PKG_CONFIG_PATH. Removed the version from the
      libopenipmi-dev build dependency for now.
  * debian/collectd.conf:
    - Set the "apache" plugin's URL according to the default used by Debian's
      Apache; thanks to Joey Hess for reporting this (Closes: #541888).
  * debian/libcollectdclient-dev.install, debian/rules:
    - Do not install libcollectdclient's .la file in favor of the Squeeze
      release goal to remove those files (for details see
      <http://lists.debian.org/debian-devel/2009/08/msg00783.html>).

 -- Sebastian Harl <tokkee@debian.org>  Sat, 29 Aug 2009 12:42:15 +0200

collectd (4.6.3-1~bpo50+1) lenny-backports; urgency=low

  * Rebuild for lenny-backports.
  * Remaining changes:
    - Build-conflict with iptables-dev to force the use of the shipped libiptc
      (this allows building the iptables plugin on all architectures).

 -- Sebastian Harl <tokkee@debian.org>  Sun, 14 Jun 2009 17:06:37 +0200

collectd (4.6.3-1~bpo40+1) etch-backports; urgency=low

  * Rebuild for etch-backports.
  * debian/control:
    - Removed dpkg-dev build-dependency - we don't care about Vcs-* and
      Homepage fields in backports.org.
    - Removed optional build-dependencies libcurl4-gnutls-dev, librrd-dev and
      libsnmp-dev - they are not available in Etch and might confuse buildds.
    - Switch back to build-depend on nut-dev - libupsclient1-dev is not
      available in Etch and limit the "nut" plugin to [!alpha !amd64 !hppa
      !ia64 !ppc64 !mips !mipsel].
    - Replaced linux-libc-dev build-dependency with linux-kernel-headers.
    - Build-conflict with iptables-dev to force the use of the shipped libiptc
      (this allows building the iptables plugin on all architectures).
  * debian/control, debian/rules:
    - Added a work around for #474087 (broken openipmi .pc files) by providing
      a fixed version of OpenIPMIpthread.pc in debian/pkgconfig and adding
      that path to PKG_CONFIG_PATH. Removed the version from the
      libopenipmi-dev build dependency - Etch does not include a fixed version
      of openipmi.
    - Removed libdbi0-dev build-dependency and disabled the "dbi" plugin -
      libdbi is not available on Etch.

 -- Sebastian Harl <tokkee@debian.org>  Sun, 14 Jun 2009 13:52:04 +0200

collectd (4.6.3-1) unstable; urgency=low

  * New upstream release.
  * debian/patches:
    - Removed battery_acpi_complain.dpatch - included upstream.
    - Removed include_empty_files.dpatch - included upstream.
    - Removed ntpd_type_pun_fix.dpatch - included upstream.
    - Removed rrdtool_uninitialized_fix.dpatch - included upstream.
    - Added libcollectdclient_static_sstrerror.dpatch to make a private
      function in libcollectdclient static.
  * debian/rules:
    - Install collectd-network.py to /usr/share/doc/collectd/examples/.

 -- Sebastian Harl <tokkee@debian.org>  Tue, 02 Jun 2009 22:03:10 +0200

collectd (4.6.2-3) unstable; urgency=low

  * debian/patches:
    - Actually enabled rrdtool_uninitialized_fix.dpatch - d'oh!

 -- Sebastian Harl <tokkee@debian.org>  Fri, 29 May 2009 15:49:46 +0200

collectd (4.6.2-2) unstable; urgency=low

  * debian/patches:
    - Added battery_acpi_complain.dpatch - upstream patch to fix excessive
      error messages in the battery plugin in case /proc/acpi/battery is not
      available.
    - Added ntpd_type_pun_fix.dpatch - upstream patch to fix dereferencing of
      a type-punned pointer identified by GCC 4.4, thanks to Martin Michlmayr
      for reporting this (Closes: #526667).
    - Added include_empty_files.dpatch - upstream patch to fix the inclusion
      of empty configuration files, thanks to Alexander Wirt for reporting
      this.
    - Added rrdtool_uninitialized_fix.dpatch - upstream patch to fix an
      uninitialized value warning in the rrdtool plugin, thanks to Andreas
      Moog for reporting this.
  * debian/collectd.conf, debian/filters.conf:
    - Added a sample filter chain configuration.
  * debian/rules:
    - Added contrib/php-collection/ to /usr/share/doc/collectd/.
    - Disabled "netlink" plugin on mips and mipsel - those architectures do
      not allow to link non-PIC code into shared objects, thanks to Peter De
      Schrijver for reporting this (Closes: #524593).
  * debian/control:
    - Build-depend on iptables-dev (>= 1.4.3.2-2) to link against the packaged
      libiptc which is available as shared library since iptables 1.4.3.
      Depend on versions >= 1.4.3.2-2 because of #524766.

 -- Sebastian Harl <tokkee@debian.org>  Fri, 29 May 2009 14:12:36 +0200

collectd (4.6.2-1) unstable; urgency=low

  * New upstream release.
    - Fixed the use of struct in6_addr (Closes: #521748).
    - Added a filter infrastructure based on "matches" and "targets".
    - Added support for vmem graphs to collection.cgi (Closes: #521993).
    New plugins:
    - bind9 name-server and zone statistics: bind
    - Parse statistics from websites: curl
    - Query data from a relational database: dbi
    - OpenVPN traffic and compression statistics: openvpn
    - Query data from an Oracle database: oracle (disabled in Debian,
      libclntsh is not available)
    - Write data via the RRD accelerator daemon: rrdcached (disabled in
      Debian, rrdclient support is not yet available)
    New matches:
    - Match values by their identifier based on regular expressions: regex
    - Match values with an invalid timestamp: timediff
    - Select values by their data sources' values: value
    New targets:
    - Create and dispatch a notification: notification
    - Replace parts of an identifier using regular expressions: replace
    - Set (overwrite) entire parts of an identifier: set
  * Uploading to unstable, since Lenny has been released.
  * New debconf template translations:
    - vi.po, thanks to Clytie Siddall (Closes: #515872).
    - es.po, thanks to Francisco Javier Cuadrado and Erika Chacón Vivas
      (Closes: #520988).
  * debian/patches:
    - Removed perl-uninitialized-var.dpatch - included upstream.
  * debian/control:
    - Added new binary packages libcollectdclient0 and libcollectdclient-dev
      for the newly added client library.
    - Added new binary package collectd-utils for optional utilities that pull
      in additional dependencies. Currently, this only includes
      collectd-nagios. The new package replaces collectd (<< 4.6.1-1~),
      because it overwrites /usr/bin/collectd-nagios.
    - Added libdbi0-dev to the build dependencies - this is required by the
      dbi plugin.
    - Moved collectd-dbg from section "utils" to the newly added "debug".
    - Updated Standards-Version to 3.8.1.
  * debian/rules:
    - Use dh_install and *.install files to specify which package some file
      belongs to.
  * debian/libcollectdclient0.symbols:
    - Added symbols file for libcollectdclient.
  * debian/collectd.overrides:
    - Override "spelling-error-in-description" for the apache plugin name -
      all plugins are spelled lowercase.
  * debian/collectd.init.d:
    - Start the daemon using start-stop-daemon's --oknodo option to exit
      successfully if the daemon is already running as requested by section
      9.3.2 of the Debian Policy 3.8.1.
  * debian/copyright:
    - Reference GPL-2 in addition to GPL (latest version), since GPL2-only is
      used by some files.

 -- Sebastian Harl <sh@tokkee.org>  Thu, 02 Apr 2009 16:38:57 +0200

collectd (4.5.1-1) experimental; urgency=low

  * New upstream release.
    New plugins:
    - Count the number of files in directories: filecount
    - Send desktop notifications to a notification daemon: notify_desktop
    - Send notification E-mails: notify_email
    - One-wire sensors information: onewire (experimental, disabled in Debian)
    - PostgreSQL database statistics: postgresql
    - Linux ACPI thermal zone information: thermal (Closes: #492580)
  * Uploading to experimental because of the Lenny freeze.
  * debian/control:
    - Added build dependency on libglib2.0-dev and libnotify-dev required by
      the notify_desktop plugin.
    - Added build dependency on libesmtp-dev required by the notify_email
      plugin.
    - Added build dependency on libpq-dev required by the postgresql plugin.
    - Let collectd-dbg and collectd-dev depend on ${misc:Depends} - this is
      required when using debhelper.
  * debian/rules:
    - Disabled onewire plugin - owfs is not yet available in Debian.
    - Install contrib/snmp-probe-host.px to /usr/share/doc/collectd/examples/.
    - Set CONFIGFILE to /etc/collectd/collectd.conf.
  * debian/patches:
    - Added perl-uninitialized-var.dpatch - upstream patch to fix an
      uninitialized variable warning causing a FTBFS because of -Werror.
    - Removed myplugin_strcpy.dpatch - applied upstream.
    - Removed perl_deadlock.dpatch - included upstream.
    - Removed memory_libstatgrab.dpatch - included upstream.
    - Removed collectd_memleak.dpatch - included upstream.
    - Removed snmp_memleak.dpatch - included upstream.
    - Removed memcached_fdleak.dpatch - included upstream.
    - Removed memcached_timeout.dpatch - included upstream.
    - Removed pod-errors.dpatch - included upstream.
  * debian/collectd.overrides:
    - Override "spelling-error-in-description" for the postgresql plugin name
      - all plugins are spelled lowercase.
  * debian/collectd.init.d:
    - Do not restart collectd if the configuration test fails.

 -- Sebastian Harl <sh@tokkee.org>  Fri, 12 Dec 2008 10:09:48 +0100

collectd (4.4.2-3~bpo40+1) etch-backports; urgency=low

  * Rebuild for etch-backports.
  * Removed dpkg-dev build-dependency - we don't care about Vcs-* and Homepage
    fields in backports.org.
  * Removed optional build-dependencies libcurl4-gnutls-dev, librrd-dev and
    libsnmp-dev - they are not available in Etch and might confuse buildds.
  * Switch back to build-depend on nut-dev - libupsclient1-dev is not
    available in Etch:
    - Limit the "nut" plugin to [!alpha !amd64 !hppa !ia64 !ppc64].
  * Replaced linux-libc-dev build-dependency with linux-kernel-headers.
  * Build-conflict with iptables-dev to force the use of the shipped libiptc
    (this allows building the iptables plugin on all architectures).
  * Reenabled and fixed the work around for #474087 (broken openipmi .pc
    files) and removed the version from the libopenipmi-dev build dependency -
    Etch does not include a fixed version of openipmi.

 -- Sebastian Harl <sh@tokkee.org>  Thu, 18 Dec 2008 11:10:56 +0100

collectd (4.4.2-3) unstable; urgency=low

  * New debconf template translation:
    - nl.po, thanks to Eric Spreen (Closes: #502204).
    - sv.po, thanks to Martin Bagge (Closes: #504248).
  * debian/patches:
    - Added pod-errors.dpatch to fix some minor POD errors.
  * debian/rules:
    - Remove generated manpages in the clean target to avoid cluttering the
      source diff with the rebuilt manpages.
  * debian/collectd.conf:
    - Fixed a wrong type used in the "tail" plugin example.

 -- Sebastian Harl <sh@tokkee.org>  Sat, 06 Dec 2008 16:53:25 +0100

collectd (4.4.2-2) unstable; urgency=low

  * Removed the work around for #474087 (broken openipmi .pc files) introduced
    in 4.4.1-1 and instead build depend on libopenipmi-dev (>= 2.0.14-1~)
    which includes fixed .pc files. This fixes an undefined symbol error when
    loading the ipmi plugin caused by that work around (Closes: #494665).
  * debian/collectd.init.d:
    - The "status" command now exits with 1 if collectd is not running.
    - Do not suppress output when checking the configuration with the -t
      command line option. This will also show errors that don't cause
      collectd to abort, e.g. failure to load plugins (Closes: #499232).
  * debian/control:
    - Added librrd-dev as the preferred option to the librrd2-dev build
      dependency - the latter one is a virtual package since rrdtool 1.3.
  * Added debian/patches/perl_deadlock.dpatch - upstream patch to fix a
    possible deadlock in the perl plugin (Closes: #499179).
  * Added debian/patches/memory_libstatgrab.dpatch - trivial upstream patch to
    fix a typo in the libstatgrab code of the memory plugin.
  * Added debian/patches/collectd_memleak.dpatch - trivial upstream patch to
    fix a possible memory leak.
  * Added debian/patches/snmp_memleak.dpatch - trivial upstream patch to fix a
    possible memory leak in the snmp plugin.
  * Added debian/patches/memcached_fdleak.dpatch - trivial upstream patch to
    fix a possible file descriptor leak in the memcached plugin.
  * Added debian/patches/memcached_timeout.dpatch - trivial upstream patch to
    fix the timeout passed to poll(2).

 -- Sebastian Harl <sh@tokkee.org>  Thu, 18 Sep 2008 19:12:54 +0200

collectd (4.4.2-1) unstable; urgency=low

  * New upstream release.
  * Removed librrd0-dev and libmysqlclient14-dev from the build-dependencies -
    those package are no longer available since Etch.
  * Removed byacc from the build-dependencies - collectd now requires bison.
  * Removed libupsclient-config.sh - upstream now supports pkg-config for
    libupsclient.
  * Include collection3 in /usr/share/doc/collectd/examples/:
    - Updated README.Debian to point the collection3's README.
    - Added libconfig-general-perl to the suggested packages.
  * README.Debian: Added a note about how to get collectd2html.pl working with
    version 4 of collectd.
  * Added debian/patches/myplugin_strcpy.dpatch - use sstrncpy() instead of
    strcpy() which is poisoned in collectd.h.
  * collectd.overrides: Removed shlib-with-non-pic-code for nut.so - the
    plugin now links against the shared libupsclient.
  * Do not compress any example files, so they may be used directly.

 -- Sebastian Harl <sh@tokkee.org>  Fri, 25 Jul 2008 19:58:58 +0200

collectd (4.4.1-2~bpo40+1) etch-backports; urgency=low

  * Rebuild for Etch.
  * Removed dpkg-dev build-dependency - we don't care about Vcs-* and Homepage
    fields in backports.org.
  * Removed optional build-dependencies libcurl4-gnutls-dev and libsnmp-dev -
    they are not available in Etch and might confuse buildds.
  * Switch back to build-depend on nut-dev - libupsclient1-dev is not
    available in Etch:
    - Limit the "nut" plugin to [!alpha !amd64 !hppa !ia64 !ppc64].
  * No longer remove version from libvirt-dev build-dependency - a version
    with Xen support is now available on backports.org.
  * Replaced linux-libc-dev build-dependency with linux-kernel-headers.
  * Build-conflict with iptables-dev to force the use of the shipped libiptc.

 -- Sebastian Harl <sh@tokkee.org>  Wed, 20 Aug 2008 10:52:14 +0200

collectd (4.4.1-2) unstable; urgency=low

  * Restrict libcurl4-gnutls-dev build dependency to versions which are not
    affected by #488701 (Closes: #489091).
  * Added linux-libc-dev (<< 2.6.25-1) as an option to the linux-libc-dev
    (>= 2.6.25-4) build dependency - those versions are not affected by
    #479899.
  * Added build dependency on pkg-config - this is used by collectd's
    configure script to check for a couple of libraries.
  * Added libupsclient-config.sh to imitate libupsclient-config which is no
    longer available. libupsclient-config.sh is a simple wrapper around
    pkg-config. This is a workaround until upstream supports pkg-config for
    libupsclient.
  * Replaced nut-dev build dependency with libupsclient1-dev:
    Reenabled the "nut" plugin on all architectures.

 -- Sebastian Harl <sh@tokkee.org>  Mon, 07 Jul 2008 20:45:53 +0000

collectd (4.4.1-1) unstable; urgency=low

  * New upstream release.
    - Fixed another issue of the sensors plugin affecting some chip types
      (Closes: #468143).
    - Fixed creation of "vserver" graphs in collection.cgi (Closes: #475120).
    - Fixed a segfault when using libperl 5.10.
    - collectd now ships libiptc itself.
    New plugins:
    - Ascent server statistics: ascent
    - IPMI sensors information: ipmi
    - PowerDNS name server statistics: powerdns
    - incremental parsing of logfiles: tail
    - TeamSpeak2 server statistics: teamspeak2
    - detailed virtual memory statistics: vmem
  * Disable "tcpconns" plugin by default (Closes: #478759).
  * Reenabled iptables plugin on all architectures (Closes: #473435).
    - Added the plugin to collectd.conf.
    - Added /usr/share/doc/collectd/examples/iptables/.
    - Added build dependency on linux-libc-dev (>= 2.6.25-4) - that version is
      required because of #479899.
  * New debconf template translations:
    - gl.po, thanks to Jacobo Tarrio (Closes: #482667).
  * Added a work around for #474087 (broken openipmi .pc files) by forcing the
    inclusion of the ipmi plugin and manually specifying the dependencies.
  * Updated standards-version to 3.8.0 (no changes).

 -- Sebastian Harl <sh@tokkee.org>  Tue, 17 Jun 2008 10:35:51 +0200

collectd (4.3.2-1~bpo40+1) etch-backports; urgency=low

  * Rebuild for Etch.
  * Removed dpkg-dev build-dependency - we don't care about Vcs-* and Homepage
    fields in backports.org.
  * Removed optional build-dependencies libcurl4-gnutls-dev and libsnmp-dev -
    they are not available in Etch and might confuse buildds.
  * Removed version from libvirt-dev build-dependency - a version with Xen
    support is currently not available on backports.org.
  * Reenabled the "iptables" plugin - libiptc is available in Etch.

 -- Sebastian Harl <sh@tokkee.org>  Sun, 27 Apr 2008 16:48:59 +0200

collectd (4.3.2-1) unstable; urgency=low

  * New upstream release.
    - Fixed handling of ignored sensors instances (Closes: #468143).
    - Fixed reading of wireless noise values (Closes: #471788).
  * Adopted patches and script to extractDS.px being renamed to rrd_filter.px.
  * Clarified debconf template in respect to packages required for the data
    migration (Closes: #469336).
  * collectd.conf: Moved logging plugins to the top of the file.
  * New debconf template translations:
    - de.po, thanks to Kai Wasserbäch (Closes: #469334).
    - fr.po, thanks to Florent Usseil (Closes: #468813).
    - pt.po, thanks to Américo Monteiro (Closes: #469745, #472183).
  * collectd.init.d: Consider the DISABLE option only when starting collectd.
  * Disabled iptables plugin - libiptc is no longer available in Debian.
    - Removed the plugin from collectd.conf.
    - Removed /usr/share/doc/collectd/examples/iptables/.

 -- Sebastian Harl <sh@tokkee.org>  Mon, 31 Mar 2008 12:13:18 +0200

collectd (4.3.0-2~bpo40+1) etch-backports; urgency=low

  * Rebuild for Etch.
  * Removed dpkg-dev build-dependency - we don't care about Vcs-* and Homepage
    fields in backports.org.
  * Removed optional build-dependencies libcurl4-gnutls-dev and libsnmp-dev -
    they are not available in Etch and might confuse buildds.
  * Removed version from libvirt-dev build-dependency - a version with Xen
    support is currently not available on backports.org.

 -- Sebastian Harl <sh@tokkee.org>  Thu, 27 Mar 2008 13:13:13 +0100

collectd (4.3.0-2) unstable; urgency=low

  * Added "lm-sensors" to the recommended packages and README.Debian.plugins
    (this is required by the sensors plugin).
  * Restrict the libvirt-dev build dependency and the libvirt plugin to amd64,
    i386 and powerpc (libvirt is only available on those architectures).
  * Restrict the libvirt-dev build dependency to versions >= 0.4.0-6 to make
    sure Xen is supported and to fix some strange FTBFS complaining about a
    missing symbol "virDomainBlockStats".

 -- Sebastian Harl <sh@tokkee.org>  Thu, 06 Mar 2008 23:37:44 +0100

collectd (4.3.0-1) unstable; urgency=low

  * New upstream release.
    - Added basic support for monitoring by introducing notifications and
      threshold checking.
    - Reverse lookups can be disabled using the "ReverseLookups" option of the
      ntpd plugin (Closes: #455162).
    New plugins:
    - Set the hostname to an unique identifier: uuid
    - CPU, dist, network statistics of guest systems: libvirt
  * Upload to unstable: With the latest changes to the perl plugin, all parts
    of collectd are suitable for a release.
  * Added libvirt-dev, libxml2-dev and libhal-dev to the build dependencies.
  * Updated package description to mention the monitoring support.
  * Install liboping/oping.h to collectd-dev as well.
  * collectd.init.d: Optionally start collectdmon to monitor collectd. This
    can be configured using the USE_COLLECTDMON variable - enabled by default.
  * collectd.init.d: Added ENABLE_COREFILES option - if enabled the core file
    limit will be set to unlimited - disabled by default.
  * Compile collectd with -DLT_LAZY_OR_NOW='RTLD_LAZY|RTLD_GLOBAL' to force
    lt_dlopen() to use the RTLD_GLOBAL flag which is required by the perl
    plugin (which would otherwise be unable to find symbols defined in libperl
    when loading perl modules that require such symbols).
  * Disable debugging support.
  * watch file: Added uversionmangle for "beta" and "-rc".
  * Override "spelling-error-in-description" for the mysql plugin name - all
    plugins are spelled lowercase.

 -- Sebastian Harl <sh@tokkee.org>  Tue, 19 Feb 2008 21:44:42 +0100

collectd (4.2.4-1) experimental; urgency=low

  * New upstream release.
  * Added versioned build-dependency on dpkg-dev (>= 1.14.10); collectd FTBFS
    with earlier versions because of #452262.
  * Added libregexp-common-perl (required by Collectd::Unixsock) to the
    suggested packages.
  * Added support for the "status" command to the init script.
  * Updated standards-version to 3.7.3 (no changes).
  * Added --without-libstatgrab to the configure options to prevent collectd
    from being linked against this library if it's available.
  * Disabled xmms plugin - xmms will be removed from unstable
    (Closes: #459707).

 -- Sebastian Harl <sh@tokkee.org>  Sun, 27 Jan 2008 18:34:23 +0100

collectd (4.2.1-1) experimental; urgency=low

  * New upstream release.
  * Changed XS-Vcs-* to Vcs-*.
  * Marked advanced rrdtool configuration options as such in collectd.conf.
  * Added exec-munin.px, exec-munin.conf, exec-smartctl and snmp-data.conf to
    /usr/share/doc/collectd/examples/.
  * Moved "Homepage" field from package description to the source stanza.

 -- Sebastian Harl <sh@tokkee.org>  Wed, 21 Nov 2007 09:50:46 +0000

collectd (4.2.0-1) experimental; urgency=low

  * New upstream release.
    - Added options to collectd2html.pl to specify host and data directory
      (Closes: #438499).
    - Link against a thread-safe version of librrd.
    New plugins:
    - IPVS connection statistics: ipvs
    - Statistic of the memcached distributed caching system: memcached
    - Detailed Linux network interface and routing statistics: netlink (32bit
      systems only)
    - Nginx (a HTTP and E-Mail server/proxy) statistics: nginx
    - Values from SNMP enabled network devices: snmp
    - Number of TCP connections to specific ports: tcpconns
    - Bitrate and frequency of music played with XMMS: xmms
  * Updated init script to wait for collectd to shut down (Closes: #422208).
  * Merged all plugin packages into the collectd binary package.
  * Added README.Debian.plugins and gen_plugin_deps.pl to document the plugin
    dependencies.
  * Added collectd.overrides to override shlib-with-non-pic-code errors of
    plugins liked against static libraries which have not been linked with
    -fPIC.
  * Removed debian/examples/myplugin.c and debian/examples/MyPlugin.pm - they
    are included in the upstream sources now.
  * Added libcurl4-gnutls-dev as option to the libcurl3-gnutls-dev build
    dependency.

 -- Sebastian Harl <sh@tokkee.org>  Sun, 28 Oct 2007 13:38:21 +0100

collectd (4.0.7-1) experimental; urgency=low

  * New upstream release.
  * Disable iptables and nut plugins on hppa as well to work around a FTBFS
    caused by #358637 and presumably #419684 (Closes: #430933).
  * Changed collectd-dbg's section to "utils".
  * Added httpd-cgi to suggested packages.
  * Added documentation of the provided examples to README.Debian, thanks to
    Eduard Bloch for his proposal (Closes: #434182).

 -- Sebastian Harl <sh@tokkee.org>  Fri, 31 Aug 2007 10:04:41 +0200

collectd (4.0.3-1) experimental; urgency=low

  * New upstream release.

 -- Sebastian Harl <sh@tokkee.org>  Tue, 19 Jun 2007 21:41:21 +0100

collectd (4.0.2-1) experimental; urgency=low

  * New upstream release (Closes: #428114).
    - Added large file support (Closes: #422212).
    - Rewrite of the plugin system to allow more flexibility by using
      different types of plugins.
    - Added Nagios plugin to query collectd from Nagios.
    New plugins:
    - Output to "comma separated values" (CSV) files: csv
    - Output to RRD files: rrdtool
    - IO via the network: network
    - External runtime interface: unixsock
    - Embedding a Perl interpreter: perl
    - Logging to files, STDOUT or STDERR: logfile
    - Logging to syslog: syslog
    - Amount of available entropy: entropy
    - Execution of external programs: exec
    - Iptables statistics: iptables (32bit systems only)
    - IRQ counters: irq
    - UPS information: nut (32bit systems only)
  * New binary package collectd-perl (linking against libperl).
    - Added collectd-perl to suggested packages.
  * examples/myplugin.c: Converted to the new plugin interface.
  * Enabled debugging.
  * Added possibility to automatically migrate RRD files to collectd-4 using
    migrate-3-4.px and extractDS.px provided by upstream.
    - Added extractDS_path.dpatch to set an absolute path in migrate-3-4.px.
    - Using po-debconf to make translations of debconf templates possible.
  * Added NEWS.Debian with notes regarding the upgrade to collectd-4.
  * Updated init script to only start a single collectd process.
  * Added examples/MyPlugin.pm.
  * Added XS-Vcs-{Git,Browser} tags.
  * Added check_plugins.pl to check the build result of all plugins.
  * Do not build apple_sensors and tape plugins as they do not provide any
    functionality any longer.

 -- Sebastian Harl <sh@tokkee.org>  Wed, 13 Jun 2007 18:58:34 +0100

collectd (3.11.2-1) experimental; urgency=low

  * New upstream release.
  * Removed sensors-ignorelist.dpatch - has been merged upstream.
  * Removed email-ignore-size-le-0.dpatch - has been merged upstream.
  * Added watch file.
  * examples/myplugin.c: Pass "-" instead of NULL to plugin_submit().

 -- Sebastian Harl <sh@tokkee.org>  Thu, 15 Feb 2007 09:19:15 +0000

collectd (3.11.0-1) experimental; urgency=low

  * New upstream release.
    New plugins:
    - DNS traffic (query types, response codes, opcodes and traffic): dns
    - E-Mail statistics (count, traffic, spam scores and checks): email
    - Motherboard monitor: mbmon
    - Multimeter statistics: multimeter (beta version)
  * Upload to experimental because of Etch freeze.
  * New binary package collectd-dns (linking against libpcap).
    - Added collectd-dns to suggested packages.
  * Do not split off packages introducing new recommendations or suggestions.
    - Merge collectd-hddtemp into collectd.
    - Add hddtemp and mbmon to suggested packages.
  * Added sensors-ignorelist.dpatch: Avoid assertion in ignorelist_match ()
    when sensors plugin is not configured.
  * Added email-ignore-size-le-0.dpatch: Ignore the size of an email if it is
    less than or equal to zero.

 -- Sebastian Harl <sh@tokkee.org>  Sun, 24 Dec 2006 14:09:39 +0000

collectd (3.10.4-1) unstable; urgency=low

  * New upstream release.
    - Fix an infinite loop in server mode if binding to a socket fails and
      close the socket descriptor (Closes: #404018).
  * examples/myplugin.c: Include system headers before collectd headers to
    make it compile without any autoconf defines set (Closes: #401075).

 -- Sebastian Harl <sh@tokkee.org>  Fri, 22 Dec 2006 00:33:30 +0000

collectd (3.10.3-1) unstable; urgency=low

  * New upstream release.
  * Made package binNMUable:
    - Upstream assures API backward compatibility only between patch releases.
  * LSBized init script.

 -- Sebastian Harl <sh@tokkee.org>  Mon,  6 Nov 2006 13:09:28 +0000

collectd (3.10.2-1) unstable; urgency=low

  * New upstream release.
    - Retry connecting to remote host and database in ping and mysql plugins
      respectively (Closes: #393742).
  * Replaced libcurl3-dev build dependency with libcurl3-gnutls-dev to prevent
    linking against libssl.

 -- Sebastian Harl <sh@tokkee.org>  Fri,  3 Nov 2006 15:18:17 +0000

collectd (3.10.1-4~bpo.1) sarge-backports; urgency=low

  * Rebuild for Sarge.

 -- Sebastian Harl <sh@tokkee.org>  Sun, 22 Oct 2006 10:50:22 +0000

collectd (3.10.1-4) unstable; urgency=low

  * Changed collectd-dbg's section and priority to "devel" and "extra"
    respectively.
  * Set init start sequence code to 95 to be sure to start after any daemons
    that data is collected from.

 -- Sebastian Harl <sh@tokkee.org>  Thu,  5 Oct 2006 10:25:07 +0000

collectd (3.10.1-2bpo1) sarge-backports; urgency=low

  * Rebuild for Sarge.
  * Forcing the use of libmysqlclient14 and librrd2.

 -- Sebastian Harl <sh@tokkee.org>  Sun,  6 Aug 2006 14:17:57 +0200

collectd (3.10.1-3) unstable; urgency=low

  * Added --oknodo to start-stop-daemon in the init script (Closes: #379703).

 -- Sebastian Harl <sh@tokkee.org>  Tue, 25 Jul 2006 18:34:55 +0200

collectd (3.10.1-2) unstable; urgency=low

  * Added collectd-dbg package.

 -- Sebastian Harl <sh@tokkee.org>  Sun, 23 Jul 2006 23:39:42 +0200

collectd (3.10.1-1) unstable; urgency=low

  * New upstream release.
  * Dynamically link against external liboping.
    - New binary package collectd-ping.
    - Added collectd-ping to suggested packages.
  * Moved config file from /usr/share/doc/collectd/examples/ to
    /etc/collectd/.

 -- Sebastian Harl <sh@tokkee.org>  Sat, 22 Jul 2006 21:43:37 +0200

collectd (3.10.0-0bpo1) sarge-backports; urgency=low

  * Rebuild for Sarge.
  * Forcing the use of libmysqlclient14 and librrd2.

 -- Sebastian Harl <sh@tokkee.org>  Fri, 21 Jul 2006 16:23:53 +0200

collectd (3.10.0-1) unstable; urgency=low

  * New upstream release.
    New plugins:
    - APC UPS's charge, load, input/output/battery voltage, etc.: apcups
    - NTP daemon's local clock drift, offset to peers, etc.: ntpd
  * Upstream no longer provides a debian/ directory. Thus no repackaging is
    required any longer.
  * Not using getifaddrs() is now the default in upstream. getifaddrs.dpatch
    no longer needed.
  * Added collectd-hddtemp as a suggestion to the collectd package.

 -- Sebastian Harl <sh@tokkee.org>  Sun,  9 Jul 2006 21:52:13 +0200

collectd (3.9.4+debian-1) unstable; urgency=low

  * Initial release (Closes: #373008).
  * Removed upstream's debian/ directory from .orig.tar.gz.
  * getifaddrs.dpatch: Patching src/traffic.c to read data from /proc instead
    of using getifaddrs(). getifaddrs() does not seem to work correctly on 
    AMD64.

 -- Sebastian Harl <sh@tokkee.org>  Fri,  7 Jul 2006 15:49:42 +0200
<|MERGE_RESOLUTION|>--- conflicted
+++ resolved
@@ -1,10 +1,9 @@
-<<<<<<< HEAD
-collectd (5.1.0-2~bpo60+1) squeeze-backports; urgency=low
+collectd (5.1.0-3~bpo60+1) squeeze-backports; urgency=low
 
   * Rebuild for squeeze-backports.
 
  -- Sebastian Harl <tokkee@debian.org>  Thu, 05 Jul 2012 13:39:28 +0200
-=======
+
 collectd (5.1.0-3) unstable; urgency=low
 
   * debian/patches/migrate-4-5-df.dpatch, debian/collectd-core.postinst:
@@ -22,7 +21,6 @@
       statuses propagate correctly. (cf. #681216)
 
  -- Sebastian Harl <tokkee@debian.org>  Sun, 15 Jul 2012 11:17:10 +0200
->>>>>>> 8c23781c
 
 collectd (5.1.0-2) unstable; urgency=low
 
