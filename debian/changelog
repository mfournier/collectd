<<<<<<< HEAD
collectd (4.10.1-1~bpo50+1) lenny-backports; urgency=low

  * Rebuild for lenny-backports.
  * debian/control:
    - Build-conflict with iptables-dev to force the use of the shipped libiptc
      (this allows building the iptables plugin on all architectures).
    - Build-depend on libltdl3-dev, rather than libltdl-dev -- the latter is
      not available in Lenny.
    - Build-depend on libsensors-dev, rather than libsensors4-dev, which is
      not available in Lenny. This limits the functionality of the "sensors"
      plugin which does not work well with libsensors3 and lm-sensors-3
      (Re-opens: #538795).
    - Build-depend on "libsnmp-dev | libsnmp9-dev" rather than specifying the
      right combination of libsnmp-dev and perl, which might confuse buildds
      on Lenny. Lenny is not affected by #559087 (see 4.8.2-1).
  * debian/collectd.conf, debian/control, debian/rules:
    - Disabled the "gmond" plugin, which requires libganglia (>= 3) which is
      not available in Lenny; removed build-dependency on libganglia-dev.
    - Disabled the "memcachec" plugin, which requires libmemcached which is
      not available in Lenny; removed build-dependency on libmemcached-dev.
    - Disabled the "tokyotyrant" plugin, which requires libtokyotyrant which
      is not available in Lenny; removed libtokyocabinet-dev and
      libtokyotyrant-dev build-dependencies.
    - Disabled the "curl_json" plugin, which requires libyajl which is not
      available in Lenny; removed libyajl-dev build-dependency.
    - Disabled the "pinba" plugin, which requires protobuf which is not
      available in Lenny; removed libprotobuf-c0-dev and protobuf-c-compiler
      build-dependencies.

 -- Sebastian Harl <tokkee@debian.org>  Fri, 10 Sep 2010 22:29:17 +0200
=======
collectd (4.10.1-1+squeeze1) testing-proposed-updates; urgency=medium

  * debian/rules:
    - Added support for ‘powerpcspe’ to the Java arch mapping; thanks to
      Sebastian Andrzej Siewior for the patch (Closes: #592909).
  * debian/patches:
    - Added bts595756-notify_email-segfault -- upstream patch fixing a
      segfault in the 'notify_email' plugin; thanks to Manuel CISSE for
      reporting this (Closes: #595756).
    - Added bts592623-curl_json-file -- upstream patch fixing access to
      file:// URLs in the 'curl_json' plugin; thanks Baptiste Mille-Mathias
      for reporting this and pointing out the patch (Closes: #592623).
    - Added bts596128-reheap-fix -- upstream patch fixing the 'reheap()'
      function used to manage the "read" callbacks and making sure all plugins
      get executed correctly and in each interval (Closes: #596128).
  * Set urgency to "medium" because of the RC bug-fix.

 -- Sebastian Harl <tokkee@debian.org>  Sun, 12 Sep 2010 13:53:37 +0200
>>>>>>> 7595ebb0

collectd (4.10.1-1) unstable; urgency=low

  * New upstream release.
  * debian/patches:
    - Removed bts561577_collectd2html_recursive_fix -- applied upstream.
    - Removed bts575029-collectd2html-xhtml -- applied upstream.
    - Removed bts557599_powerdns_fix -- applied upstream.
  * debian/control:
    - Updated standards-version to 3.9.1 -- no changes.

 -- Sebastian Harl <tokkee@debian.org>  Wed, 28 Jul 2010 18:45:31 +0200

collectd (4.10.0-1) unstable; urgency=low

  * New upstream release:
    New plugins:
    - Parse XML data: curl_xml
    - Parse values from Modbus/TCP enabled devices: modbus (disabled in
      Debian; libmodbus is not available)
    - Timing values from Pinba: pinba
  * debian/control:
    - Build-depend on libprotobuf-c0-dev and protobuf-c-compiler required by
      the 'pinba' plugin.
    - Updated to standards-version 3.8.4 -- no changes.
  * debian/patches:
    - Removed bts566199_collection_hide_types -- applied upstream.
    - Removed typo_fixes -- applied upstream.
    - Added bts575029-collectd2html-xhtml, adding support for XHTML to
      collectd2html.pl; thanks to Ivan Shmakov for reporting this and Max
      Henkel and Timur Kirilichev for providing patches (Closes: #575029).
  * debian/rules:
    - Define (and pass to configure) $JAR, required by current versions of the
      Java bindings.
    - Added support for Renesas SH4 to the Java arch mapping; thanks to
      Nobuhiro Iwamatsu for the patch (Closes: #564165).
  * debian/collectd.postinst:
    - Manually replace /usr/share/doc/collectd/examples/ with a symlink when
      upgrading from versions << 4.10.0-1~ -- this is not handled by dpkg
      according to policy 6.6; thanks to Joey Hess for reporting this
      (Closes: #569268).
  * debian/collectd-core.overrides:
    - Override 'capitalization-error-in-description python Python' -- all
      plugin names are spelled in lower-case letters.

 -- Sebastian Harl <tokkee@debian.org>  Tue, 08 Jun 2010 00:42:56 +0200

collectd (4.9.1-2~bpo50+2) lenny-backports; urgency=low

  * debian/control:
    - Build-depend on "libsnmp-dev | libsnmp9-dev" rather than specifying the
      right combination of libsnmp-dev and perl, which might confuse buildds
      on Lenny. Lenny is not affected by #559087 (see 4.8.2-1).

 -- Sebastian Harl <tokkee@debian.org>  Thu, 08 Apr 2010 20:05:46 +0200

collectd (4.9.1-2~bpo50+1) lenny-backports; urgency=low

  * Rebuild for lenny-backports.
  * debian/control:
    - Build-conflict with iptables-dev to force the use of the shipped libiptc
      (this allows building the iptables plugin on all architectures).
    - Build-depend on libltdl3-dev, rather than libltdl-dev -- the latter is
      not available in Lenny.
    - Build-depend on libsensors-dev, rather than libsensors4-dev, which is
      not available in Lenny. This limits the functionality of the "sensors"
      plugin which does not work well with libsensors3 and lm-sensors-3
      (Re-opens: #538795).
  * debian/collectd.conf, debian/control, debian/rules:
    - Disabled the "gmond" plugin, which requires libganglia (>= 3) which is
      not available in Lenny; removed build-dependency on libganglia-dev.
    - Disabled the "memcachec" plugin, which requires libmemcached which is
      not available in Lenny; removed build-dependency on libmemcached-dev.
    - Disabled the "rrdcached" plugin, which requires rrdclient support in
      librrd; removed version from librrd-dev build-dependency.
    - Disabled the "tokyotyrant" plugin, which requires libtokyotyrant which
      is not available in Lenny; removed libtokyocabinet-dev and
      libtokyotyrant-dev build-dependencies.
    - Disabled the "curl_json" plugin, which requires libyajl which is not
      available in Lenny; removed libyajl-dev build-dependency.

 -- Sebastian Harl <tokkee@debian.org>  Mon, 22 Mar 2010 23:31:30 +0100

collectd (4.9.1-2) unstable; urgency=low

  * debian/rules:
    - Re-enabled non-kfreebsd plugins on i386 and amd64, which had been
      disabled accidentally by using findstring (which does a substring match)
      to compare DEB_BUILD_ARCH with kfreebsd-{amd64,i386}; thanks to ilia
      kudirov for reporting this (Closes: #567259).
    - Replaced all occurrences of 'findstring' with appropriate 'filter'
      statements to make sure to match words rather than substrings.

 -- Sebastian Harl <tokkee@debian.org>  Thu, 28 Jan 2010 22:09:16 +0100

collectd (4.9.1-1) unstable; urgency=low

  * New upstream release:
    New plugins:
    - Number of context switches done by the OS: contextswitch
    - Query statistics from mon.itor.us: Monitorus (Perl based plugin)
    - Collect statistics from NetApp filers: netapp (disabled in Debian;
      libnetapp is not available)
    - OpenVZ statistics: OpenVZ (Perl based plugin)
    - Embedding a Python interpreter: python
    - Query statistics from RouterOS: routeros (disabled in Debian;
      librouteros is not available)
    New matches:
    - Match values using a hash function of the hostname: hashed
    New targets:
    - Scale (multiply) values: scale
  * debian/control:
    - Build-depend on "python-dev", required to build the "python" plugin.
  * debian/collectd-core.install:
    - Install all collectd-*.5 manpages (in particular, this includes the
      newly added collectd-python.5).
  * Added support for kfreebsd-{i386,amd64}; see below for details
    (Closes: #566521).
  * debian/control, debian/rules:
    - Disabled the following Linux-specific plugins / removed the following
      build-deps on kfreebsd-{i386,amd64}:
      + "iptables" plugin / iptables-dev
      + "ipvs" plugin / linux-libc-dev
      + "madwifi" plugin
      + "netlink" plugin / iproute-dev
      + "sensors" plugin / libsensors4-dev
      + "vserver" plugin
    - Disabled the following plugins / removed the following build-deps on
      kfreebsd-{i386,amd64} -- the build-deps are (not yet) available on
      kfreebsd:
      + "gmond" plugin / libganglia1-dev
      + "libvirt" plugin / libvirt-dev
      + "java" plugin / openjdk6-jdk
    - Enabled the "rrdcached" plugin and build-depend on librrd-dev (>= 1.4~)
      (and removed the optional build-dep on librrd2-dev).
    - Enabled the "tokyotyrant" plugin (except on kfreebsd-{i386,amd64}) and
      build-depend on libtokyotyrant-dev (which is not available on kfreebsd).
      Also, build-depend on libtokyocabinet-dev to work around a missing
      dependency in libtokyotyrant-dev (see #566584).
  * debian/rules:
    - Disabled the following plugins on kfreebsd-{i386,amd64} which have not
      yet been ported to FreeBSD: battery, conntrack, contextswitch, cpufreq,
      disk, entropy, fscache, irq, nfs, protocols, serial, thermal, vmem,
      wireless.
    - Simplified Java archdir mapping: removed entries "pointing" to
      themselves and let those default to DEB_BUILD_ARCH.
    - Check whether all patches have been enabled; fail, if not.
  * debian/patches:
    - Added bts566199_collection_hide_types.dpatch -- added ability to hide
      specified types in collection.cgi; thanks to Pavel Piatruk for the patch
      (Closes: #566199).
    - Added typo_fixes.dpatch -- fixing some typos in manpages and error
      messages; thanks to lintian(1) for reporting this.
  * debian/collectd-core.overrides:
    - Replaced overrides for spelling-error-in-description with
      capitalization-error-in-description.

 -- Sebastian Harl <tokkee@debian.org>  Tue, 26 Jan 2010 00:22:32 +0100

collectd (4.8.2-1) unstable; urgency=medium

  * New upstream release:
    - Now using libtool 2.
  * Set urgency to medium because of the fix for #559801.
  * Split the "collectd" binary package into "collectd-core" and "collectd".
    The former provides the main program file and the plugins while the latter
    provides the configuration. This allows for much more flexible setups
    (e.g. providing customizations on top of "collectd-core" without modifying
    the "collectd" package) and, amongst others, removes the hard dependency
    on librrd (Closes: #495936, #544311).
  * debian/collectd-core.collectd.init.d:
    - Do not (try to) start collectd if the config file does not exist. Else,
      installation of "collectd-core" (which does not provide configuration)
      would fail.
  * debian/collectd.postinst:
    - Let the "collectd" package restart the daemon, since it provides the
      config file.
  * debian/collectd.links:
    - Symlink /u/s/d/collectd/examples to /u/s/d/collectd-core/examples.
  * debian/control:
    - Build-depend on the right combination of libsnmp-dev and perl. Perl's
      CFLAGS (included in net-snmp's CFLAGS) introduced '-fstack-protector' in
      version 5.10.1 on some architectures (those supporting that features).
      net-snmp has been fixed to handle that correctly in 5.4.2.1~dfsg-4;
      thanks to Lamont Jones and Dann Frazier for reporting this
      (Closes: #559087).
    - Build-depend on libsensors4-dev rather than libsensors-dev. libsnmp-dev,
      starting with version 5.4.2.1~dfsg-5, supports libsensors4, thus making
      that possible. This restores the full functionality of the "sensors"
      plugin, which does not work well with libsensors3 and lm-sensors-3;
      thanks to Anssi Kolehmainen for reporting this (Closes: #538795).
    - Build-depend on libltdl-dev to make it possible to use the system-wide
      libltdl.
    - No longer conflict/provide/replace the pre-Lenny "collectd-$plugin"
      packages.
    - Update the list of collectd-core's suggestions: added various services
      providing data that may be collected by collectd. Downgraded lm-sensors
      from a recommendation to a suggestion.
  * debian/patches:
    - Removed gmond-fix-compile-error.dpatch -- included upstream.
    - Added bts561577_collectd2html_recursive_fix.dpatch -- fixed
      collectd2html.pl's recursive mode and improved some defaults; thanks to
      Yuri D'Elia for reporting this and providing a patch (Closes: #561577).
    - Added bts557599_powerdns_fix.dpatch -- fixed communication to pdns
      versions 2.9.22 and above; thanks to <tm@iprog.com> for reporting this
      and Luke Heberling for providing the patch (Closes: #557599).
    - Added bts559801_plugin_find_fix.dpatch -- make collectd resistant
      against copies of libltdl affected by CVE-2009-3736. This fixes a
      potential but very unlikely security issue, e.g. found in the embedded
      copy. For details about how collectd might be affected, see
      <http://bugs.debian.org/cgi-bin/bugreport.cgi?bug=559801#15>; thanks to
      Michael Gilbert for reporting this (Closes: #559801).
  * debian/rules:
    - Pass --without-included-ltdl to configure to tell libtool 2 to not use
      the shipped libltdl but rather the one available in the system. Thus,
      in the future, libltdl related issues do no longer require updated
      collectd packages.
    - Pass --disable-static to configure to tell libtool 2 to not build any
      static libraries.
    - Install debian/collectd.conf as an example into "collectd-core".
    - Output the content of config.log if configure fails -- this might help
      debugging.
  * debian/README.Debian:
    - Added a short explanation of the package split.

 -- Sebastian Harl <tokkee@debian.org>  Sat, 26 Dec 2009 12:06:46 +0100

collectd (4.8.1-2) unstable; urgency=low

  * debian/rules:
    - Disabled the "java" plugin on hppa for now to work around a backlog in
      the buildds that currently prevents a transition to testing.
  * debian/control:
    - Do not build-depend on openjdk-6-jdk on hppa.

 -- Sebastian Harl <tokkee@debian.org>  Thu, 19 Nov 2009 10:55:33 +0100

collectd (4.8.1-1) unstable; urgency=medium

  * New upstream release:
    - Fixed a build issue with libiptc that caused a segfault in the iptables
      plugin; thanks to Rodrigo Campos for reporting this (Closes: #535786).
    - Updated the powerdns plugin to support pdns 2.9.22 (and above) as well;
      thanks to Thomas Morgan for reporting this and Luke Heberling for
      providing a patch (Closes: #535787).
    New plugins:
    - Parse JSON files: curl_json
    - Query data from Java processes using JMX: GenericJMX (Java based plugin)
    - Atheros wireless LAN chipset statistics: madwifi
    - Optimized Link State Routing daemon statistics: olsrd
    - Tokyo Tyrant server statistics: tokyotyrant (disabled in Debian,
      libtokyotyrant is not available)
    - Send collected values to a web-server: write_http
    - ZFS Adaptive Replacement Cache statistics: zfs_arc (disabled in Debian,
      libkstat is not available)
    New matches:
    - Match zero COUNTER values: empty_counter
  * Set urgency to medium because of the fix for #535786.
  * debian/rules:
    - Install contrib/GenericJMX.conf to /usr/share/doc/collectd/examples/.
    - Disabled the tokyotyrant and zfs_arc plugins - their dependencies are
      not available.
  * debian/patches:
    - Removed bts535787-powerdns-fix-localsocket.dpatch - included upstream.
    - Removed bts541953-curl-followlocation.dpatch - included upstream.
    - Removed bts542859-df-fix-ignorelist.dpatch - included upstream.
    - Removed java-fix-jvm-start.dpatch - included upstream.
    - Removed libvirt-reconnect.dpatch - included upstream.
    - Removed network-fix-cacheflush.dpatch - included upstream.
    - Removed plugin-fix-unregister.dpatch - included upstream.
    - Added gmond-fix-compile-error.dpatch - upstream patch fixing a compile
      error in the gmond plugin.
  * debian/control:
    - Build depend on libyajl-dev, which is required by the curl_json plugin.
  * Added debian/README.source:
    - The file includes a pointer to /usr/share/doc/dpatch/README.source.gz.
  * New debconf template translations:
    - ja.po, thanks to Hideki Yamane (Closes: #550968).

 -- Sebastian Harl <tokkee@debian.org>  Thu, 15 Oct 2009 20:54:46 +0200

collectd (4.7.2-1) unstable; urgency=low

  * New upstream release (Closes: #541887).
    - collectd2html.pl now supports the creation of SVG images; thanks to Ivan
      Shmakov for providing a patch (Closes: #482185).
    New plugins:
    - Connection tracking table size: conntrack
    - Linux file-system based caching framework statistics: fscache
    - Receive and interpret Ganglia multicast traffic: gmond
    - Embedded Java Virtual Machine: java
    - Query and parse data from a memcache daemon: memcachec
    - Information about network protocols: protocols
    - Parse table-like structured files: table
    - Power consumption measurements from "The Energy Detective" (TED): ted
    - System uptime: uptime
  * debian/rules:
    - Install collectd-unixsock.py to /usr/share/doc/collectd/examples/.
    - Pass CPPFLAGS and CFLAGS as arguments to configure instead of setting
      them in the environment - this is the recommended way.
    - Pass appropriate JAVAC, JAVA_CPPFLAGS and JAVA_LDFLAGS variables to
      configure, using OpenJDK found in /usr/lib/jvm/java-6-openjdk. The
      archdir mapping used by the openjdk-6 Debian package is used to find
      libjvm.so in JAVA_HOME/jre/lib/ARCHDIR/server.
    - Use -rpath to tell the "java" plugin where to find libjvm.so.
    - Pass --enable-all-plugins to configure to make sure that the build fails
      if any prerequisites are missing.
  * debian/control:
    - Build-depend on openjdk-6-jdk.
    - Build-depend on libganglia1-dev (>= 3), required by the gmond plugin.
    - Build-depend on libgcrypt11-dev, used by the network plugin.
    - Updated Standards-Version to 3.8.3 (no changes).
    - Changed build-dependency libmysqlclient15-dev to libmysqlclient-dev -
      this allows transitions to be handled thru binNMUs if possible.
  * debian/collectd.install:
    - Install collectd-java.5.
  * debian/patches:
    - Removed libcollectdclient_static_sstrerror.dpatch - included upstream.
    - Added network-fix-cacheflush.dpatch - upstream patch to fix the handling
      of the 'CacheFlush' config option of the "network" plugin.
    - Added libvirt-reconnect.dpatch - upstream patch to let the "libvirt"
      plugin re-connect to libvirtd if connecting fails.
    - Added plugin-fix-unregister.dpatch - upstream patch to make
      'plugin_unregister_read()' functional again, thus fixing a failed
      assertion in some cases.
    - Added java-fix-jvm-start.dpatch - upstream patch to fix the JVM startup.
    - Added bts541953-curl-followlocation.dpatch - upstream patch to let
      plugins using libcurl follow HTTP redirects; thanks to Joey Hess for
      reporting this (Closes: #541953).
    - Added bts535787-powerdns-fix-localsocket.dpatch - upstream patch fixing
      the handling of the 'LocalSocket' config option of the "powerdns"
      plugin; thanks to Thomas Morgan for reporting this and Luke Heberling
      for providing a patch (references: #535787).
    - Added bts542859-df-fix-ignorelist.dpatch - upstream patch to fix the
      handling of the ignorelist in the "df" plugin; thanks to Joey Hess for
      reporting this (Closes: #542859).
  * debian/README.Debian:
    - Removed the note about how to get collectd2html.pl working with
      version 4 of collectd - the script now supports the --recursive option
      which takes care of that.
  * debian/collectd.overrides:
    - Documented the 'binary-or-shlib-defines-rpath' warning - the rpath is
      required by the "java" plugin.
  * New debconf template translations:
    - cs.po, thanks to Martin Sin (Closes: #534206).
    - ru.po, thanks to Yuri Kozlov (Closes: #539467).
  * debian/control, debian/rules:
    - No not limit the "libvirt" plugin to amd64, i386, powerpc - libvirt-dev
      seems to be available on all architectures now.
    - Reintroduced a work around for #474087 (broken openipmi .pc files) by
      providing a fixed version of OpenIPMIpthread.pc in debian/pkgconfig and
      adding that path to PKG_CONFIG_PATH. Removed the version from the
      libopenipmi-dev build dependency for now.
  * debian/collectd.conf:
    - Set the "apache" plugin's URL according to the default used by Debian's
      Apache; thanks to Joey Hess for reporting this (Closes: #541888).
  * debian/libcollectdclient-dev.install, debian/rules:
    - Do not install libcollectdclient's .la file in favor of the Squeeze
      release goal to remove those files (for details see
      <http://lists.debian.org/debian-devel/2009/08/msg00783.html>).

 -- Sebastian Harl <tokkee@debian.org>  Sat, 29 Aug 2009 12:42:15 +0200

collectd (4.6.3-1~bpo50+1) lenny-backports; urgency=low

  * Rebuild for lenny-backports.
  * Remaining changes:
    - Build-conflict with iptables-dev to force the use of the shipped libiptc
      (this allows building the iptables plugin on all architectures).

 -- Sebastian Harl <tokkee@debian.org>  Sun, 14 Jun 2009 17:06:37 +0200

collectd (4.6.3-1~bpo40+1) etch-backports; urgency=low

  * Rebuild for etch-backports.
  * debian/control:
    - Removed dpkg-dev build-dependency - we don't care about Vcs-* and
      Homepage fields in backports.org.
    - Removed optional build-dependencies libcurl4-gnutls-dev, librrd-dev and
      libsnmp-dev - they are not available in Etch and might confuse buildds.
    - Switch back to build-depend on nut-dev - libupsclient1-dev is not
      available in Etch and limit the "nut" plugin to [!alpha !amd64 !hppa
      !ia64 !ppc64 !mips !mipsel].
    - Replaced linux-libc-dev build-dependency with linux-kernel-headers.
    - Build-conflict with iptables-dev to force the use of the shipped libiptc
      (this allows building the iptables plugin on all architectures).
  * debian/control, debian/rules:
    - Added a work around for #474087 (broken openipmi .pc files) by providing
      a fixed version of OpenIPMIpthread.pc in debian/pkgconfig and adding
      that path to PKG_CONFIG_PATH. Removed the version from the
      libopenipmi-dev build dependency - Etch does not include a fixed version
      of openipmi.
    - Removed libdbi0-dev build-dependency and disabled the "dbi" plugin -
      libdbi is not available on Etch.

 -- Sebastian Harl <tokkee@debian.org>  Sun, 14 Jun 2009 13:52:04 +0200

collectd (4.6.3-1) unstable; urgency=low

  * New upstream release.
  * debian/patches:
    - Removed battery_acpi_complain.dpatch - included upstream.
    - Removed include_empty_files.dpatch - included upstream.
    - Removed ntpd_type_pun_fix.dpatch - included upstream.
    - Removed rrdtool_uninitialized_fix.dpatch - included upstream.
    - Added libcollectdclient_static_sstrerror.dpatch to make a private
      function in libcollectdclient static.
  * debian/rules:
    - Install collectd-network.py to /usr/share/doc/collectd/examples/.

 -- Sebastian Harl <tokkee@debian.org>  Tue, 02 Jun 2009 22:03:10 +0200

collectd (4.6.2-3) unstable; urgency=low

  * debian/patches:
    - Actually enabled rrdtool_uninitialized_fix.dpatch - d'oh!

 -- Sebastian Harl <tokkee@debian.org>  Fri, 29 May 2009 15:49:46 +0200

collectd (4.6.2-2) unstable; urgency=low

  * debian/patches:
    - Added battery_acpi_complain.dpatch - upstream patch to fix excessive
      error messages in the battery plugin in case /proc/acpi/battery is not
      available.
    - Added ntpd_type_pun_fix.dpatch - upstream patch to fix dereferencing of
      a type-punned pointer identified by GCC 4.4, thanks to Martin Michlmayr
      for reporting this (Closes: #526667).
    - Added include_empty_files.dpatch - upstream patch to fix the inclusion
      of empty configuration files, thanks to Alexander Wirt for reporting
      this.
    - Added rrdtool_uninitialized_fix.dpatch - upstream patch to fix an
      uninitialized value warning in the rrdtool plugin, thanks to Andreas
      Moog for reporting this.
  * debian/collectd.conf, debian/filters.conf:
    - Added a sample filter chain configuration.
  * debian/rules:
    - Added contrib/php-collection/ to /usr/share/doc/collectd/.
    - Disabled "netlink" plugin on mips and mipsel - those architectures do
      not allow to link non-PIC code into shared objects, thanks to Peter De
      Schrijver for reporting this (Closes: #524593).
  * debian/control:
    - Build-depend on iptables-dev (>= 1.4.3.2-2) to link against the packaged
      libiptc which is available as shared library since iptables 1.4.3.
      Depend on versions >= 1.4.3.2-2 because of #524766.

 -- Sebastian Harl <tokkee@debian.org>  Fri, 29 May 2009 14:12:36 +0200

collectd (4.6.2-1) unstable; urgency=low

  * New upstream release.
    - Fixed the use of struct in6_addr (Closes: #521748).
    - Added a filter infrastructure based on "matches" and "targets".
    - Added support for vmem graphs to collection.cgi (Closes: #521993).
    New plugins:
    - bind9 name-server and zone statistics: bind
    - Parse statistics from websites: curl
    - Query data from a relational database: dbi
    - OpenVPN traffic and compression statistics: openvpn
    - Query data from an Oracle database: oracle (disabled in Debian,
      libclntsh is not available)
    - Write data via the RRD accelerator daemon: rrdcached (disabled in
      Debian, rrdclient support is not yet available)
    New matches:
    - Match values by their identifier based on regular expressions: regex
    - Match values with an invalid timestamp: timediff
    - Select values by their data sources' values: value
    New targets:
    - Create and dispatch a notification: notification
    - Replace parts of an identifier using regular expressions: replace
    - Set (overwrite) entire parts of an identifier: set
  * Uploading to unstable, since Lenny has been released.
  * New debconf template translations:
    - vi.po, thanks to Clytie Siddall (Closes: #515872).
    - es.po, thanks to Francisco Javier Cuadrado and Erika Chacón Vivas
      (Closes: #520988).
  * debian/patches:
    - Removed perl-uninitialized-var.dpatch - included upstream.
  * debian/control:
    - Added new binary packages libcollectdclient0 and libcollectdclient-dev
      for the newly added client library.
    - Added new binary package collectd-utils for optional utilities that pull
      in additional dependencies. Currently, this only includes
      collectd-nagios. The new package replaces collectd (<< 4.6.1-1~),
      because it overwrites /usr/bin/collectd-nagios.
    - Added libdbi0-dev to the build dependencies - this is required by the
      dbi plugin.
    - Moved collectd-dbg from section "utils" to the newly added "debug".
    - Updated Standards-Version to 3.8.1.
  * debian/rules:
    - Use dh_install and *.install files to specify which package some file
      belongs to.
  * debian/libcollectdclient0.symbols:
    - Added symbols file for libcollectdclient.
  * debian/collectd.overrides:
    - Override "spelling-error-in-description" for the apache plugin name -
      all plugins are spelled lowercase.
  * debian/collectd.init.d:
    - Start the daemon using start-stop-daemon's --oknodo option to exit
      successfully if the daemon is already running as requested by section
      9.3.2 of the Debian Policy 3.8.1.
  * debian/copyright:
    - Reference GPL-2 in addition to GPL (latest version), since GPL2-only is
      used by some files.

 -- Sebastian Harl <sh@tokkee.org>  Thu, 02 Apr 2009 16:38:57 +0200

collectd (4.5.1-1) experimental; urgency=low

  * New upstream release.
    New plugins:
    - Count the number of files in directories: filecount
    - Send desktop notifications to a notification daemon: notify_desktop
    - Send notification E-mails: notify_email
    - One-wire sensors information: onewire (experimental, disabled in Debian)
    - PostgreSQL database statistics: postgresql
    - Linux ACPI thermal zone information: thermal (Closes: #492580)
  * Uploading to experimental because of the Lenny freeze.
  * debian/control:
    - Added build dependency on libglib2.0-dev and libnotify-dev required by
      the notify_desktop plugin.
    - Added build dependency on libesmtp-dev required by the notify_email
      plugin.
    - Added build dependency on libpq-dev required by the postgresql plugin.
    - Let collectd-dbg and collectd-dev depend on ${misc:Depends} - this is
      required when using debhelper.
  * debian/rules:
    - Disabled onewire plugin - owfs is not yet available in Debian.
    - Install contrib/snmp-probe-host.px to /usr/share/doc/collectd/examples/.
    - Set CONFIGFILE to /etc/collectd/collectd.conf.
  * debian/patches:
    - Added perl-uninitialized-var.dpatch - upstream patch to fix an
      uninitialized variable warning causing a FTBFS because of -Werror.
    - Removed myplugin_strcpy.dpatch - applied upstream.
    - Removed perl_deadlock.dpatch - included upstream.
    - Removed memory_libstatgrab.dpatch - included upstream.
    - Removed collectd_memleak.dpatch - included upstream.
    - Removed snmp_memleak.dpatch - included upstream.
    - Removed memcached_fdleak.dpatch - included upstream.
    - Removed memcached_timeout.dpatch - included upstream.
    - Removed pod-errors.dpatch - included upstream.
  * debian/collectd.overrides:
    - Override "spelling-error-in-description" for the postgresql plugin name
      - all plugins are spelled lowercase.
  * debian/collectd.init.d:
    - Do not restart collectd if the configuration test fails.

 -- Sebastian Harl <sh@tokkee.org>  Fri, 12 Dec 2008 10:09:48 +0100

collectd (4.4.2-3~bpo40+1) etch-backports; urgency=low

  * Rebuild for etch-backports.
  * Removed dpkg-dev build-dependency - we don't care about Vcs-* and Homepage
    fields in backports.org.
  * Removed optional build-dependencies libcurl4-gnutls-dev, librrd-dev and
    libsnmp-dev - they are not available in Etch and might confuse buildds.
  * Switch back to build-depend on nut-dev - libupsclient1-dev is not
    available in Etch:
    - Limit the "nut" plugin to [!alpha !amd64 !hppa !ia64 !ppc64].
  * Replaced linux-libc-dev build-dependency with linux-kernel-headers.
  * Build-conflict with iptables-dev to force the use of the shipped libiptc
    (this allows building the iptables plugin on all architectures).
  * Reenabled and fixed the work around for #474087 (broken openipmi .pc
    files) and removed the version from the libopenipmi-dev build dependency -
    Etch does not include a fixed version of openipmi.

 -- Sebastian Harl <sh@tokkee.org>  Thu, 18 Dec 2008 11:10:56 +0100

collectd (4.4.2-3) unstable; urgency=low

  * New debconf template translation:
    - nl.po, thanks to Eric Spreen (Closes: #502204).
    - sv.po, thanks to Martin Bagge (Closes: #504248).
  * debian/patches:
    - Added pod-errors.dpatch to fix some minor POD errors.
  * debian/rules:
    - Remove generated manpages in the clean target to avoid cluttering the
      source diff with the rebuilt manpages.
  * debian/collectd.conf:
    - Fixed a wrong type used in the "tail" plugin example.

 -- Sebastian Harl <sh@tokkee.org>  Sat, 06 Dec 2008 16:53:25 +0100

collectd (4.4.2-2) unstable; urgency=low

  * Removed the work around for #474087 (broken openipmi .pc files) introduced
    in 4.4.1-1 and instead build depend on libopenipmi-dev (>= 2.0.14-1~)
    which includes fixed .pc files. This fixes an undefined symbol error when
    loading the ipmi plugin caused by that work around (Closes: #494665).
  * debian/collectd.init.d:
    - The "status" command now exits with 1 if collectd is not running.
    - Do not suppress output when checking the configuration with the -t
      command line option. This will also show errors that don't cause
      collectd to abort, e.g. failure to load plugins (Closes: #499232).
  * debian/control:
    - Added librrd-dev as the preferred option to the librrd2-dev build
      dependency - the latter one is a virtual package since rrdtool 1.3.
  * Added debian/patches/perl_deadlock.dpatch - upstream patch to fix a
    possible deadlock in the perl plugin (Closes: #499179).
  * Added debian/patches/memory_libstatgrab.dpatch - trivial upstream patch to
    fix a typo in the libstatgrab code of the memory plugin.
  * Added debian/patches/collectd_memleak.dpatch - trivial upstream patch to
    fix a possible memory leak.
  * Added debian/patches/snmp_memleak.dpatch - trivial upstream patch to fix a
    possible memory leak in the snmp plugin.
  * Added debian/patches/memcached_fdleak.dpatch - trivial upstream patch to
    fix a possible file descriptor leak in the memcached plugin.
  * Added debian/patches/memcached_timeout.dpatch - trivial upstream patch to
    fix the timeout passed to poll(2).

 -- Sebastian Harl <sh@tokkee.org>  Thu, 18 Sep 2008 19:12:54 +0200

collectd (4.4.2-1) unstable; urgency=low

  * New upstream release.
  * Removed librrd0-dev and libmysqlclient14-dev from the build-dependencies -
    those package are no longer available since Etch.
  * Removed byacc from the build-dependencies - collectd now requires bison.
  * Removed libupsclient-config.sh - upstream now supports pkg-config for
    libupsclient.
  * Include collection3 in /usr/share/doc/collectd/examples/:
    - Updated README.Debian to point the collection3's README.
    - Added libconfig-general-perl to the suggested packages.
  * README.Debian: Added a note about how to get collectd2html.pl working with
    version 4 of collectd.
  * Added debian/patches/myplugin_strcpy.dpatch - use sstrncpy() instead of
    strcpy() which is poisoned in collectd.h.
  * collectd.overrides: Removed shlib-with-non-pic-code for nut.so - the
    plugin now links against the shared libupsclient.
  * Do not compress any example files, so they may be used directly.

 -- Sebastian Harl <sh@tokkee.org>  Fri, 25 Jul 2008 19:58:58 +0200

collectd (4.4.1-2~bpo40+1) etch-backports; urgency=low

  * Rebuild for Etch.
  * Removed dpkg-dev build-dependency - we don't care about Vcs-* and Homepage
    fields in backports.org.
  * Removed optional build-dependencies libcurl4-gnutls-dev and libsnmp-dev -
    they are not available in Etch and might confuse buildds.
  * Switch back to build-depend on nut-dev - libupsclient1-dev is not
    available in Etch:
    - Limit the "nut" plugin to [!alpha !amd64 !hppa !ia64 !ppc64].
  * No longer remove version from libvirt-dev build-dependency - a version
    with Xen support is now available on backports.org.
  * Replaced linux-libc-dev build-dependency with linux-kernel-headers.
  * Build-conflict with iptables-dev to force the use of the shipped libiptc.

 -- Sebastian Harl <sh@tokkee.org>  Wed, 20 Aug 2008 10:52:14 +0200

collectd (4.4.1-2) unstable; urgency=low

  * Restrict libcurl4-gnutls-dev build dependency to versions which are not
    affected by #488701 (Closes: #489091).
  * Added linux-libc-dev (<< 2.6.25-1) as an option to the linux-libc-dev
    (>= 2.6.25-4) build dependency - those versions are not affected by
    #479899.
  * Added build dependency on pkg-config - this is used by collectd's
    configure script to check for a couple of libraries.
  * Added libupsclient-config.sh to imitate libupsclient-config which is no
    longer available. libupsclient-config.sh is a simple wrapper around
    pkg-config. This is a workaround until upstream supports pkg-config for
    libupsclient.
  * Replaced nut-dev build dependency with libupsclient1-dev:
    Reenabled the "nut" plugin on all architectures.

 -- Sebastian Harl <sh@tokkee.org>  Mon, 07 Jul 2008 20:45:53 +0000

collectd (4.4.1-1) unstable; urgency=low

  * New upstream release.
    - Fixed another issue of the sensors plugin affecting some chip types
      (Closes: #468143).
    - Fixed creation of "vserver" graphs in collection.cgi (Closes: #475120).
    - Fixed a segfault when using libperl 5.10.
    - collectd now ships libiptc itself.
    New plugins:
    - Ascent server statistics: ascent
    - IPMI sensors information: ipmi
    - PowerDNS name server statistics: powerdns
    - incremental parsing of logfiles: tail
    - TeamSpeak2 server statistics: teamspeak2
    - detailed virtual memory statistics: vmem
  * Disable "tcpconns" plugin by default (Closes: #478759).
  * Reenabled iptables plugin on all architectures (Closes: #473435).
    - Added the plugin to collectd.conf.
    - Added /usr/share/doc/collectd/examples/iptables/.
    - Added build dependency on linux-libc-dev (>= 2.6.25-4) - that version is
      required because of #479899.
  * New debconf template translations:
    - gl.po, thanks to Jacobo Tarrio (Closes: #482667).
  * Added a work around for #474087 (broken openipmi .pc files) by forcing the
    inclusion of the ipmi plugin and manually specifying the dependencies.
  * Updated standards-version to 3.8.0 (no changes).

 -- Sebastian Harl <sh@tokkee.org>  Tue, 17 Jun 2008 10:35:51 +0200

collectd (4.3.2-1~bpo40+1) etch-backports; urgency=low

  * Rebuild for Etch.
  * Removed dpkg-dev build-dependency - we don't care about Vcs-* and Homepage
    fields in backports.org.
  * Removed optional build-dependencies libcurl4-gnutls-dev and libsnmp-dev -
    they are not available in Etch and might confuse buildds.
  * Removed version from libvirt-dev build-dependency - a version with Xen
    support is currently not available on backports.org.
  * Reenabled the "iptables" plugin - libiptc is available in Etch.

 -- Sebastian Harl <sh@tokkee.org>  Sun, 27 Apr 2008 16:48:59 +0200

collectd (4.3.2-1) unstable; urgency=low

  * New upstream release.
    - Fixed handling of ignored sensors instances (Closes: #468143).
    - Fixed reading of wireless noise values (Closes: #471788).
  * Adopted patches and script to extractDS.px being renamed to rrd_filter.px.
  * Clarified debconf template in respect to packages required for the data
    migration (Closes: #469336).
  * collectd.conf: Moved logging plugins to the top of the file.
  * New debconf template translations:
    - de.po, thanks to Kai Wasserbäch (Closes: #469334).
    - fr.po, thanks to Florent Usseil (Closes: #468813).
    - pt.po, thanks to Américo Monteiro (Closes: #469745, #472183).
  * collectd.init.d: Consider the DISABLE option only when starting collectd.
  * Disabled iptables plugin - libiptc is no longer available in Debian.
    - Removed the plugin from collectd.conf.
    - Removed /usr/share/doc/collectd/examples/iptables/.

 -- Sebastian Harl <sh@tokkee.org>  Mon, 31 Mar 2008 12:13:18 +0200

collectd (4.3.0-2~bpo40+1) etch-backports; urgency=low

  * Rebuild for Etch.
  * Removed dpkg-dev build-dependency - we don't care about Vcs-* and Homepage
    fields in backports.org.
  * Removed optional build-dependencies libcurl4-gnutls-dev and libsnmp-dev -
    they are not available in Etch and might confuse buildds.
  * Removed version from libvirt-dev build-dependency - a version with Xen
    support is currently not available on backports.org.

 -- Sebastian Harl <sh@tokkee.org>  Thu, 27 Mar 2008 13:13:13 +0100

collectd (4.3.0-2) unstable; urgency=low

  * Added "lm-sensors" to the recommended packages and README.Debian.plugins
    (this is required by the sensors plugin).
  * Restrict the libvirt-dev build dependency and the libvirt plugin to amd64,
    i386 and powerpc (libvirt is only available on those architectures).
  * Restrict the libvirt-dev build dependency to versions >= 0.4.0-6 to make
    sure Xen is supported and to fix some strange FTBFS complaining about a
    missing symbol "virDomainBlockStats".

 -- Sebastian Harl <sh@tokkee.org>  Thu, 06 Mar 2008 23:37:44 +0100

collectd (4.3.0-1) unstable; urgency=low

  * New upstream release.
    - Added basic support for monitoring by introducing notifications and
      threshold checking.
    - Reverse lookups can be disabled using the "ReverseLookups" option of the
      ntpd plugin (Closes: #455162).
    New plugins:
    - Set the hostname to an unique identifier: uuid
    - CPU, dist, network statistics of guest systems: libvirt
  * Upload to unstable: With the latest changes to the perl plugin, all parts
    of collectd are suitable for a release.
  * Added libvirt-dev, libxml2-dev and libhal-dev to the build dependencies.
  * Updated package description to mention the monitoring support.
  * Install liboping/oping.h to collectd-dev as well.
  * collectd.init.d: Optionally start collectdmon to monitor collectd. This
    can be configured using the USE_COLLECTDMON variable - enabled by default.
  * collectd.init.d: Added ENABLE_COREFILES option - if enabled the core file
    limit will be set to unlimited - disabled by default.
  * Compile collectd with -DLT_LAZY_OR_NOW='RTLD_LAZY|RTLD_GLOBAL' to force
    lt_dlopen() to use the RTLD_GLOBAL flag which is required by the perl
    plugin (which would otherwise be unable to find symbols defined in libperl
    when loading perl modules that require such symbols).
  * Disable debugging support.
  * watch file: Added uversionmangle for "beta" and "-rc".
  * Override "spelling-error-in-description" for the mysql plugin name - all
    plugins are spelled lowercase.

 -- Sebastian Harl <sh@tokkee.org>  Tue, 19 Feb 2008 21:44:42 +0100

collectd (4.2.4-1) experimental; urgency=low

  * New upstream release.
  * Added versioned build-dependency on dpkg-dev (>= 1.14.10); collectd FTBFS
    with earlier versions because of #452262.
  * Added libregexp-common-perl (required by Collectd::Unixsock) to the
    suggested packages.
  * Added support for the "status" command to the init script.
  * Updated standards-version to 3.7.3 (no changes).
  * Added --without-libstatgrab to the configure options to prevent collectd
    from being linked against this library if it's available.
  * Disabled xmms plugin - xmms will be removed from unstable
    (Closes: #459707).

 -- Sebastian Harl <sh@tokkee.org>  Sun, 27 Jan 2008 18:34:23 +0100

collectd (4.2.1-1) experimental; urgency=low

  * New upstream release.
  * Changed XS-Vcs-* to Vcs-*.
  * Marked advanced rrdtool configuration options as such in collectd.conf.
  * Added exec-munin.px, exec-munin.conf, exec-smartctl and snmp-data.conf to
    /usr/share/doc/collectd/examples/.
  * Moved "Homepage" field from package description to the source stanza.

 -- Sebastian Harl <sh@tokkee.org>  Wed, 21 Nov 2007 09:50:46 +0000

collectd (4.2.0-1) experimental; urgency=low

  * New upstream release.
    - Added options to collectd2html.pl to specify host and data directory
      (Closes: #438499).
    - Link against a thread-safe version of librrd.
    New plugins:
    - IPVS connection statistics: ipvs
    - Statistic of the memcached distributed caching system: memcached
    - Detailed Linux network interface and routing statistics: netlink (32bit
      systems only)
    - Nginx (a HTTP and E-Mail server/proxy) statistics: nginx
    - Values from SNMP enabled network devices: snmp
    - Number of TCP connections to specific ports: tcpconns
    - Bitrate and frequency of music played with XMMS: xmms
  * Updated init script to wait for collectd to shut down (Closes: #422208).
  * Merged all plugin packages into the collectd binary package.
  * Added README.Debian.plugins and gen_plugin_deps.pl to document the plugin
    dependencies.
  * Added collectd.overrides to override shlib-with-non-pic-code errors of
    plugins liked against static libraries which have not been linked with
    -fPIC.
  * Removed debian/examples/myplugin.c and debian/examples/MyPlugin.pm - they
    are included in the upstream sources now.
  * Added libcurl4-gnutls-dev as option to the libcurl3-gnutls-dev build
    dependency.

 -- Sebastian Harl <sh@tokkee.org>  Sun, 28 Oct 2007 13:38:21 +0100

collectd (4.0.7-1) experimental; urgency=low

  * New upstream release.
  * Disable iptables and nut plugins on hppa as well to work around a FTBFS
    caused by #358637 and presumably #419684 (Closes: #430933).
  * Changed collectd-dbg's section to "utils".
  * Added httpd-cgi to suggested packages.
  * Added documentation of the provided examples to README.Debian, thanks to
    Eduard Bloch for his proposal (Closes: #434182).

 -- Sebastian Harl <sh@tokkee.org>  Fri, 31 Aug 2007 10:04:41 +0200

collectd (4.0.3-1) experimental; urgency=low

  * New upstream release.

 -- Sebastian Harl <sh@tokkee.org>  Tue, 19 Jun 2007 21:41:21 +0100

collectd (4.0.2-1) experimental; urgency=low

  * New upstream release (Closes: #428114).
    - Added large file support (Closes: #422212).
    - Rewrite of the plugin system to allow more flexibility by using
      different types of plugins.
    - Added Nagios plugin to query collectd from Nagios.
    New plugins:
    - Output to "comma separated values" (CSV) files: csv
    - Output to RRD files: rrdtool
    - IO via the network: network
    - External runtime interface: unixsock
    - Embedding a Perl interpreter: perl
    - Logging to files, STDOUT or STDERR: logfile
    - Logging to syslog: syslog
    - Amount of available entropy: entropy
    - Execution of external programs: exec
    - Iptables statistics: iptables (32bit systems only)
    - IRQ counters: irq
    - UPS information: nut (32bit systems only)
  * New binary package collectd-perl (linking against libperl).
    - Added collectd-perl to suggested packages.
  * examples/myplugin.c: Converted to the new plugin interface.
  * Enabled debugging.
  * Added possibility to automatically migrate RRD files to collectd-4 using
    migrate-3-4.px and extractDS.px provided by upstream.
    - Added extractDS_path.dpatch to set an absolute path in migrate-3-4.px.
    - Using po-debconf to make translations of debconf templates possible.
  * Added NEWS.Debian with notes regarding the upgrade to collectd-4.
  * Updated init script to only start a single collectd process.
  * Added examples/MyPlugin.pm.
  * Added XS-Vcs-{Git,Browser} tags.
  * Added check_plugins.pl to check the build result of all plugins.
  * Do not build apple_sensors and tape plugins as they do not provide any
    functionality any longer.

 -- Sebastian Harl <sh@tokkee.org>  Wed, 13 Jun 2007 18:58:34 +0100

collectd (3.11.2-1) experimental; urgency=low

  * New upstream release.
  * Removed sensors-ignorelist.dpatch - has been merged upstream.
  * Removed email-ignore-size-le-0.dpatch - has been merged upstream.
  * Added watch file.
  * examples/myplugin.c: Pass "-" instead of NULL to plugin_submit().

 -- Sebastian Harl <sh@tokkee.org>  Thu, 15 Feb 2007 09:19:15 +0000

collectd (3.11.0-1) experimental; urgency=low

  * New upstream release.
    New plugins:
    - DNS traffic (query types, response codes, opcodes and traffic): dns
    - E-Mail statistics (count, traffic, spam scores and checks): email
    - Motherboard monitor: mbmon
    - Multimeter statistics: multimeter (beta version)
  * Upload to experimental because of Etch freeze.
  * New binary package collectd-dns (linking against libpcap).
    - Added collectd-dns to suggested packages.
  * Do not split off packages introducing new recommendations or suggestions.
    - Merge collectd-hddtemp into collectd.
    - Add hddtemp and mbmon to suggested packages.
  * Added sensors-ignorelist.dpatch: Avoid assertion in ignorelist_match ()
    when sensors plugin is not configured.
  * Added email-ignore-size-le-0.dpatch: Ignore the size of an email if it is
    less than or equal to zero.

 -- Sebastian Harl <sh@tokkee.org>  Sun, 24 Dec 2006 14:09:39 +0000

collectd (3.10.4-1) unstable; urgency=low

  * New upstream release.
    - Fix an infinite loop in server mode if binding to a socket fails and
      close the socket descriptor (Closes: #404018).
  * examples/myplugin.c: Include system headers before collectd headers to
    make it compile without any autoconf defines set (Closes: #401075).

 -- Sebastian Harl <sh@tokkee.org>  Fri, 22 Dec 2006 00:33:30 +0000

collectd (3.10.3-1) unstable; urgency=low

  * New upstream release.
  * Made package binNMUable:
    - Upstream assures API backward compatibility only between patch releases.
  * LSBized init script.

 -- Sebastian Harl <sh@tokkee.org>  Mon,  6 Nov 2006 13:09:28 +0000

collectd (3.10.2-1) unstable; urgency=low

  * New upstream release.
    - Retry connecting to remote host and database in ping and mysql plugins
      respectively (Closes: #393742).
  * Replaced libcurl3-dev build dependency with libcurl3-gnutls-dev to prevent
    linking against libssl.

 -- Sebastian Harl <sh@tokkee.org>  Fri,  3 Nov 2006 15:18:17 +0000

collectd (3.10.1-4~bpo.1) sarge-backports; urgency=low

  * Rebuild for Sarge.

 -- Sebastian Harl <sh@tokkee.org>  Sun, 22 Oct 2006 10:50:22 +0000

collectd (3.10.1-4) unstable; urgency=low

  * Changed collectd-dbg's section and priority to "devel" and "extra"
    respectively.
  * Set init start sequence code to 95 to be sure to start after any daemons
    that data is collected from.

 -- Sebastian Harl <sh@tokkee.org>  Thu,  5 Oct 2006 10:25:07 +0000

collectd (3.10.1-2bpo1) sarge-backports; urgency=low

  * Rebuild for Sarge.
  * Forcing the use of libmysqlclient14 and librrd2.

 -- Sebastian Harl <sh@tokkee.org>  Sun,  6 Aug 2006 14:17:57 +0200

collectd (3.10.1-3) unstable; urgency=low

  * Added --oknodo to start-stop-daemon in the init script (Closes: #379703).

 -- Sebastian Harl <sh@tokkee.org>  Tue, 25 Jul 2006 18:34:55 +0200

collectd (3.10.1-2) unstable; urgency=low

  * Added collectd-dbg package.

 -- Sebastian Harl <sh@tokkee.org>  Sun, 23 Jul 2006 23:39:42 +0200

collectd (3.10.1-1) unstable; urgency=low

  * New upstream release.
  * Dynamically link against external liboping.
    - New binary package collectd-ping.
    - Added collectd-ping to suggested packages.
  * Moved config file from /usr/share/doc/collectd/examples/ to
    /etc/collectd/.

 -- Sebastian Harl <sh@tokkee.org>  Sat, 22 Jul 2006 21:43:37 +0200

collectd (3.10.0-0bpo1) sarge-backports; urgency=low

  * Rebuild for Sarge.
  * Forcing the use of libmysqlclient14 and librrd2.

 -- Sebastian Harl <sh@tokkee.org>  Fri, 21 Jul 2006 16:23:53 +0200

collectd (3.10.0-1) unstable; urgency=low

  * New upstream release.
    New plugins:
    - APC UPS's charge, load, input/output/battery voltage, etc.: apcups
    - NTP daemon's local clock drift, offset to peers, etc.: ntpd
  * Upstream no longer provides a debian/ directory. Thus no repackaging is
    required any longer.
  * Not using getifaddrs() is now the default in upstream. getifaddrs.dpatch
    no longer needed.
  * Added collectd-hddtemp as a suggestion to the collectd package.

 -- Sebastian Harl <sh@tokkee.org>  Sun,  9 Jul 2006 21:52:13 +0200

collectd (3.9.4+debian-1) unstable; urgency=low

  * Initial release (Closes: #373008).
  * Removed upstream's debian/ directory from .orig.tar.gz.
  * getifaddrs.dpatch: Patching src/traffic.c to read data from /proc instead
    of using getifaddrs(). getifaddrs() does not seem to work correctly on 
    AMD64.

 -- Sebastian Harl <sh@tokkee.org>  Fri,  7 Jul 2006 15:49:42 +0200
<|MERGE_RESOLUTION|>--- conflicted
+++ resolved
@@ -1,4 +1,22 @@
-<<<<<<< HEAD
+collectd (4.10.1-1+squeeze1) testing-proposed-updates; urgency=medium
+
+  * debian/rules:
+    - Added support for ‘powerpcspe’ to the Java arch mapping; thanks to
+      Sebastian Andrzej Siewior for the patch (Closes: #592909).
+  * debian/patches:
+    - Added bts595756-notify_email-segfault -- upstream patch fixing a
+      segfault in the 'notify_email' plugin; thanks to Manuel CISSE for
+      reporting this (Closes: #595756).
+    - Added bts592623-curl_json-file -- upstream patch fixing access to
+      file:// URLs in the 'curl_json' plugin; thanks Baptiste Mille-Mathias
+      for reporting this and pointing out the patch (Closes: #592623).
+    - Added bts596128-reheap-fix -- upstream patch fixing the 'reheap()'
+      function used to manage the "read" callbacks and making sure all plugins
+      get executed correctly and in each interval (Closes: #596128).
+  * Set urgency to "medium" because of the RC bug-fix.
+
+ -- Sebastian Harl <tokkee@debian.org>  Sun, 12 Sep 2010 13:53:37 +0200
+
 collectd (4.10.1-1~bpo50+1) lenny-backports; urgency=low
 
   * Rebuild for lenny-backports.
@@ -29,26 +47,6 @@
       build-dependencies.
 
  -- Sebastian Harl <tokkee@debian.org>  Fri, 10 Sep 2010 22:29:17 +0200
-=======
-collectd (4.10.1-1+squeeze1) testing-proposed-updates; urgency=medium
-
-  * debian/rules:
-    - Added support for ‘powerpcspe’ to the Java arch mapping; thanks to
-      Sebastian Andrzej Siewior for the patch (Closes: #592909).
-  * debian/patches:
-    - Added bts595756-notify_email-segfault -- upstream patch fixing a
-      segfault in the 'notify_email' plugin; thanks to Manuel CISSE for
-      reporting this (Closes: #595756).
-    - Added bts592623-curl_json-file -- upstream patch fixing access to
-      file:// URLs in the 'curl_json' plugin; thanks Baptiste Mille-Mathias
-      for reporting this and pointing out the patch (Closes: #592623).
-    - Added bts596128-reheap-fix -- upstream patch fixing the 'reheap()'
-      function used to manage the "read" callbacks and making sure all plugins
-      get executed correctly and in each interval (Closes: #596128).
-  * Set urgency to "medium" because of the RC bug-fix.
-
- -- Sebastian Harl <tokkee@debian.org>  Sun, 12 Sep 2010 13:53:37 +0200
->>>>>>> 7595ebb0
 
 collectd (4.10.1-1) unstable; urgency=low
 
