<<<<<<< HEAD
collectd (4.9.1-2~bpo50+2) lenny-backports; urgency=low

  * debian/control:
    - Build-depend on "libsnmp-dev | libsnmp9-dev" rather than specifying the
      right combination of libsnmp-dev and perl, which might confuse buildds
      on Lenny. Lenny is not affected by #559087 (see 4.8.2-1).

 -- Sebastian Harl <tokkee@debian.org>  Thu, 08 Apr 2010 20:05:46 +0200

collectd (4.9.1-2~bpo50+1) lenny-backports; urgency=low

  * Rebuild for lenny-backports.
  * debian/control:
    - Build-conflict with iptables-dev to force the use of the shipped libiptc
      (this allows building the iptables plugin on all architectures).
    - Build-depend on libltdl3-dev, rather than libltdl-dev -- the latter is
      not available in Lenny.
    - Build-depend on libsensors-dev, rather than libsensors4-dev, which is
      not available in Lenny. This limits the functionality of the "sensors"
      plugin which does not work well with libsensors3 and lm-sensors-3
      (Re-opens: #538795).
  * debian/collectd.conf, debian/control, debian/rules:
    - Disabled the "gmond" plugin, which requires libganglia (>= 3) which is
      not available in Lenny; removed build-dependency on libganglia-dev.
    - Disabled the "memcachec" plugin, which requires libmemcached which is
      not available in Lenny; removed build-dependency on libmemcached-dev.
    - Disabled the "rrdcached" plugin, which requires rrdclient support in
      librrd; removed version from librrd-dev build-dependency.
    - Disabled the "tokyotyrant" plugin, which requires libtokyotyrant which
      is not available in Lenny; removed libtokyocabinet-dev and
      libtokyotyrant-dev build-dependencies.
    - Disabled the "curl_json" plugin, which requires libyajl which is not
      available in Lenny; removed libyajl-dev build-dependency.

 -- Sebastian Harl <tokkee@debian.org>  Mon, 22 Mar 2010 23:31:30 +0100
=======
collectd (4.10.1-1) unstable; urgency=low

  * New upstream release.
  * debian/patches:
    - Removed bts561577_collectd2html_recursive_fix -- applied upstream.
    - Removed bts575029-collectd2html-xhtml -- applied upstream.
    - Removed bts557599_powerdns_fix -- applied upstream.
  * debian/control:
    - Updated standards-version to 3.9.1 -- no changes.

 -- Sebastian Harl <tokkee@debian.org>  Wed, 28 Jul 2010 18:45:31 +0200

collectd (4.10.0-1) unstable; urgency=low

  * New upstream release:
    New plugins:
    - Parse XML data: curl_xml
    - Parse values from Modbus/TCP enabled devices: modbus (disabled in
      Debian; libmodbus is not available)
    - Timing values from Pinba: pinba
  * debian/control:
    - Build-depend on libprotobuf-c0-dev and protobuf-c-compiler required by
      the 'pinba' plugin.
    - Updated to standards-version 3.8.4 -- no changes.
  * debian/patches:
    - Removed bts566199_collection_hide_types -- applied upstream.
    - Removed typo_fixes -- applied upstream.
    - Added bts575029-collectd2html-xhtml, adding support for XHTML to
      collectd2html.pl; thanks to Ivan Shmakov for reporting this and Max
      Henkel and Timur Kirilichev for providing patches (Closes: #575029).
  * debian/rules:
    - Define (and pass to configure) $JAR, required by current versions of the
      Java bindings.
    - Added support for Renesas SH4 to the Java arch mapping; thanks to
      Nobuhiro Iwamatsu for the patch (Closes: #564165).
  * debian/collectd.postinst:
    - Manually replace /usr/share/doc/collectd/examples/ with a symlink when
      upgrading from versions << 4.10.0-1~ -- this is not handled by dpkg
      according to policy 6.6; thanks to Joey Hess for reporting this
      (Closes: #569268).
  * debian/collectd-core.overrides:
    - Override 'capitalization-error-in-description python Python' -- all
      plugin names are spelled in lower-case letters.

 -- Sebastian Harl <tokkee@debian.org>  Tue, 08 Jun 2010 00:42:56 +0200
>>>>>>> 3a179b5b

collectd (4.9.1-2) unstable; urgency=low

  * debian/rules:
    - Re-enabled non-kfreebsd plugins on i386 and amd64, which had been
      disabled accidentally by using findstring (which does a substring match)
      to compare DEB_BUILD_ARCH with kfreebsd-{amd64,i386}; thanks to ilia
      kudirov for reporting this (Closes: #567259).
    - Replaced all occurrences of 'findstring' with appropriate 'filter'
      statements to make sure to match words rather than substrings.

 -- Sebastian Harl <tokkee@debian.org>  Thu, 28 Jan 2010 22:09:16 +0100

collectd (4.9.1-1) unstable; urgency=low

  * New upstream release:
    New plugins:
    - Number of context switches done by the OS: contextswitch
    - Query statistics from mon.itor.us: Monitorus (Perl based plugin)
    - Collect statistics from NetApp filers: netapp (disabled in Debian;
      libnetapp is not available)
    - OpenVZ statistics: OpenVZ (Perl based plugin)
    - Embedding a Python interpreter: python
    - Query statistics from RouterOS: routeros (disabled in Debian;
      librouteros is not available)
    New matches:
    - Match values using a hash function of the hostname: hashed
    New targets:
    - Scale (multiply) values: scale
  * debian/control:
    - Build-depend on "python-dev", required to build the "python" plugin.
  * debian/collectd-core.install:
    - Install all collectd-*.5 manpages (in particular, this includes the
      newly added collectd-python.5).
  * Added support for kfreebsd-{i386,amd64}; see below for details
    (Closes: #566521).
  * debian/control, debian/rules:
    - Disabled the following Linux-specific plugins / removed the following
      build-deps on kfreebsd-{i386,amd64}:
      + "iptables" plugin / iptables-dev
      + "ipvs" plugin / linux-libc-dev
      + "madwifi" plugin
      + "netlink" plugin / iproute-dev
      + "sensors" plugin / libsensors4-dev
      + "vserver" plugin
    - Disabled the following plugins / removed the following build-deps on
      kfreebsd-{i386,amd64} -- the build-deps are (not yet) available on
      kfreebsd:
      + "gmond" plugin / libganglia1-dev
      + "libvirt" plugin / libvirt-dev
      + "java" plugin / openjdk6-jdk
    - Enabled the "rrdcached" plugin and build-depend on librrd-dev (>= 1.4~)
      (and removed the optional build-dep on librrd2-dev).
    - Enabled the "tokyotyrant" plugin (except on kfreebsd-{i386,amd64}) and
      build-depend on libtokyotyrant-dev (which is not available on kfreebsd).
      Also, build-depend on libtokyocabinet-dev to work around a missing
      dependency in libtokyotyrant-dev (see #566584).
  * debian/rules:
    - Disabled the following plugins on kfreebsd-{i386,amd64} which have not
      yet been ported to FreeBSD: battery, conntrack, contextswitch, cpufreq,
      disk, entropy, fscache, irq, nfs, protocols, serial, thermal, vmem,
      wireless.
    - Simplified Java archdir mapping: removed entries "pointing" to
      themselves and let those default to DEB_BUILD_ARCH.
    - Check whether all patches have been enabled; fail, if not.
  * debian/patches:
    - Added bts566199_collection_hide_types.dpatch -- added ability to hide
      specified types in collection.cgi; thanks to Pavel Piatruk for the patch
      (Closes: #566199).
    - Added typo_fixes.dpatch -- fixing some typos in manpages and error
      messages; thanks to lintian(1) for reporting this.
  * debian/collectd-core.overrides:
    - Replaced overrides for spelling-error-in-description with
      capitalization-error-in-description.

 -- Sebastian Harl <tokkee@debian.org>  Tue, 26 Jan 2010 00:22:32 +0100

collectd (4.8.2-1) unstable; urgency=medium

  * New upstream release:
    - Now using libtool 2.
  * Set urgency to medium because of the fix for #559801.
  * Split the "collectd" binary package into "collectd-core" and "collectd".
    The former provides the main program file and the plugins while the latter
    provides the configuration. This allows for much more flexible setups
    (e.g. providing customizations on top of "collectd-core" without modifying
    the "collectd" package) and, amongst others, removes the hard dependency
    on librrd (Closes: #495936, #544311).
  * debian/collectd-core.collectd.init.d:
    - Do not (try to) start collectd if the config file does not exist. Else,
      installation of "collectd-core" (which does not provide configuration)
      would fail.
  * debian/collectd.postinst:
    - Let the "collectd" package restart the daemon, since it provides the
      config file.
  * debian/collectd.links:
    - Symlink /u/s/d/collectd/examples to /u/s/d/collectd-core/examples.
  * debian/control:
    - Build-depend on the right combination of libsnmp-dev and perl. Perl's
      CFLAGS (included in net-snmp's CFLAGS) introduced '-fstack-protector' in
      version 5.10.1 on some architectures (those supporting that features).
      net-snmp has been fixed to handle that correctly in 5.4.2.1~dfsg-4;
      thanks to Lamont Jones and Dann Frazier for reporting this
      (Closes: #559087).
    - Build-depend on libsensors4-dev rather than libsensors-dev. libsnmp-dev,
      starting with version 5.4.2.1~dfsg-5, supports libsensors4, thus making
      that possible. This restores the full functionality of the "sensors"
      plugin, which does not work well with libsensors3 and lm-sensors-3;
      thanks to Anssi Kolehmainen for reporting this (Closes: #538795).
    - Build-depend on libltdl-dev to make it possible to use the system-wide
      libltdl.
    - No longer conflict/provide/replace the pre-Lenny "collectd-$plugin"
      packages.
    - Update the list of collectd-core's suggestions: added various services
      providing data that may be collected by collectd. Downgraded lm-sensors
      from a recommendation to a suggestion.
  * debian/patches:
    - Removed gmond-fix-compile-error.dpatch -- included upstream.
    - Added bts561577_collectd2html_recursive_fix.dpatch -- fixed
      collectd2html.pl's recursive mode and improved some defaults; thanks to
      Yuri D'Elia for reporting this and providing a patch (Closes: #561577).
    - Added bts557599_powerdns_fix.dpatch -- fixed communication to pdns
      versions 2.9.22 and above; thanks to <tm@iprog.com> for reporting this
      and Luke Heberling for providing the patch (Closes: #557599).
    - Added bts559801_plugin_find_fix.dpatch -- make collectd resistant
      against copies of libltdl affected by CVE-2009-3736. This fixes a
      potential but very unlikely security issue, e.g. found in the embedded
      copy. For details about how collectd might be affected, see
      <http://bugs.debian.org/cgi-bin/bugreport.cgi?bug=559801#15>; thanks to
      Michael Gilbert for reporting this (Closes: #559801).
  * debian/rules:
    - Pass --without-included-ltdl to configure to tell libtool 2 to not use
      the shipped libltdl but rather the one available in the system. Thus,
      in the future, libltdl related issues do no longer require updated
      collectd packages.
    - Pass --disable-static to configure to tell libtool 2 to not build any
      static libraries.
    - Install debian/collectd.conf as an example into "collectd-core".
    - Output the content of config.log if configure fails -- this might help
      debugging.
  * debian/README.Debian:
    - Added a short explanation of the package split.

 -- Sebastian Harl <tokkee@debian.org>  Sat, 26 Dec 2009 12:06:46 +0100

collectd (4.8.1-2) unstable; urgency=low

  * debian/rules:
    - Disabled the "java" plugin on hppa for now to work around a backlog in
      the buildds that currently prevents a transition to testing.
  * debian/control:
    - Do not build-depend on openjdk-6-jdk on hppa.

 -- Sebastian Harl <tokkee@debian.org>  Thu, 19 Nov 2009 10:55:33 +0100

collectd (4.8.1-1) unstable; urgency=medium

  * New upstream release:
    - Fixed a build issue with libiptc that caused a segfault in the iptables
      plugin; thanks to Rodrigo Campos for reporting this (Closes: #535786).
    - Updated the powerdns plugin to support pdns 2.9.22 (and above) as well;
      thanks to Thomas Morgan for reporting this and Luke Heberling for
      providing a patch (Closes: #535787).
    New plugins:
    - Parse JSON files: curl_json
    - Query data from Java processes using JMX: GenericJMX (Java based plugin)
    - Atheros wireless LAN chipset statistics: madwifi
    - Optimized Link State Routing daemon statistics: olsrd
    - Tokyo Tyrant server statistics: tokyotyrant (disabled in Debian,
      libtokyotyrant is not available)
    - Send collected values to a web-server: write_http
    - ZFS Adaptive Replacement Cache statistics: zfs_arc (disabled in Debian,
      libkstat is not available)
    New matches:
    - Match zero COUNTER values: empty_counter
  * Set urgency to medium because of the fix for #535786.
  * debian/rules:
    - Install contrib/GenericJMX.conf to /usr/share/doc/collectd/examples/.
    - Disabled the tokyotyrant and zfs_arc plugins - their dependencies are
      not available.
  * debian/patches:
    - Removed bts535787-powerdns-fix-localsocket.dpatch - included upstream.
    - Removed bts541953-curl-followlocation.dpatch - included upstream.
    - Removed bts542859-df-fix-ignorelist.dpatch - included upstream.
    - Removed java-fix-jvm-start.dpatch - included upstream.
    - Removed libvirt-reconnect.dpatch - included upstream.
    - Removed network-fix-cacheflush.dpatch - included upstream.
    - Removed plugin-fix-unregister.dpatch - included upstream.
    - Added gmond-fix-compile-error.dpatch - upstream patch fixing a compile
      error in the gmond plugin.
  * debian/control:
    - Build depend on libyajl-dev, which is required by the curl_json plugin.
  * Added debian/README.source:
    - The file includes a pointer to /usr/share/doc/dpatch/README.source.gz.
  * New debconf template translations:
    - ja.po, thanks to Hideki Yamane (Closes: #550968).

 -- Sebastian Harl <tokkee@debian.org>  Thu, 15 Oct 2009 20:54:46 +0200

collectd (4.7.2-1) unstable; urgency=low

  * New upstream release (Closes: #541887).
    - collectd2html.pl now supports the creation of SVG images; thanks to Ivan
      Shmakov for providing a patch (Closes: #482185).
    New plugins:
    - Connection tracking table size: conntrack
    - Linux file-system based caching framework statistics: fscache
    - Receive and interpret Ganglia multicast traffic: gmond
    - Embedded Java Virtual Machine: java
    - Query and parse data from a memcache daemon: memcachec
    - Information about network protocols: protocols
    - Parse table-like structured files: table
    - Power consumption measurements from "The Energy Detective" (TED): ted
    - System uptime: uptime
  * debian/rules:
    - Install collectd-unixsock.py to /usr/share/doc/collectd/examples/.
    - Pass CPPFLAGS and CFLAGS as arguments to configure instead of setting
      them in the environment - this is the recommended way.
    - Pass appropriate JAVAC, JAVA_CPPFLAGS and JAVA_LDFLAGS variables to
      configure, using OpenJDK found in /usr/lib/jvm/java-6-openjdk. The
      archdir mapping used by the openjdk-6 Debian package is used to find
      libjvm.so in JAVA_HOME/jre/lib/ARCHDIR/server.
    - Use -rpath to tell the "java" plugin where to find libjvm.so.
    - Pass --enable-all-plugins to configure to make sure that the build fails
      if any prerequisites are missing.
  * debian/control:
    - Build-depend on openjdk-6-jdk.
    - Build-depend on libganglia1-dev (>= 3), required by the gmond plugin.
    - Build-depend on libgcrypt11-dev, used by the network plugin.
    - Updated Standards-Version to 3.8.3 (no changes).
    - Changed build-dependency libmysqlclient15-dev to libmysqlclient-dev -
      this allows transitions to be handled thru binNMUs if possible.
  * debian/collectd.install:
    - Install collectd-java.5.
  * debian/patches:
    - Removed libcollectdclient_static_sstrerror.dpatch - included upstream.
    - Added network-fix-cacheflush.dpatch - upstream patch to fix the handling
      of the 'CacheFlush' config option of the "network" plugin.
    - Added libvirt-reconnect.dpatch - upstream patch to let the "libvirt"
      plugin re-connect to libvirtd if connecting fails.
    - Added plugin-fix-unregister.dpatch - upstream patch to make
      'plugin_unregister_read()' functional again, thus fixing a failed
      assertion in some cases.
    - Added java-fix-jvm-start.dpatch - upstream patch to fix the JVM startup.
    - Added bts541953-curl-followlocation.dpatch - upstream patch to let
      plugins using libcurl follow HTTP redirects; thanks to Joey Hess for
      reporting this (Closes: #541953).
    - Added bts535787-powerdns-fix-localsocket.dpatch - upstream patch fixing
      the handling of the 'LocalSocket' config option of the "powerdns"
      plugin; thanks to Thomas Morgan for reporting this and Luke Heberling
      for providing a patch (references: #535787).
    - Added bts542859-df-fix-ignorelist.dpatch - upstream patch to fix the
      handling of the ignorelist in the "df" plugin; thanks to Joey Hess for
      reporting this (Closes: #542859).
  * debian/README.Debian:
    - Removed the note about how to get collectd2html.pl working with
      version 4 of collectd - the script now supports the --recursive option
      which takes care of that.
  * debian/collectd.overrides:
    - Documented the 'binary-or-shlib-defines-rpath' warning - the rpath is
      required by the "java" plugin.
  * New debconf template translations:
    - cs.po, thanks to Martin Sin (Closes: #534206).
    - ru.po, thanks to Yuri Kozlov (Closes: #539467).
  * debian/control, debian/rules:
    - No not limit the "libvirt" plugin to amd64, i386, powerpc - libvirt-dev
      seems to be available on all architectures now.
    - Reintroduced a work around for #474087 (broken openipmi .pc files) by
      providing a fixed version of OpenIPMIpthread.pc in debian/pkgconfig and
      adding that path to PKG_CONFIG_PATH. Removed the version from the
      libopenipmi-dev build dependency for now.
  * debian/collectd.conf:
    - Set the "apache" plugin's URL according to the default used by Debian's
      Apache; thanks to Joey Hess for reporting this (Closes: #541888).
  * debian/libcollectdclient-dev.install, debian/rules:
    - Do not install libcollectdclient's .la file in favor of the Squeeze
      release goal to remove those files (for details see
      <http://lists.debian.org/debian-devel/2009/08/msg00783.html>).

 -- Sebastian Harl <tokkee@debian.org>  Sat, 29 Aug 2009 12:42:15 +0200

collectd (4.6.3-1~bpo50+1) lenny-backports; urgency=low

  * Rebuild for lenny-backports.
  * Remaining changes:
    - Build-conflict with iptables-dev to force the use of the shipped libiptc
      (this allows building the iptables plugin on all architectures).

 -- Sebastian Harl <tokkee@debian.org>  Sun, 14 Jun 2009 17:06:37 +0200

collectd (4.6.3-1~bpo40+1) etch-backports; urgency=low

  * Rebuild for etch-backports.
  * debian/control:
    - Removed dpkg-dev build-dependency - we don't care about Vcs-* and
      Homepage fields in backports.org.
    - Removed optional build-dependencies libcurl4-gnutls-dev, librrd-dev and
      libsnmp-dev - they are not available in Etch and might confuse buildds.
    - Switch back to build-depend on nut-dev - libupsclient1-dev is not
      available in Etch and limit the "nut" plugin to [!alpha !amd64 !hppa
      !ia64 !ppc64 !mips !mipsel].
    - Replaced linux-libc-dev build-dependency with linux-kernel-headers.
    - Build-conflict with iptables-dev to force the use of the shipped libiptc
      (this allows building the iptables plugin on all architectures).
  * debian/control, debian/rules:
    - Added a work around for #474087 (broken openipmi .pc files) by providing
      a fixed version of OpenIPMIpthread.pc in debian/pkgconfig and adding
      that path to PKG_CONFIG_PATH. Removed the version from the
      libopenipmi-dev build dependency - Etch does not include a fixed version
      of openipmi.
    - Removed libdbi0-dev build-dependency and disabled the "dbi" plugin -
      libdbi is not available on Etch.

 -- Sebastian Harl <tokkee@debian.org>  Sun, 14 Jun 2009 13:52:04 +0200

collectd (4.6.3-1) unstable; urgency=low

  * New upstream release.
  * debian/patches:
    - Removed battery_acpi_complain.dpatch - included upstream.
    - Removed include_empty_files.dpatch - included upstream.
    - Removed ntpd_type_pun_fix.dpatch - included upstream.
    - Removed rrdtool_uninitialized_fix.dpatch - included upstream.
    - Added libcollectdclient_static_sstrerror.dpatch to make a private
      function in libcollectdclient static.
  * debian/rules:
    - Install collectd-network.py to /usr/share/doc/collectd/examples/.

 -- Sebastian Harl <tokkee@debian.org>  Tue, 02 Jun 2009 22:03:10 +0200

collectd (4.6.2-3) unstable; urgency=low

  * debian/patches:
    - Actually enabled rrdtool_uninitialized_fix.dpatch - d'oh!

 -- Sebastian Harl <tokkee@debian.org>  Fri, 29 May 2009 15:49:46 +0200

collectd (4.6.2-2) unstable; urgency=low

  * debian/patches:
    - Added battery_acpi_complain.dpatch - upstream patch to fix excessive
      error messages in the battery plugin in case /proc/acpi/battery is not
      available.
    - Added ntpd_type_pun_fix.dpatch - upstream patch to fix dereferencing of
      a type-punned pointer identified by GCC 4.4, thanks to Martin Michlmayr
      for reporting this (Closes: #526667).
    - Added include_empty_files.dpatch - upstream patch to fix the inclusion
      of empty configuration files, thanks to Alexander Wirt for reporting
      this.
    - Added rrdtool_uninitialized_fix.dpatch - upstream patch to fix an
      uninitialized value warning in the rrdtool plugin, thanks to Andreas
      Moog for reporting this.
  * debian/collectd.conf, debian/filters.conf:
    - Added a sample filter chain configuration.
  * debian/rules:
    - Added contrib/php-collection/ to /usr/share/doc/collectd/.
    - Disabled "netlink" plugin on mips and mipsel - those architectures do
      not allow to link non-PIC code into shared objects, thanks to Peter De
      Schrijver for reporting this (Closes: #524593).
  * debian/control:
    - Build-depend on iptables-dev (>= 1.4.3.2-2) to link against the packaged
      libiptc which is available as shared library since iptables 1.4.3.
      Depend on versions >= 1.4.3.2-2 because of #524766.

 -- Sebastian Harl <tokkee@debian.org>  Fri, 29 May 2009 14:12:36 +0200

collectd (4.6.2-1) unstable; urgency=low

  * New upstream release.
    - Fixed the use of struct in6_addr (Closes: #521748).
    - Added a filter infrastructure based on "matches" and "targets".
    - Added support for vmem graphs to collection.cgi (Closes: #521993).
    New plugins:
    - bind9 name-server and zone statistics: bind
    - Parse statistics from websites: curl
    - Query data from a relational database: dbi
    - OpenVPN traffic and compression statistics: openvpn
    - Query data from an Oracle database: oracle (disabled in Debian,
      libclntsh is not available)
    - Write data via the RRD accelerator daemon: rrdcached (disabled in
      Debian, rrdclient support is not yet available)
    New matches:
    - Match values by their identifier based on regular expressions: regex
    - Match values with an invalid timestamp: timediff
    - Select values by their data sources' values: value
    New targets:
    - Create and dispatch a notification: notification
    - Replace parts of an identifier using regular expressions: replace
    - Set (overwrite) entire parts of an identifier: set
  * Uploading to unstable, since Lenny has been released.
  * New debconf template translations:
    - vi.po, thanks to Clytie Siddall (Closes: #515872).
    - es.po, thanks to Francisco Javier Cuadrado and Erika Chacón Vivas
      (Closes: #520988).
  * debian/patches:
    - Removed perl-uninitialized-var.dpatch - included upstream.
  * debian/control:
    - Added new binary packages libcollectdclient0 and libcollectdclient-dev
      for the newly added client library.
    - Added new binary package collectd-utils for optional utilities that pull
      in additional dependencies. Currently, this only includes
      collectd-nagios. The new package replaces collectd (<< 4.6.1-1~),
      because it overwrites /usr/bin/collectd-nagios.
    - Added libdbi0-dev to the build dependencies - this is required by the
      dbi plugin.
    - Moved collectd-dbg from section "utils" to the newly added "debug".
    - Updated Standards-Version to 3.8.1.
  * debian/rules:
    - Use dh_install and *.install files to specify which package some file
      belongs to.
  * debian/libcollectdclient0.symbols:
    - Added symbols file for libcollectdclient.
  * debian/collectd.overrides:
    - Override "spelling-error-in-description" for the apache plugin name -
      all plugins are spelled lowercase.
  * debian/collectd.init.d:
    - Start the daemon using start-stop-daemon's --oknodo option to exit
      successfully if the daemon is already running as requested by section
      9.3.2 of the Debian Policy 3.8.1.
  * debian/copyright:
    - Reference GPL-2 in addition to GPL (latest version), since GPL2-only is
      used by some files.

 -- Sebastian Harl <sh@tokkee.org>  Thu, 02 Apr 2009 16:38:57 +0200

collectd (4.5.1-1) experimental; urgency=low

  * New upstream release.
    New plugins:
    - Count the number of files in directories: filecount
    - Send desktop notifications to a notification daemon: notify_desktop
    - Send notification E-mails: notify_email
    - One-wire sensors information: onewire (experimental, disabled in Debian)
    - PostgreSQL database statistics: postgresql
    - Linux ACPI thermal zone information: thermal (Closes: #492580)
  * Uploading to experimental because of the Lenny freeze.
  * debian/control:
    - Added build dependency on libglib2.0-dev and libnotify-dev required by
      the notify_desktop plugin.
    - Added build dependency on libesmtp-dev required by the notify_email
      plugin.
    - Added build dependency on libpq-dev required by the postgresql plugin.
    - Let collectd-dbg and collectd-dev depend on ${misc:Depends} - this is
      required when using debhelper.
  * debian/rules:
    - Disabled onewire plugin - owfs is not yet available in Debian.
    - Install contrib/snmp-probe-host.px to /usr/share/doc/collectd/examples/.
    - Set CONFIGFILE to /etc/collectd/collectd.conf.
  * debian/patches:
    - Added perl-uninitialized-var.dpatch - upstream patch to fix an
      uninitialized variable warning causing a FTBFS because of -Werror.
    - Removed myplugin_strcpy.dpatch - applied upstream.
    - Removed perl_deadlock.dpatch - included upstream.
    - Removed memory_libstatgrab.dpatch - included upstream.
    - Removed collectd_memleak.dpatch - included upstream.
    - Removed snmp_memleak.dpatch - included upstream.
    - Removed memcached_fdleak.dpatch - included upstream.
    - Removed memcached_timeout.dpatch - included upstream.
    - Removed pod-errors.dpatch - included upstream.
  * debian/collectd.overrides:
    - Override "spelling-error-in-description" for the postgresql plugin name
      - all plugins are spelled lowercase.
  * debian/collectd.init.d:
    - Do not restart collectd if the configuration test fails.

 -- Sebastian Harl <sh@tokkee.org>  Fri, 12 Dec 2008 10:09:48 +0100

collectd (4.4.2-3~bpo40+1) etch-backports; urgency=low

  * Rebuild for etch-backports.
  * Removed dpkg-dev build-dependency - we don't care about Vcs-* and Homepage
    fields in backports.org.
  * Removed optional build-dependencies libcurl4-gnutls-dev, librrd-dev and
    libsnmp-dev - they are not available in Etch and might confuse buildds.
  * Switch back to build-depend on nut-dev - libupsclient1-dev is not
    available in Etch:
    - Limit the "nut" plugin to [!alpha !amd64 !hppa !ia64 !ppc64].
  * Replaced linux-libc-dev build-dependency with linux-kernel-headers.
  * Build-conflict with iptables-dev to force the use of the shipped libiptc
    (this allows building the iptables plugin on all architectures).
  * Reenabled and fixed the work around for #474087 (broken openipmi .pc
    files) and removed the version from the libopenipmi-dev build dependency -
    Etch does not include a fixed version of openipmi.

 -- Sebastian Harl <sh@tokkee.org>  Thu, 18 Dec 2008 11:10:56 +0100

collectd (4.4.2-3) unstable; urgency=low

  * New debconf template translation:
    - nl.po, thanks to Eric Spreen (Closes: #502204).
    - sv.po, thanks to Martin Bagge (Closes: #504248).
  * debian/patches:
    - Added pod-errors.dpatch to fix some minor POD errors.
  * debian/rules:
    - Remove generated manpages in the clean target to avoid cluttering the
      source diff with the rebuilt manpages.
  * debian/collectd.conf:
    - Fixed a wrong type used in the "tail" plugin example.

 -- Sebastian Harl <sh@tokkee.org>  Sat, 06 Dec 2008 16:53:25 +0100

collectd (4.4.2-2) unstable; urgency=low

  * Removed the work around for #474087 (broken openipmi .pc files) introduced
    in 4.4.1-1 and instead build depend on libopenipmi-dev (>= 2.0.14-1~)
    which includes fixed .pc files. This fixes an undefined symbol error when
    loading the ipmi plugin caused by that work around (Closes: #494665).
  * debian/collectd.init.d:
    - The "status" command now exits with 1 if collectd is not running.
    - Do not suppress output when checking the configuration with the -t
      command line option. This will also show errors that don't cause
      collectd to abort, e.g. failure to load plugins (Closes: #499232).
  * debian/control:
    - Added librrd-dev as the preferred option to the librrd2-dev build
      dependency - the latter one is a virtual package since rrdtool 1.3.
  * Added debian/patches/perl_deadlock.dpatch - upstream patch to fix a
    possible deadlock in the perl plugin (Closes: #499179).
  * Added debian/patches/memory_libstatgrab.dpatch - trivial upstream patch to
    fix a typo in the libstatgrab code of the memory plugin.
  * Added debian/patches/collectd_memleak.dpatch - trivial upstream patch to
    fix a possible memory leak.
  * Added debian/patches/snmp_memleak.dpatch - trivial upstream patch to fix a
    possible memory leak in the snmp plugin.
  * Added debian/patches/memcached_fdleak.dpatch - trivial upstream patch to
    fix a possible file descriptor leak in the memcached plugin.
  * Added debian/patches/memcached_timeout.dpatch - trivial upstream patch to
    fix the timeout passed to poll(2).

 -- Sebastian Harl <sh@tokkee.org>  Thu, 18 Sep 2008 19:12:54 +0200

collectd (4.4.2-1) unstable; urgency=low

  * New upstream release.
  * Removed librrd0-dev and libmysqlclient14-dev from the build-dependencies -
    those package are no longer available since Etch.
  * Removed byacc from the build-dependencies - collectd now requires bison.
  * Removed libupsclient-config.sh - upstream now supports pkg-config for
    libupsclient.
  * Include collection3 in /usr/share/doc/collectd/examples/:
    - Updated README.Debian to point the collection3's README.
    - Added libconfig-general-perl to the suggested packages.
  * README.Debian: Added a note about how to get collectd2html.pl working with
    version 4 of collectd.
  * Added debian/patches/myplugin_strcpy.dpatch - use sstrncpy() instead of
    strcpy() which is poisoned in collectd.h.
  * collectd.overrides: Removed shlib-with-non-pic-code for nut.so - the
    plugin now links against the shared libupsclient.
  * Do not compress any example files, so they may be used directly.

 -- Sebastian Harl <sh@tokkee.org>  Fri, 25 Jul 2008 19:58:58 +0200

collectd (4.4.1-2~bpo40+1) etch-backports; urgency=low

  * Rebuild for Etch.
  * Removed dpkg-dev build-dependency - we don't care about Vcs-* and Homepage
    fields in backports.org.
  * Removed optional build-dependencies libcurl4-gnutls-dev and libsnmp-dev -
    they are not available in Etch and might confuse buildds.
  * Switch back to build-depend on nut-dev - libupsclient1-dev is not
    available in Etch:
    - Limit the "nut" plugin to [!alpha !amd64 !hppa !ia64 !ppc64].
  * No longer remove version from libvirt-dev build-dependency - a version
    with Xen support is now available on backports.org.
  * Replaced linux-libc-dev build-dependency with linux-kernel-headers.
  * Build-conflict with iptables-dev to force the use of the shipped libiptc.

 -- Sebastian Harl <sh@tokkee.org>  Wed, 20 Aug 2008 10:52:14 +0200

collectd (4.4.1-2) unstable; urgency=low

  * Restrict libcurl4-gnutls-dev build dependency to versions which are not
    affected by #488701 (Closes: #489091).
  * Added linux-libc-dev (<< 2.6.25-1) as an option to the linux-libc-dev
    (>= 2.6.25-4) build dependency - those versions are not affected by
    #479899.
  * Added build dependency on pkg-config - this is used by collectd's
    configure script to check for a couple of libraries.
  * Added libupsclient-config.sh to imitate libupsclient-config which is no
    longer available. libupsclient-config.sh is a simple wrapper around
    pkg-config. This is a workaround until upstream supports pkg-config for
    libupsclient.
  * Replaced nut-dev build dependency with libupsclient1-dev:
    Reenabled the "nut" plugin on all architectures.

 -- Sebastian Harl <sh@tokkee.org>  Mon, 07 Jul 2008 20:45:53 +0000

collectd (4.4.1-1) unstable; urgency=low

  * New upstream release.
    - Fixed another issue of the sensors plugin affecting some chip types
      (Closes: #468143).
    - Fixed creation of "vserver" graphs in collection.cgi (Closes: #475120).
    - Fixed a segfault when using libperl 5.10.
    - collectd now ships libiptc itself.
    New plugins:
    - Ascent server statistics: ascent
    - IPMI sensors information: ipmi
    - PowerDNS name server statistics: powerdns
    - incremental parsing of logfiles: tail
    - TeamSpeak2 server statistics: teamspeak2
    - detailed virtual memory statistics: vmem
  * Disable "tcpconns" plugin by default (Closes: #478759).
  * Reenabled iptables plugin on all architectures (Closes: #473435).
    - Added the plugin to collectd.conf.
    - Added /usr/share/doc/collectd/examples/iptables/.
    - Added build dependency on linux-libc-dev (>= 2.6.25-4) - that version is
      required because of #479899.
  * New debconf template translations:
    - gl.po, thanks to Jacobo Tarrio (Closes: #482667).
  * Added a work around for #474087 (broken openipmi .pc files) by forcing the
    inclusion of the ipmi plugin and manually specifying the dependencies.
  * Updated standards-version to 3.8.0 (no changes).

 -- Sebastian Harl <sh@tokkee.org>  Tue, 17 Jun 2008 10:35:51 +0200

collectd (4.3.2-1~bpo40+1) etch-backports; urgency=low

  * Rebuild for Etch.
  * Removed dpkg-dev build-dependency - we don't care about Vcs-* and Homepage
    fields in backports.org.
  * Removed optional build-dependencies libcurl4-gnutls-dev and libsnmp-dev -
    they are not available in Etch and might confuse buildds.
  * Removed version from libvirt-dev build-dependency - a version with Xen
    support is currently not available on backports.org.
  * Reenabled the "iptables" plugin - libiptc is available in Etch.

 -- Sebastian Harl <sh@tokkee.org>  Sun, 27 Apr 2008 16:48:59 +0200

collectd (4.3.2-1) unstable; urgency=low

  * New upstream release.
    - Fixed handling of ignored sensors instances (Closes: #468143).
    - Fixed reading of wireless noise values (Closes: #471788).
  * Adopted patches and script to extractDS.px being renamed to rrd_filter.px.
  * Clarified debconf template in respect to packages required for the data
    migration (Closes: #469336).
  * collectd.conf: Moved logging plugins to the top of the file.
  * New debconf template translations:
    - de.po, thanks to Kai Wasserbäch (Closes: #469334).
    - fr.po, thanks to Florent Usseil (Closes: #468813).
    - pt.po, thanks to Américo Monteiro (Closes: #469745, #472183).
  * collectd.init.d: Consider the DISABLE option only when starting collectd.
  * Disabled iptables plugin - libiptc is no longer available in Debian.
    - Removed the plugin from collectd.conf.
    - Removed /usr/share/doc/collectd/examples/iptables/.

 -- Sebastian Harl <sh@tokkee.org>  Mon, 31 Mar 2008 12:13:18 +0200

collectd (4.3.0-2~bpo40+1) etch-backports; urgency=low

  * Rebuild for Etch.
  * Removed dpkg-dev build-dependency - we don't care about Vcs-* and Homepage
    fields in backports.org.
  * Removed optional build-dependencies libcurl4-gnutls-dev and libsnmp-dev -
    they are not available in Etch and might confuse buildds.
  * Removed version from libvirt-dev build-dependency - a version with Xen
    support is currently not available on backports.org.

 -- Sebastian Harl <sh@tokkee.org>  Thu, 27 Mar 2008 13:13:13 +0100

collectd (4.3.0-2) unstable; urgency=low

  * Added "lm-sensors" to the recommended packages and README.Debian.plugins
    (this is required by the sensors plugin).
  * Restrict the libvirt-dev build dependency and the libvirt plugin to amd64,
    i386 and powerpc (libvirt is only available on those architectures).
  * Restrict the libvirt-dev build dependency to versions >= 0.4.0-6 to make
    sure Xen is supported and to fix some strange FTBFS complaining about a
    missing symbol "virDomainBlockStats".

 -- Sebastian Harl <sh@tokkee.org>  Thu, 06 Mar 2008 23:37:44 +0100

collectd (4.3.0-1) unstable; urgency=low

  * New upstream release.
    - Added basic support for monitoring by introducing notifications and
      threshold checking.
    - Reverse lookups can be disabled using the "ReverseLookups" option of the
      ntpd plugin (Closes: #455162).
    New plugins:
    - Set the hostname to an unique identifier: uuid
    - CPU, dist, network statistics of guest systems: libvirt
  * Upload to unstable: With the latest changes to the perl plugin, all parts
    of collectd are suitable for a release.
  * Added libvirt-dev, libxml2-dev and libhal-dev to the build dependencies.
  * Updated package description to mention the monitoring support.
  * Install liboping/oping.h to collectd-dev as well.
  * collectd.init.d: Optionally start collectdmon to monitor collectd. This
    can be configured using the USE_COLLECTDMON variable - enabled by default.
  * collectd.init.d: Added ENABLE_COREFILES option - if enabled the core file
    limit will be set to unlimited - disabled by default.
  * Compile collectd with -DLT_LAZY_OR_NOW='RTLD_LAZY|RTLD_GLOBAL' to force
    lt_dlopen() to use the RTLD_GLOBAL flag which is required by the perl
    plugin (which would otherwise be unable to find symbols defined in libperl
    when loading perl modules that require such symbols).
  * Disable debugging support.
  * watch file: Added uversionmangle for "beta" and "-rc".
  * Override "spelling-error-in-description" for the mysql plugin name - all
    plugins are spelled lowercase.

 -- Sebastian Harl <sh@tokkee.org>  Tue, 19 Feb 2008 21:44:42 +0100

collectd (4.2.4-1) experimental; urgency=low

  * New upstream release.
  * Added versioned build-dependency on dpkg-dev (>= 1.14.10); collectd FTBFS
    with earlier versions because of #452262.
  * Added libregexp-common-perl (required by Collectd::Unixsock) to the
    suggested packages.
  * Added support for the "status" command to the init script.
  * Updated standards-version to 3.7.3 (no changes).
  * Added --without-libstatgrab to the configure options to prevent collectd
    from being linked against this library if it's available.
  * Disabled xmms plugin - xmms will be removed from unstable
    (Closes: #459707).

 -- Sebastian Harl <sh@tokkee.org>  Sun, 27 Jan 2008 18:34:23 +0100

collectd (4.2.1-1) experimental; urgency=low

  * New upstream release.
  * Changed XS-Vcs-* to Vcs-*.
  * Marked advanced rrdtool configuration options as such in collectd.conf.
  * Added exec-munin.px, exec-munin.conf, exec-smartctl and snmp-data.conf to
    /usr/share/doc/collectd/examples/.
  * Moved "Homepage" field from package description to the source stanza.

 -- Sebastian Harl <sh@tokkee.org>  Wed, 21 Nov 2007 09:50:46 +0000

collectd (4.2.0-1) experimental; urgency=low

  * New upstream release.
    - Added options to collectd2html.pl to specify host and data directory
      (Closes: #438499).
    - Link against a thread-safe version of librrd.
    New plugins:
    - IPVS connection statistics: ipvs
    - Statistic of the memcached distributed caching system: memcached
    - Detailed Linux network interface and routing statistics: netlink (32bit
      systems only)
    - Nginx (a HTTP and E-Mail server/proxy) statistics: nginx
    - Values from SNMP enabled network devices: snmp
    - Number of TCP connections to specific ports: tcpconns
    - Bitrate and frequency of music played with XMMS: xmms
  * Updated init script to wait for collectd to shut down (Closes: #422208).
  * Merged all plugin packages into the collectd binary package.
  * Added README.Debian.plugins and gen_plugin_deps.pl to document the plugin
    dependencies.
  * Added collectd.overrides to override shlib-with-non-pic-code errors of
    plugins liked against static libraries which have not been linked with
    -fPIC.
  * Removed debian/examples/myplugin.c and debian/examples/MyPlugin.pm - they
    are included in the upstream sources now.
  * Added libcurl4-gnutls-dev as option to the libcurl3-gnutls-dev build
    dependency.

 -- Sebastian Harl <sh@tokkee.org>  Sun, 28 Oct 2007 13:38:21 +0100

collectd (4.0.7-1) experimental; urgency=low

  * New upstream release.
  * Disable iptables and nut plugins on hppa as well to work around a FTBFS
    caused by #358637 and presumably #419684 (Closes: #430933).
  * Changed collectd-dbg's section to "utils".
  * Added httpd-cgi to suggested packages.
  * Added documentation of the provided examples to README.Debian, thanks to
    Eduard Bloch for his proposal (Closes: #434182).

 -- Sebastian Harl <sh@tokkee.org>  Fri, 31 Aug 2007 10:04:41 +0200

collectd (4.0.3-1) experimental; urgency=low

  * New upstream release.

 -- Sebastian Harl <sh@tokkee.org>  Tue, 19 Jun 2007 21:41:21 +0100

collectd (4.0.2-1) experimental; urgency=low

  * New upstream release (Closes: #428114).
    - Added large file support (Closes: #422212).
    - Rewrite of the plugin system to allow more flexibility by using
      different types of plugins.
    - Added Nagios plugin to query collectd from Nagios.
    New plugins:
    - Output to "comma separated values" (CSV) files: csv
    - Output to RRD files: rrdtool
    - IO via the network: network
    - External runtime interface: unixsock
    - Embedding a Perl interpreter: perl
    - Logging to files, STDOUT or STDERR: logfile
    - Logging to syslog: syslog
    - Amount of available entropy: entropy
    - Execution of external programs: exec
    - Iptables statistics: iptables (32bit systems only)
    - IRQ counters: irq
    - UPS information: nut (32bit systems only)
  * New binary package collectd-perl (linking against libperl).
    - Added collectd-perl to suggested packages.
  * examples/myplugin.c: Converted to the new plugin interface.
  * Enabled debugging.
  * Added possibility to automatically migrate RRD files to collectd-4 using
    migrate-3-4.px and extractDS.px provided by upstream.
    - Added extractDS_path.dpatch to set an absolute path in migrate-3-4.px.
    - Using po-debconf to make translations of debconf templates possible.
  * Added NEWS.Debian with notes regarding the upgrade to collectd-4.
  * Updated init script to only start a single collectd process.
  * Added examples/MyPlugin.pm.
  * Added XS-Vcs-{Git,Browser} tags.
  * Added check_plugins.pl to check the build result of all plugins.
  * Do not build apple_sensors and tape plugins as they do not provide any
    functionality any longer.

 -- Sebastian Harl <sh@tokkee.org>  Wed, 13 Jun 2007 18:58:34 +0100

collectd (3.11.2-1) experimental; urgency=low

  * New upstream release.
  * Removed sensors-ignorelist.dpatch - has been merged upstream.
  * Removed email-ignore-size-le-0.dpatch - has been merged upstream.
  * Added watch file.
  * examples/myplugin.c: Pass "-" instead of NULL to plugin_submit().

 -- Sebastian Harl <sh@tokkee.org>  Thu, 15 Feb 2007 09:19:15 +0000

collectd (3.11.0-1) experimental; urgency=low

  * New upstream release.
    New plugins:
    - DNS traffic (query types, response codes, opcodes and traffic): dns
    - E-Mail statistics (count, traffic, spam scores and checks): email
    - Motherboard monitor: mbmon
    - Multimeter statistics: multimeter (beta version)
  * Upload to experimental because of Etch freeze.
  * New binary package collectd-dns (linking against libpcap).
    - Added collectd-dns to suggested packages.
  * Do not split off packages introducing new recommendations or suggestions.
    - Merge collectd-hddtemp into collectd.
    - Add hddtemp and mbmon to suggested packages.
  * Added sensors-ignorelist.dpatch: Avoid assertion in ignorelist_match ()
    when sensors plugin is not configured.
  * Added email-ignore-size-le-0.dpatch: Ignore the size of an email if it is
    less than or equal to zero.

 -- Sebastian Harl <sh@tokkee.org>  Sun, 24 Dec 2006 14:09:39 +0000

collectd (3.10.4-1) unstable; urgency=low

  * New upstream release.
    - Fix an infinite loop in server mode if binding to a socket fails and
      close the socket descriptor (Closes: #404018).
  * examples/myplugin.c: Include system headers before collectd headers to
    make it compile without any autoconf defines set (Closes: #401075).

 -- Sebastian Harl <sh@tokkee.org>  Fri, 22 Dec 2006 00:33:30 +0000

collectd (3.10.3-1) unstable; urgency=low

  * New upstream release.
  * Made package binNMUable:
    - Upstream assures API backward compatibility only between patch releases.
  * LSBized init script.

 -- Sebastian Harl <sh@tokkee.org>  Mon,  6 Nov 2006 13:09:28 +0000

collectd (3.10.2-1) unstable; urgency=low

  * New upstream release.
    - Retry connecting to remote host and database in ping and mysql plugins
      respectively (Closes: #393742).
  * Replaced libcurl3-dev build dependency with libcurl3-gnutls-dev to prevent
    linking against libssl.

 -- Sebastian Harl <sh@tokkee.org>  Fri,  3 Nov 2006 15:18:17 +0000

collectd (3.10.1-4~bpo.1) sarge-backports; urgency=low

  * Rebuild for Sarge.

 -- Sebastian Harl <sh@tokkee.org>  Sun, 22 Oct 2006 10:50:22 +0000

collectd (3.10.1-4) unstable; urgency=low

  * Changed collectd-dbg's section and priority to "devel" and "extra"
    respectively.
  * Set init start sequence code to 95 to be sure to start after any daemons
    that data is collected from.

 -- Sebastian Harl <sh@tokkee.org>  Thu,  5 Oct 2006 10:25:07 +0000

collectd (3.10.1-2bpo1) sarge-backports; urgency=low

  * Rebuild for Sarge.
  * Forcing the use of libmysqlclient14 and librrd2.

 -- Sebastian Harl <sh@tokkee.org>  Sun,  6 Aug 2006 14:17:57 +0200

collectd (3.10.1-3) unstable; urgency=low

  * Added --oknodo to start-stop-daemon in the init script (Closes: #379703).

 -- Sebastian Harl <sh@tokkee.org>  Tue, 25 Jul 2006 18:34:55 +0200

collectd (3.10.1-2) unstable; urgency=low

  * Added collectd-dbg package.

 -- Sebastian Harl <sh@tokkee.org>  Sun, 23 Jul 2006 23:39:42 +0200

collectd (3.10.1-1) unstable; urgency=low

  * New upstream release.
  * Dynamically link against external liboping.
    - New binary package collectd-ping.
    - Added collectd-ping to suggested packages.
  * Moved config file from /usr/share/doc/collectd/examples/ to
    /etc/collectd/.

 -- Sebastian Harl <sh@tokkee.org>  Sat, 22 Jul 2006 21:43:37 +0200

collectd (3.10.0-0bpo1) sarge-backports; urgency=low

  * Rebuild for Sarge.
  * Forcing the use of libmysqlclient14 and librrd2.

 -- Sebastian Harl <sh@tokkee.org>  Fri, 21 Jul 2006 16:23:53 +0200

collectd (3.10.0-1) unstable; urgency=low

  * New upstream release.
    New plugins:
    - APC UPS's charge, load, input/output/battery voltage, etc.: apcups
    - NTP daemon's local clock drift, offset to peers, etc.: ntpd
  * Upstream no longer provides a debian/ directory. Thus no repackaging is
    required any longer.
  * Not using getifaddrs() is now the default in upstream. getifaddrs.dpatch
    no longer needed.
  * Added collectd-hddtemp as a suggestion to the collectd package.

 -- Sebastian Harl <sh@tokkee.org>  Sun,  9 Jul 2006 21:52:13 +0200

collectd (3.9.4+debian-1) unstable; urgency=low

  * Initial release (Closes: #373008).
  * Removed upstream's debian/ directory from .orig.tar.gz.
  * getifaddrs.dpatch: Patching src/traffic.c to read data from /proc instead
    of using getifaddrs(). getifaddrs() does not seem to work correctly on 
    AMD64.

 -- Sebastian Harl <sh@tokkee.org>  Fri,  7 Jul 2006 15:49:42 +0200
<|MERGE_RESOLUTION|>--- conflicted
+++ resolved
@@ -1,4 +1,49 @@
-<<<<<<< HEAD
+collectd (4.10.1-1) unstable; urgency=low
+
+  * New upstream release.
+  * debian/patches:
+    - Removed bts561577_collectd2html_recursive_fix -- applied upstream.
+    - Removed bts575029-collectd2html-xhtml -- applied upstream.
+    - Removed bts557599_powerdns_fix -- applied upstream.
+  * debian/control:
+    - Updated standards-version to 3.9.1 -- no changes.
+
+ -- Sebastian Harl <tokkee@debian.org>  Wed, 28 Jul 2010 18:45:31 +0200
+
+collectd (4.10.0-1) unstable; urgency=low
+
+  * New upstream release:
+    New plugins:
+    - Parse XML data: curl_xml
+    - Parse values from Modbus/TCP enabled devices: modbus (disabled in
+      Debian; libmodbus is not available)
+    - Timing values from Pinba: pinba
+  * debian/control:
+    - Build-depend on libprotobuf-c0-dev and protobuf-c-compiler required by
+      the 'pinba' plugin.
+    - Updated to standards-version 3.8.4 -- no changes.
+  * debian/patches:
+    - Removed bts566199_collection_hide_types -- applied upstream.
+    - Removed typo_fixes -- applied upstream.
+    - Added bts575029-collectd2html-xhtml, adding support for XHTML to
+      collectd2html.pl; thanks to Ivan Shmakov for reporting this and Max
+      Henkel and Timur Kirilichev for providing patches (Closes: #575029).
+  * debian/rules:
+    - Define (and pass to configure) $JAR, required by current versions of the
+      Java bindings.
+    - Added support for Renesas SH4 to the Java arch mapping; thanks to
+      Nobuhiro Iwamatsu for the patch (Closes: #564165).
+  * debian/collectd.postinst:
+    - Manually replace /usr/share/doc/collectd/examples/ with a symlink when
+      upgrading from versions << 4.10.0-1~ -- this is not handled by dpkg
+      according to policy 6.6; thanks to Joey Hess for reporting this
+      (Closes: #569268).
+  * debian/collectd-core.overrides:
+    - Override 'capitalization-error-in-description python Python' -- all
+      plugin names are spelled in lower-case letters.
+
+ -- Sebastian Harl <tokkee@debian.org>  Tue, 08 Jun 2010 00:42:56 +0200
+
 collectd (4.9.1-2~bpo50+2) lenny-backports; urgency=low
 
   * debian/control:
@@ -34,53 +79,6 @@
       available in Lenny; removed libyajl-dev build-dependency.
 
  -- Sebastian Harl <tokkee@debian.org>  Mon, 22 Mar 2010 23:31:30 +0100
-=======
-collectd (4.10.1-1) unstable; urgency=low
-
-  * New upstream release.
-  * debian/patches:
-    - Removed bts561577_collectd2html_recursive_fix -- applied upstream.
-    - Removed bts575029-collectd2html-xhtml -- applied upstream.
-    - Removed bts557599_powerdns_fix -- applied upstream.
-  * debian/control:
-    - Updated standards-version to 3.9.1 -- no changes.
-
- -- Sebastian Harl <tokkee@debian.org>  Wed, 28 Jul 2010 18:45:31 +0200
-
-collectd (4.10.0-1) unstable; urgency=low
-
-  * New upstream release:
-    New plugins:
-    - Parse XML data: curl_xml
-    - Parse values from Modbus/TCP enabled devices: modbus (disabled in
-      Debian; libmodbus is not available)
-    - Timing values from Pinba: pinba
-  * debian/control:
-    - Build-depend on libprotobuf-c0-dev and protobuf-c-compiler required by
-      the 'pinba' plugin.
-    - Updated to standards-version 3.8.4 -- no changes.
-  * debian/patches:
-    - Removed bts566199_collection_hide_types -- applied upstream.
-    - Removed typo_fixes -- applied upstream.
-    - Added bts575029-collectd2html-xhtml, adding support for XHTML to
-      collectd2html.pl; thanks to Ivan Shmakov for reporting this and Max
-      Henkel and Timur Kirilichev for providing patches (Closes: #575029).
-  * debian/rules:
-    - Define (and pass to configure) $JAR, required by current versions of the
-      Java bindings.
-    - Added support for Renesas SH4 to the Java arch mapping; thanks to
-      Nobuhiro Iwamatsu for the patch (Closes: #564165).
-  * debian/collectd.postinst:
-    - Manually replace /usr/share/doc/collectd/examples/ with a symlink when
-      upgrading from versions << 4.10.0-1~ -- this is not handled by dpkg
-      according to policy 6.6; thanks to Joey Hess for reporting this
-      (Closes: #569268).
-  * debian/collectd-core.overrides:
-    - Override 'capitalization-error-in-description python Python' -- all
-      plugin names are spelled in lower-case letters.
-
- -- Sebastian Harl <tokkee@debian.org>  Tue, 08 Jun 2010 00:42:56 +0200
->>>>>>> 3a179b5b
 
 collectd (4.9.1-2) unstable; urgency=low
 
