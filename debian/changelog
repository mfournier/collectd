<<<<<<< HEAD
collectd (5.2.0-1~debmon60+1) debmon-squeeze; urgency=low

  * Rebuild for debmon-squeeze.
  * debian/rules:
    - Re-enabled the netlink plugin (previously disabled for
      squeeze-backports); the plugin should now build with older and current
      versions of iproute2.
  Changes kept from squeeze-backports:
  * debian/rules, debian/control:
    - Disabled modbus plugin, libmodbus-dev is not available on Squeeze.
    - Disabled AMQP plugin, librabbitmq-dev is not available on Squeeze.
  * debian/rules, debian/collectd-core.overrides:
    - Changed JAVA_HOME to /usr/lib/jvm/java-6-openjdk (without arch).
  * debian/collectd.conf:
    - Removed sample config for the 'amqp' plugin.

 -- Sebastian Harl <tokkee@debian.org>  Wed, 28 Nov 2012 09:06:28 +0100
=======
collectd (5.2.0-2) experimental; urgency=low

  * debian/patches:
    - Added postgresql_writer_memleak.dpatch fixing a memory leak in the
      PostgreSQL writer implementation.

 -- Sebastian Harl <tokkee@debian.org>  Thu, 29 Nov 2012 09:09:51 +0100
>>>>>>> cddcdb4f

collectd (5.2.0-1) experimental; urgency=low

  * New upstream release:
    - ping plugin: Don't abort if ping_send fails but report an error only;
      thanks to Bernd Zeimetz for reporting this (Closes: #630683).
    - df plugin: Ignore "rootfs" file-system type to make sure that root
      file-system statistics are only collected once; thanks to Florian La
      Roche for reporting this (Closes: #657122).
    - Fixed parse errors when using (including) empty config files; thanks to
      Reinhard Tartler for reporting this (Closes: #592881).
    New plugins:
    - Aggregate multiple values lists into one: aggregation
    - Query statistics from BSD's packet filter: pf (FreeBSD only)
  * Uploading to experimental because of the Wheezy freeze.
  * debian/control, debian/rules:
    - Build-depend on kfreebsd-kernel-headers (kfreebsd-any only) and disable
      the 'pf' plugin on non-kfreebsd systems.
  * debian/patches:
    - Removed migrate-4-5-df.dpatch; merged upstream.
    - Removed rtnl_dump_filter.dpatch; merged upstream.
    - Added myplugin_includes.dpatch -- change the example plugin include path
      to /usr/include/collectd/core/ (see below).
    - rrd_filter_path.dpatch: Also patch the migrate-4-5 script; while this is
      not required for the (optional) auto-migration when updating the package
      (the full path is passed as an argument) it helps the user to just use
      the script without the need to add further arguments; thanks to Joey
      Hess for reporting this (Closes: #689001).
  * debian/rules:
    - Fix installation paths used for Perl bindings. Upstream now passes
      INSTALL_BASE rather than PREFIX to Makefile.PL which resulted in the
      bindings being installed to different locations than before.
  * debian/collectd-utils.install:
    - Install collectd-tg(1).
  * debian/libcollectdclient-dev.install:
    - Install the libcollectdclient network*.h header files.
  * Renamed libcollectclient0 to libcollectdclient1 due to the SONAME version
    bump.
  * debian/libcollectdclient1.symbols:
    - Updated for 5.2.
  * debian/collectd-dev.install:
    - Install the collectd (daemon) headers to /usr/include/collectd/core/
      rather than /usr/include/collectd/. The latter is used by
      libcollectdclient which causes file conflicts.
  * debian/collectd.conf:
    - Let the 'df' plugin ignore 'rootfs' (else, the root file-system would
      appear twice, causing one of the updates to fail and spam the log) and
      the usual virtual / temporary file-systems (cf. #657122).
  * debian/collectd-core.postrm:
    - Source the debconf confmodule to make the db_* functions available;
      thanks to Joey Hess and YunQiang Su for reporting this
      (Closes: #680172, #688285).
  * debian/po:
    - Updated Brazilian Portuguese debconf templates; thanks to Adriano Rafael
      Gomes (Closes: #685760).

 -- Sebastian Harl <tokkee@debian.org>  Tue, 20 Nov 2012 15:40:12 +0100

collectd (5.1.0-3~bpo60+2) squeeze-backports; urgency=low

  * Disable the netlink plugin, as it does not compile anyways

 -- Reinhard Tartler <siretart@tauware.de>  Sat, 24 Nov 2012 14:46:58 +0100

collectd (5.1.0-3~bpo60+1) squeeze-backports; urgency=low

  * Rebuild for squeeze-backports.
  * debian/rules, debian/control:
    - Disabled modbus plugin, libmodbus-dev is not available on Squeeze.
    - Disabled AMQP plugin, librabbitmq-dev is not available on Squeeze.
  * debian/rules, debian/collectd-core.overrides:
    - Changed JAVA_HOME to /usr/lib/jvm/java-6-openjdk (without arch).
  * debian/collectd.conf:
    - Removed sample config for the 'amqp' plugin.

 -- Sebastian Harl <tokkee@debian.org>  Fri, 03 Aug 2012 12:04:12 +0000

collectd (5.1.0-3) unstable; urgency=low

  * debian/patches/migrate-4-5-df.dpatch, debian/collectd-core.postinst:
    - Added patch to fix the migration of 'df' values in migrate-4-5.px;
      thanks to 'markuskaindl' for reporting this on IRC.
    - Pass --rrdfilter and --rrdtool parameters to migrate-4-5.px in order to
      let the script find those binaries/scripts.
    (Closes: #681363)
  * debian/collectd-core.collectd.init.d:
    - Catch disabled state in start and restart and don't exit with an error
      status. Amongst others, this fixes an upgrade of collectd when the
      daemon is disabled. Thanks to Florian Ernst for reporting this and
      Evgeni Golov for providing (an early) patch (Closes: #681216).
    - Don't use 'set -e' and 'exit 0' (at the end) in order to let return
      statuses propagate correctly. (cf. #681216)

 -- Sebastian Harl <tokkee@debian.org>  Sun, 15 Jul 2012 11:17:10 +0200

collectd (5.1.0-2) unstable; urgency=low

  * debian/collectd-core.postinst:
    - Don't create unused temp. directory.
  * debian/control, debian/rules:
    - Build depend on libmodbus-dev and enabled modbus plugin. 5.1 now
      supports libmodbus 3; thanks to Ivo De Decker for reporting this
      (Closes: #639796).
  * debian/po:
    - Updated Swedish debconf translation; thanks to Martin Bagge
      (Closes: #677842).
    - Added Slovak debconf translation; thanks to 'helix84'
      (Closes: #677902).
    - Updated Danish debconf translation; thanks to Joe Dalton
      (Closes: #677908).
    - Updated Czech debconf translation; thanks to Martin Šín
      (Closes: #677949).
    - Updated Russian debconf translation; thanks to Yuri Kozlov
      (Closes: #678016).
    - Updated Portuguese debconf translation; thanks to Américo Monteiro
      (Closes: #678048).
    - Updated Polish debconf translation; thanks to Michał Kułach
      (Closes: #678157).
    - Updated Galician debconf translation; thanks to Jorge Barreiro
      (Closes: #678467).
    - Updated French debconf translation; thanks to Steve Petruzzello
      (Closes: #678614).
    - Updated Spanish debconf translation; thanks to Omar Campagne
      (Closes: #679281).
  * debian/collectd-core.collectd.init.d:
    - Source /lib/lsb/init-functions in order to make systemd work in
      compatibility mode; thanks to Michael Stapelberg for reporting this
      (Closes: #679544).
    - Use log_* and status_of_proc functions from LSB's init functions to
      make collectd's output look like all the other output; thanks to
      Matthias Urlichs for pointing this out (Closes: #679355).

 -- Sebastian Harl <tokkee@debian.org>  Sat, 30 Jun 2012 13:27:41 +0200

collectd (5.1.0-1) unstable; urgency=low

  * New upstream release (Closes: #630968):
    - syslog plugin now supports logging notifications; thanks to Trent W.
      Buck for suggesting this (Closes: #632940).
    New plugins:
    - AMQP output plugin: amqp
    - AIX logical partitions statistics: lpar (disabled in Debian; AIX only)
    - Network interface card statistics: ethstat (disabled on kfreebsd; Linux
      only)
    - Linux software-RAID device information: md (disabled on kfreebsd; Linux
      only)
    - Information about Non-Uniform Memory Access: numa (disabled on kfreebsd;
      Linux only)
    - Redis key-value database server statistics: redis (disabled in Debian;
      libcredis is not available)
    - Check thresholds and for missing values: threshold
    - Varnish HTTP accelerator daemon statistics: varnish
    - Sends data to Carbon, the storage layer of Graphite: write_graphite
    - Write values to a MongoDB NoSQL database server: write_mongodb (disabled
      in Debian; libmongoc is not available)
    - Write values to a Redis key-value database server: write_redis (disabled
      in Debian; libcredis is not available)
    New targets:
    - Upgrade data-sets from v4 clients to v5: v5upgrade
  * debian/rules:
    - Disabled lpar plugin -- this requires AIX (perfstat).
    - Disabled redis and write_redis plugins -- they require libcredis.
    - Disabled write_mongodb plugin -- this requires libmongoc.
    - Disabled ethstat, md, and numa plugins on kfreebsd -- these plugins are
      Linux specific.
    - Install contrib/exec-ksm.sh as example.
  * debian/control:
    - Added build-dep on librabbitmq-dev, required by the AMQP plugin.
    - Added build-dep on libvarnish-dev, required by the varnish plugin.
  * debian/collectd-utils.install:
    - Install collectdctl and collectdctl.1 to collectd-utils.
  * debian/libcollectdclient0.symbols:
    - Added lcc_sort_identifiers introduced in 5.1.0.
  * debian/NEWS.Debian:
    - Documented the upgrade from version 4 to 5.
  * debian/collectd-core.install:
    - Install migrate-4-5.px.
  * debian/collectd-core.{config,postinst,templates}:
    - Added debconf queries and code to automatically migrate from v4.
  * debian/source/format:
    - Set to "1.0" for now.
  * debian/po/:
    - Updated German debconf template translation.
  * debian/collectd-core.override:
    - Limit netlink override to appropriate architectures.

 -- Sebastian Harl <tokkee@debian.org>  Wed, 13 Jun 2012 08:05:01 +0200

collectd (4.10.7-2) unstable; urgency=low

  * debian/po:
    - Updated Czech debconf translation; thanks to Martin Šín
      (Closes: #673693).
    - Updated Polish debconf translation; thanks to Michał Kułach
      (Closes: #673697).
    - Updated Dutch debconf translation; thanks to Jeroen Schot
      (Closes: #673769).
    - Updated Swedish debconf translation; thanks to Martin Bagge
      (Closes: #673888).
    - Updated Russian debconf translation; thanks to Vladimir Zhbanov
      (Closes: #673890).
    - Added Italian debconf translation; thanks to Beatrice Torracca
      (Closes: #674044).
    - Updated Portuguese debconf translation; thanks to Américo Monteiro
      (Closes: #674065).
    - Updated Danish debconf translation; thanks to Joe Dalton
      (Closes: #674459).
    - Updated Brazilian Portuguese debconf translation; thanks to Adriano
      Rafael Gomes (Closes: #674589).
    - Updated French debconf translation; thanks to Steve Petruzzello and
      Christian PERRIER (Closes: #674629).
    - Updated Spanish debconf translation; thanks to Omar Campagne
      (Closes: #676383).
    - Updated German debconf translation based on Holger Wansing's feedback on
      debian-l10n-german.

 -- Sebastian Harl <tokkee@debian.org>  Sun, 10 Jun 2012 13:49:32 +0200

collectd (4.10.7-1) unstable; urgency=low

  * New upstream release.
    - Fixed an endless loop in case the datadir is a symlink pointing to a
      non-existent target; thanks to Michael Prokop for reporting this and
      Jonathan Nieder for providing the patch (Closes: #619123).
    - Use bsd/nlist.h rather than the deprecated nlist.h on FreeBSD fixing a
      FTBFS on kfreebsd; thanks to Tobias Frost for reporting this
      (Closes: #664429).
  * debian/patches/:
    - Removed ipvs_h_include.dpatch -- applied upstream.
    - Added rtnl_dump_filter.dpatch, updating the rtnl_dump_filter() signature
      to recent versions of iproute2.
  * debian/rules:
    - Use dpkg-buildflags to determine compiler/linker flags; this also
      enables hardening build flags; thanks to Moritz Muehlenhoff for
      providing the patch (Closes: #656271).
    - Don't force building of the ipvs plugin. The ip_vs.h check has been
      fixed in configure.
    - Use /usr/share/javahelper/java-arch.sh to determine the Java
      architecture directory, thus, making sure armhf and armel are supported
      as well; thanks to peter green for reporting this and providing the
      pointer (Closes: #656274).
    - Work around #673431 (kvm.h requires sys/types.h) by forcing the processes
      plugin on kfreebsd and manually defining HAVE_STRUCT_KINFO_PROC_FREEBSD.
  * debian/README.Debian:
    - Added section 'Cleanup of old data' explaining how to get rid of
      out-dated data files (e.g. RRD files).
  * debian/control:
    - Updated to standards-version 3.9.3 -- no changes.
    - Build depend on javahelper providing java-arch.sh.
    - Use linux-any, kfreebsd-any, etc. rather than hardcoded list of
      non-Linux architectures to make life of porters easier; thanks to Robert
      Millan for reporting this and providing a pointer to the fix
      (Closes: #634690).
    - Explicitly build-depend on libkvm-dev on kfreebsd; this is required by
      the processes, swap and tcpconns plugins.
  * debian/collectd-core.postrm, debian/collectd-core.templates:
    - Prompt the user (debconf priority high) when purging the collected data
      providing an option to opt out. The question defaults to remove the
      data; thanks to Trent W. Buck for reporting and discussing this
      (Closes: #631167).
  * debian/collectd-core.collectd.init.d:
    - Added cpufrequtils to should-start, else collectd does not reliably
      detect all CPUs; thanks to Mathias Bauer for reporting and debugging
      this (Closes: #662040).
    - Use the exit codes specified by LSB in 'status' command; thanks to
      Michael Prokop for reporting this (Closes: #615840).
  * debian/po/:
    - Added Danish debconf template translation; thanks to Joe Dalton
      (Closes: #660918).
    - Added Brazilian Portuguese debconf template translation; thanks to
      Adriano Rafael Gomes (Closes: #662174).
    - Added Polish debconf template translation; thanks to Michał Kułach
      (Closes: #672739).

 -- Sebastian Harl <tokkee@debian.org>  Thu, 17 May 2012 15:55:39 +0200

collectd (4.10.4-1) unstable; urgency=low

  * New upstream release.
    - Added support for Yajl version 2; thanks to John Stamp for reporting
      this (Closes: #653879).
    - collectd.conf(5) now documents the "Globals" config option and that this
      is required for the "perl" and "python" plugins; thanks to Jeff Green
      for reporting this (Closes: #612784).
    - Be more verbose about why loading a plugin fails; thanks to Martin
      Steigerwald for reporting this (Closes: #585975).
    - Don't abort if including a config file fails; thanks to Reinhard Tartler
      for reporting this (Closes: #592880).
    - Fixed FTBFS with GCC 4.6; thanks to Matthias Klose for reporting this
      and Peter Green and Colin Watson for providing patches
      (Closes: #625323).
    - Added support for libnotify 0.7; thanks to Michael Biebl for reporting
      this (Closes: #636818).
    - Fixed FTBFS with current libiptc; thanks to Lucas Nussbaum for reporting
      this (Closes: #614439).
  * debian/patches:
    - Removed bts595756-notify_email-segfault -- included upstream.
    - Removed bts592623-curl_json-file -- included upstream.
    - Removed bts596128-reheap-fix -- included upstream.
    - Removed CVE-2010-4336 -- included upstream.
  * debian/rules:
    - Append DEB_BUILD_ARCH to JAVA_HOME; this is how it's done in the OpenJDK
      package.
    - Split 'build' target into 'build-arch' and 'build-indep' as recommended
      by policy.
  * debian/patches/ipvs_h_include, debian/rules:
    - Let the ipvs plugin use linux/ip_vs.h rather than net/ip_vs.h. Also,
      make sure to look for the header in /usr/include rather than the kernel
      directory (which has been deprecated).
    - Force building of the ipvs plugin since configure is not currently able
      to correctly check for ip_vs.h.
  * debian/control:
    - Updated standards-version to 3.9.2 -- no changes.
  * debian/collectd-core.collectd.init.d:
    - Added a description LSB header field.
  * debian/collectd-core.overrides:
    - Updated entry for java's binary-or-shlib-defines-rpath.

 -- Sebastian Harl <tokkee@debian.org>  Mon, 09 Jan 2012 16:10:58 +0100

collectd (4.10.1-2.1) unstable; urgency=high

  * Non-maintainer upload by the security team
  * Fix DoS in RRD file creation (Closes: #605092)
    Fixes: CVE-2010-4336
    Thanks to Florian Forster

 -- Steffen Joeris <white@debian.org>  Wed, 08 Dec 2010 17:45:50 +1100

collectd (4.10.1-2) unstable; urgency=medium

  * debian/rules:
    - Added support for ‘powerpcspe’ to the Java arch mapping; thanks to
      Sebastian Andrzej Siewior for the patch (Closes: #592909).
  * debian/patches:
    - Added bts595756-notify_email-segfault -- upstream patch fixing a
      segfault in the 'notify_email' plugin; thanks to Manuel CISSE for
      reporting this (Closes: #595756).
    - Added bts592623-curl_json-file -- upstream patch fixing access to
      file:// URLs in the 'curl_json' plugin; thanks Baptiste Mille-Mathias
      for reporting this and pointing out the patch (Closes: #592623).
    - Added bts596128-reheap-fix -- upstream patch fixing the 'reheap()'
      function used to manage the "read" callbacks and making sure all plugins
      get executed correctly and in each interval (Closes: #596128).
  * Set urgency to "medium" because of the RC bug-fix.

 -- Sebastian Harl <tokkee@debian.org>  Wed, 08 Sep 2010 22:50:54 +0200

collectd (4.10.1-1+squeeze1~bpo50+1) lenny-backports; urgency=low

  * Rebuild for lenny-backports.
  * debian/control:
    - Build-conflict with iptables-dev to force the use of the shipped libiptc
      (this allows building the iptables plugin on all architectures).
    - Build-depend on libltdl3-dev, rather than libltdl-dev -- the latter is
      not available in Lenny.
    - Build-depend on libsensors-dev, rather than libsensors4-dev, which is
      not available in Lenny. This limits the functionality of the "sensors"
      plugin which does not work well with libsensors3 and lm-sensors-3
      (Re-opens: #538795).
    - Build-depend on "libsnmp-dev | libsnmp9-dev" rather than specifying the
      right combination of libsnmp-dev and perl, which might confuse buildds
      on Lenny. Lenny is not affected by #559087 (see 4.8.2-1).
  * debian/collectd.conf, debian/control, debian/rules:
    - Disabled the "gmond" plugin, which requires libganglia (>= 3) which is
      not available in Lenny; removed build-dependency on libganglia-dev.
    - Disabled the "memcachec" plugin, which requires libmemcached which is
      not available in Lenny; removed build-dependency on libmemcached-dev.
    - Disabled the "tokyotyrant" plugin, which requires libtokyotyrant which
      is not available in Lenny; removed libtokyocabinet-dev and
      libtokyotyrant-dev build-dependencies.
    - Disabled the "curl_json" plugin, which requires libyajl which is not
      available in Lenny; removed libyajl-dev build-dependency.
    - Disabled the "pinba" plugin, which requires protobuf which is not
      available in Lenny; removed libprotobuf-c0-dev and protobuf-c-compiler
      build-dependencies.

 -- Sebastian Harl <tokkee@debian.org>  Tue, 21 Sep 2010 00:10:55 +0200

collectd (4.10.1-1+squeeze1) testing-proposed-updates; urgency=medium

  * debian/rules:
    - Added support for ‘powerpcspe’ to the Java arch mapping; thanks to
      Sebastian Andrzej Siewior for the patch (Closes: #592909).
  * debian/patches:
    - Added bts595756-notify_email-segfault -- upstream patch fixing a
      segfault in the 'notify_email' plugin; thanks to Manuel CISSE for
      reporting this (Closes: #595756).
    - Added bts592623-curl_json-file -- upstream patch fixing access to
      file:// URLs in the 'curl_json' plugin; thanks Baptiste Mille-Mathias
      for reporting this and pointing out the patch (Closes: #592623).
    - Added bts596128-reheap-fix -- upstream patch fixing the 'reheap()'
      function used to manage the "read" callbacks and making sure all plugins
      get executed correctly and in each interval (Closes: #596128).
  * Set urgency to "medium" because of the RC bug-fix.

 -- Sebastian Harl <tokkee@debian.org>  Sun, 12 Sep 2010 13:53:37 +0200

collectd (4.10.1-1~bpo50+1) lenny-backports; urgency=low

  * Rebuild for lenny-backports.
  * debian/control:
    - Build-conflict with iptables-dev to force the use of the shipped libiptc
      (this allows building the iptables plugin on all architectures).
    - Build-depend on libltdl3-dev, rather than libltdl-dev -- the latter is
      not available in Lenny.
    - Build-depend on libsensors-dev, rather than libsensors4-dev, which is
      not available in Lenny. This limits the functionality of the "sensors"
      plugin which does not work well with libsensors3 and lm-sensors-3
      (Re-opens: #538795).
    - Build-depend on "libsnmp-dev | libsnmp9-dev" rather than specifying the
      right combination of libsnmp-dev and perl, which might confuse buildds
      on Lenny. Lenny is not affected by #559087 (see 4.8.2-1).
  * debian/collectd.conf, debian/control, debian/rules:
    - Disabled the "gmond" plugin, which requires libganglia (>= 3) which is
      not available in Lenny; removed build-dependency on libganglia-dev.
    - Disabled the "memcachec" plugin, which requires libmemcached which is
      not available in Lenny; removed build-dependency on libmemcached-dev.
    - Disabled the "tokyotyrant" plugin, which requires libtokyotyrant which
      is not available in Lenny; removed libtokyocabinet-dev and
      libtokyotyrant-dev build-dependencies.
    - Disabled the "curl_json" plugin, which requires libyajl which is not
      available in Lenny; removed libyajl-dev build-dependency.
    - Disabled the "pinba" plugin, which requires protobuf which is not
      available in Lenny; removed libprotobuf-c0-dev and protobuf-c-compiler
      build-dependencies.

 -- Sebastian Harl <tokkee@debian.org>  Fri, 10 Sep 2010 22:29:17 +0200

collectd (4.10.1-1) unstable; urgency=low

  * New upstream release.
  * debian/patches:
    - Removed bts561577_collectd2html_recursive_fix -- applied upstream.
    - Removed bts575029-collectd2html-xhtml -- applied upstream.
    - Removed bts557599_powerdns_fix -- applied upstream.
  * debian/control:
    - Updated standards-version to 3.9.1 -- no changes.

 -- Sebastian Harl <tokkee@debian.org>  Wed, 28 Jul 2010 18:45:31 +0200

collectd (4.10.0-1) unstable; urgency=low

  * New upstream release:
    New plugins:
    - Parse XML data: curl_xml
    - Parse values from Modbus/TCP enabled devices: modbus (disabled in
      Debian; libmodbus is not available)
    - Timing values from Pinba: pinba
  * debian/control:
    - Build-depend on libprotobuf-c0-dev and protobuf-c-compiler required by
      the 'pinba' plugin.
    - Updated to standards-version 3.8.4 -- no changes.
  * debian/patches:
    - Removed bts566199_collection_hide_types -- applied upstream.
    - Removed typo_fixes -- applied upstream.
    - Added bts575029-collectd2html-xhtml, adding support for XHTML to
      collectd2html.pl; thanks to Ivan Shmakov for reporting this and Max
      Henkel and Timur Kirilichev for providing patches (Closes: #575029).
  * debian/rules:
    - Define (and pass to configure) $JAR, required by current versions of the
      Java bindings.
    - Added support for Renesas SH4 to the Java arch mapping; thanks to
      Nobuhiro Iwamatsu for the patch (Closes: #564165).
  * debian/collectd.postinst:
    - Manually replace /usr/share/doc/collectd/examples/ with a symlink when
      upgrading from versions << 4.10.0-1~ -- this is not handled by dpkg
      according to policy 6.6; thanks to Joey Hess for reporting this
      (Closes: #569268).
  * debian/collectd-core.overrides:
    - Override 'capitalization-error-in-description python Python' -- all
      plugin names are spelled in lower-case letters.

 -- Sebastian Harl <tokkee@debian.org>  Tue, 08 Jun 2010 00:42:56 +0200

collectd (4.9.1-2~bpo50+2) lenny-backports; urgency=low

  * debian/control:
    - Build-depend on "libsnmp-dev | libsnmp9-dev" rather than specifying the
      right combination of libsnmp-dev and perl, which might confuse buildds
      on Lenny. Lenny is not affected by #559087 (see 4.8.2-1).

 -- Sebastian Harl <tokkee@debian.org>  Thu, 08 Apr 2010 20:05:46 +0200

collectd (4.9.1-2~bpo50+1) lenny-backports; urgency=low

  * Rebuild for lenny-backports.
  * debian/control:
    - Build-conflict with iptables-dev to force the use of the shipped libiptc
      (this allows building the iptables plugin on all architectures).
    - Build-depend on libltdl3-dev, rather than libltdl-dev -- the latter is
      not available in Lenny.
    - Build-depend on libsensors-dev, rather than libsensors4-dev, which is
      not available in Lenny. This limits the functionality of the "sensors"
      plugin which does not work well with libsensors3 and lm-sensors-3
      (Re-opens: #538795).
  * debian/collectd.conf, debian/control, debian/rules:
    - Disabled the "gmond" plugin, which requires libganglia (>= 3) which is
      not available in Lenny; removed build-dependency on libganglia-dev.
    - Disabled the "memcachec" plugin, which requires libmemcached which is
      not available in Lenny; removed build-dependency on libmemcached-dev.
    - Disabled the "rrdcached" plugin, which requires rrdclient support in
      librrd; removed version from librrd-dev build-dependency.
    - Disabled the "tokyotyrant" plugin, which requires libtokyotyrant which
      is not available in Lenny; removed libtokyocabinet-dev and
      libtokyotyrant-dev build-dependencies.
    - Disabled the "curl_json" plugin, which requires libyajl which is not
      available in Lenny; removed libyajl-dev build-dependency.

 -- Sebastian Harl <tokkee@debian.org>  Mon, 22 Mar 2010 23:31:30 +0100

collectd (4.9.1-2) unstable; urgency=low

  * debian/rules:
    - Re-enabled non-kfreebsd plugins on i386 and amd64, which had been
      disabled accidentally by using findstring (which does a substring match)
      to compare DEB_BUILD_ARCH with kfreebsd-{amd64,i386}; thanks to ilia
      kudirov for reporting this (Closes: #567259).
    - Replaced all occurrences of 'findstring' with appropriate 'filter'
      statements to make sure to match words rather than substrings.

 -- Sebastian Harl <tokkee@debian.org>  Thu, 28 Jan 2010 22:09:16 +0100

collectd (4.9.1-1) unstable; urgency=low

  * New upstream release:
    New plugins:
    - Number of context switches done by the OS: contextswitch
    - Query statistics from mon.itor.us: Monitorus (Perl based plugin)
    - Collect statistics from NetApp filers: netapp (disabled in Debian;
      libnetapp is not available)
    - OpenVZ statistics: OpenVZ (Perl based plugin)
    - Embedding a Python interpreter: python
    - Query statistics from RouterOS: routeros (disabled in Debian;
      librouteros is not available)
    New matches:
    - Match values using a hash function of the hostname: hashed
    New targets:
    - Scale (multiply) values: scale
  * debian/control:
    - Build-depend on "python-dev", required to build the "python" plugin.
  * debian/collectd-core.install:
    - Install all collectd-*.5 manpages (in particular, this includes the
      newly added collectd-python.5).
  * Added support for kfreebsd-{i386,amd64}; see below for details
    (Closes: #566521).
  * debian/control, debian/rules:
    - Disabled the following Linux-specific plugins / removed the following
      build-deps on kfreebsd-{i386,amd64}:
      + "iptables" plugin / iptables-dev
      + "ipvs" plugin / linux-libc-dev
      + "madwifi" plugin
      + "netlink" plugin / iproute-dev
      + "sensors" plugin / libsensors4-dev
      + "vserver" plugin
    - Disabled the following plugins / removed the following build-deps on
      kfreebsd-{i386,amd64} -- the build-deps are (not yet) available on
      kfreebsd:
      + "gmond" plugin / libganglia1-dev
      + "libvirt" plugin / libvirt-dev
      + "java" plugin / openjdk6-jdk
    - Enabled the "rrdcached" plugin and build-depend on librrd-dev (>= 1.4~)
      (and removed the optional build-dep on librrd2-dev).
    - Enabled the "tokyotyrant" plugin (except on kfreebsd-{i386,amd64}) and
      build-depend on libtokyotyrant-dev (which is not available on kfreebsd).
      Also, build-depend on libtokyocabinet-dev to work around a missing
      dependency in libtokyotyrant-dev (see #566584).
  * debian/rules:
    - Disabled the following plugins on kfreebsd-{i386,amd64} which have not
      yet been ported to FreeBSD: battery, conntrack, contextswitch, cpufreq,
      disk, entropy, fscache, irq, nfs, protocols, serial, thermal, vmem,
      wireless.
    - Simplified Java archdir mapping: removed entries "pointing" to
      themselves and let those default to DEB_BUILD_ARCH.
    - Check whether all patches have been enabled; fail, if not.
  * debian/patches:
    - Added bts566199_collection_hide_types.dpatch -- added ability to hide
      specified types in collection.cgi; thanks to Pavel Piatruk for the patch
      (Closes: #566199).
    - Added typo_fixes.dpatch -- fixing some typos in manpages and error
      messages; thanks to lintian(1) for reporting this.
  * debian/collectd-core.overrides:
    - Replaced overrides for spelling-error-in-description with
      capitalization-error-in-description.

 -- Sebastian Harl <tokkee@debian.org>  Tue, 26 Jan 2010 00:22:32 +0100

collectd (4.8.2-1) unstable; urgency=medium

  * New upstream release:
    - Now using libtool 2.
  * Set urgency to medium because of the fix for #559801.
  * Split the "collectd" binary package into "collectd-core" and "collectd".
    The former provides the main program file and the plugins while the latter
    provides the configuration. This allows for much more flexible setups
    (e.g. providing customizations on top of "collectd-core" without modifying
    the "collectd" package) and, amongst others, removes the hard dependency
    on librrd (Closes: #495936, #544311).
  * debian/collectd-core.collectd.init.d:
    - Do not (try to) start collectd if the config file does not exist. Else,
      installation of "collectd-core" (which does not provide configuration)
      would fail.
  * debian/collectd.postinst:
    - Let the "collectd" package restart the daemon, since it provides the
      config file.
  * debian/collectd.links:
    - Symlink /u/s/d/collectd/examples to /u/s/d/collectd-core/examples.
  * debian/control:
    - Build-depend on the right combination of libsnmp-dev and perl. Perl's
      CFLAGS (included in net-snmp's CFLAGS) introduced '-fstack-protector' in
      version 5.10.1 on some architectures (those supporting that features).
      net-snmp has been fixed to handle that correctly in 5.4.2.1~dfsg-4;
      thanks to Lamont Jones and Dann Frazier for reporting this
      (Closes: #559087).
    - Build-depend on libsensors4-dev rather than libsensors-dev. libsnmp-dev,
      starting with version 5.4.2.1~dfsg-5, supports libsensors4, thus making
      that possible. This restores the full functionality of the "sensors"
      plugin, which does not work well with libsensors3 and lm-sensors-3;
      thanks to Anssi Kolehmainen for reporting this (Closes: #538795).
    - Build-depend on libltdl-dev to make it possible to use the system-wide
      libltdl.
    - No longer conflict/provide/replace the pre-Lenny "collectd-$plugin"
      packages.
    - Update the list of collectd-core's suggestions: added various services
      providing data that may be collected by collectd. Downgraded lm-sensors
      from a recommendation to a suggestion.
  * debian/patches:
    - Removed gmond-fix-compile-error.dpatch -- included upstream.
    - Added bts561577_collectd2html_recursive_fix.dpatch -- fixed
      collectd2html.pl's recursive mode and improved some defaults; thanks to
      Yuri D'Elia for reporting this and providing a patch (Closes: #561577).
    - Added bts557599_powerdns_fix.dpatch -- fixed communication to pdns
      versions 2.9.22 and above; thanks to <tm@iprog.com> for reporting this
      and Luke Heberling for providing the patch (Closes: #557599).
    - Added bts559801_plugin_find_fix.dpatch -- make collectd resistant
      against copies of libltdl affected by CVE-2009-3736. This fixes a
      potential but very unlikely security issue, e.g. found in the embedded
      copy. For details about how collectd might be affected, see
      <http://bugs.debian.org/cgi-bin/bugreport.cgi?bug=559801#15>; thanks to
      Michael Gilbert for reporting this (Closes: #559801).
  * debian/rules:
    - Pass --without-included-ltdl to configure to tell libtool 2 to not use
      the shipped libltdl but rather the one available in the system. Thus,
      in the future, libltdl related issues do no longer require updated
      collectd packages.
    - Pass --disable-static to configure to tell libtool 2 to not build any
      static libraries.
    - Install debian/collectd.conf as an example into "collectd-core".
    - Output the content of config.log if configure fails -- this might help
      debugging.
  * debian/README.Debian:
    - Added a short explanation of the package split.

 -- Sebastian Harl <tokkee@debian.org>  Sat, 26 Dec 2009 12:06:46 +0100

collectd (4.8.1-2) unstable; urgency=low

  * debian/rules:
    - Disabled the "java" plugin on hppa for now to work around a backlog in
      the buildds that currently prevents a transition to testing.
  * debian/control:
    - Do not build-depend on openjdk-6-jdk on hppa.

 -- Sebastian Harl <tokkee@debian.org>  Thu, 19 Nov 2009 10:55:33 +0100

collectd (4.8.1-1) unstable; urgency=medium

  * New upstream release:
    - Fixed a build issue with libiptc that caused a segfault in the iptables
      plugin; thanks to Rodrigo Campos for reporting this (Closes: #535786).
    - Updated the powerdns plugin to support pdns 2.9.22 (and above) as well;
      thanks to Thomas Morgan for reporting this and Luke Heberling for
      providing a patch (Closes: #535787).
    New plugins:
    - Parse JSON files: curl_json
    - Query data from Java processes using JMX: GenericJMX (Java based plugin)
    - Atheros wireless LAN chipset statistics: madwifi
    - Optimized Link State Routing daemon statistics: olsrd
    - Tokyo Tyrant server statistics: tokyotyrant (disabled in Debian,
      libtokyotyrant is not available)
    - Send collected values to a web-server: write_http
    - ZFS Adaptive Replacement Cache statistics: zfs_arc (disabled in Debian,
      libkstat is not available)
    New matches:
    - Match zero COUNTER values: empty_counter
  * Set urgency to medium because of the fix for #535786.
  * debian/rules:
    - Install contrib/GenericJMX.conf to /usr/share/doc/collectd/examples/.
    - Disabled the tokyotyrant and zfs_arc plugins - their dependencies are
      not available.
  * debian/patches:
    - Removed bts535787-powerdns-fix-localsocket.dpatch - included upstream.
    - Removed bts541953-curl-followlocation.dpatch - included upstream.
    - Removed bts542859-df-fix-ignorelist.dpatch - included upstream.
    - Removed java-fix-jvm-start.dpatch - included upstream.
    - Removed libvirt-reconnect.dpatch - included upstream.
    - Removed network-fix-cacheflush.dpatch - included upstream.
    - Removed plugin-fix-unregister.dpatch - included upstream.
    - Added gmond-fix-compile-error.dpatch - upstream patch fixing a compile
      error in the gmond plugin.
  * debian/control:
    - Build depend on libyajl-dev, which is required by the curl_json plugin.
  * Added debian/README.source:
    - The file includes a pointer to /usr/share/doc/dpatch/README.source.gz.
  * New debconf template translations:
    - ja.po, thanks to Hideki Yamane (Closes: #550968).

 -- Sebastian Harl <tokkee@debian.org>  Thu, 15 Oct 2009 20:54:46 +0200

collectd (4.7.2-1) unstable; urgency=low

  * New upstream release (Closes: #541887).
    - collectd2html.pl now supports the creation of SVG images; thanks to Ivan
      Shmakov for providing a patch (Closes: #482185).
    New plugins:
    - Connection tracking table size: conntrack
    - Linux file-system based caching framework statistics: fscache
    - Receive and interpret Ganglia multicast traffic: gmond
    - Embedded Java Virtual Machine: java
    - Query and parse data from a memcache daemon: memcachec
    - Information about network protocols: protocols
    - Parse table-like structured files: table
    - Power consumption measurements from "The Energy Detective" (TED): ted
    - System uptime: uptime
  * debian/rules:
    - Install collectd-unixsock.py to /usr/share/doc/collectd/examples/.
    - Pass CPPFLAGS and CFLAGS as arguments to configure instead of setting
      them in the environment - this is the recommended way.
    - Pass appropriate JAVAC, JAVA_CPPFLAGS and JAVA_LDFLAGS variables to
      configure, using OpenJDK found in /usr/lib/jvm/java-6-openjdk. The
      archdir mapping used by the openjdk-6 Debian package is used to find
      libjvm.so in JAVA_HOME/jre/lib/ARCHDIR/server.
    - Use -rpath to tell the "java" plugin where to find libjvm.so.
    - Pass --enable-all-plugins to configure to make sure that the build fails
      if any prerequisites are missing.
  * debian/control:
    - Build-depend on openjdk-6-jdk.
    - Build-depend on libganglia1-dev (>= 3), required by the gmond plugin.
    - Build-depend on libgcrypt11-dev, used by the network plugin.
    - Updated Standards-Version to 3.8.3 (no changes).
    - Changed build-dependency libmysqlclient15-dev to libmysqlclient-dev -
      this allows transitions to be handled thru binNMUs if possible.
  * debian/collectd.install:
    - Install collectd-java.5.
  * debian/patches:
    - Removed libcollectdclient_static_sstrerror.dpatch - included upstream.
    - Added network-fix-cacheflush.dpatch - upstream patch to fix the handling
      of the 'CacheFlush' config option of the "network" plugin.
    - Added libvirt-reconnect.dpatch - upstream patch to let the "libvirt"
      plugin re-connect to libvirtd if connecting fails.
    - Added plugin-fix-unregister.dpatch - upstream patch to make
      'plugin_unregister_read()' functional again, thus fixing a failed
      assertion in some cases.
    - Added java-fix-jvm-start.dpatch - upstream patch to fix the JVM startup.
    - Added bts541953-curl-followlocation.dpatch - upstream patch to let
      plugins using libcurl follow HTTP redirects; thanks to Joey Hess for
      reporting this (Closes: #541953).
    - Added bts535787-powerdns-fix-localsocket.dpatch - upstream patch fixing
      the handling of the 'LocalSocket' config option of the "powerdns"
      plugin; thanks to Thomas Morgan for reporting this and Luke Heberling
      for providing a patch (references: #535787).
    - Added bts542859-df-fix-ignorelist.dpatch - upstream patch to fix the
      handling of the ignorelist in the "df" plugin; thanks to Joey Hess for
      reporting this (Closes: #542859).
  * debian/README.Debian:
    - Removed the note about how to get collectd2html.pl working with
      version 4 of collectd - the script now supports the --recursive option
      which takes care of that.
  * debian/collectd.overrides:
    - Documented the 'binary-or-shlib-defines-rpath' warning - the rpath is
      required by the "java" plugin.
  * New debconf template translations:
    - cs.po, thanks to Martin Sin (Closes: #534206).
    - ru.po, thanks to Yuri Kozlov (Closes: #539467).
  * debian/control, debian/rules:
    - No not limit the "libvirt" plugin to amd64, i386, powerpc - libvirt-dev
      seems to be available on all architectures now.
    - Reintroduced a work around for #474087 (broken openipmi .pc files) by
      providing a fixed version of OpenIPMIpthread.pc in debian/pkgconfig and
      adding that path to PKG_CONFIG_PATH. Removed the version from the
      libopenipmi-dev build dependency for now.
  * debian/collectd.conf:
    - Set the "apache" plugin's URL according to the default used by Debian's
      Apache; thanks to Joey Hess for reporting this (Closes: #541888).
  * debian/libcollectdclient-dev.install, debian/rules:
    - Do not install libcollectdclient's .la file in favor of the Squeeze
      release goal to remove those files (for details see
      <http://lists.debian.org/debian-devel/2009/08/msg00783.html>).

 -- Sebastian Harl <tokkee@debian.org>  Sat, 29 Aug 2009 12:42:15 +0200

collectd (4.6.3-1~bpo50+1) lenny-backports; urgency=low

  * Rebuild for lenny-backports.
  * Remaining changes:
    - Build-conflict with iptables-dev to force the use of the shipped libiptc
      (this allows building the iptables plugin on all architectures).

 -- Sebastian Harl <tokkee@debian.org>  Sun, 14 Jun 2009 17:06:37 +0200

collectd (4.6.3-1~bpo40+1) etch-backports; urgency=low

  * Rebuild for etch-backports.
  * debian/control:
    - Removed dpkg-dev build-dependency - we don't care about Vcs-* and
      Homepage fields in backports.org.
    - Removed optional build-dependencies libcurl4-gnutls-dev, librrd-dev and
      libsnmp-dev - they are not available in Etch and might confuse buildds.
    - Switch back to build-depend on nut-dev - libupsclient1-dev is not
      available in Etch and limit the "nut" plugin to [!alpha !amd64 !hppa
      !ia64 !ppc64 !mips !mipsel].
    - Replaced linux-libc-dev build-dependency with linux-kernel-headers.
    - Build-conflict with iptables-dev to force the use of the shipped libiptc
      (this allows building the iptables plugin on all architectures).
  * debian/control, debian/rules:
    - Added a work around for #474087 (broken openipmi .pc files) by providing
      a fixed version of OpenIPMIpthread.pc in debian/pkgconfig and adding
      that path to PKG_CONFIG_PATH. Removed the version from the
      libopenipmi-dev build dependency - Etch does not include a fixed version
      of openipmi.
    - Removed libdbi0-dev build-dependency and disabled the "dbi" plugin -
      libdbi is not available on Etch.

 -- Sebastian Harl <tokkee@debian.org>  Sun, 14 Jun 2009 13:52:04 +0200

collectd (4.6.3-1) unstable; urgency=low

  * New upstream release.
  * debian/patches:
    - Removed battery_acpi_complain.dpatch - included upstream.
    - Removed include_empty_files.dpatch - included upstream.
    - Removed ntpd_type_pun_fix.dpatch - included upstream.
    - Removed rrdtool_uninitialized_fix.dpatch - included upstream.
    - Added libcollectdclient_static_sstrerror.dpatch to make a private
      function in libcollectdclient static.
  * debian/rules:
    - Install collectd-network.py to /usr/share/doc/collectd/examples/.

 -- Sebastian Harl <tokkee@debian.org>  Tue, 02 Jun 2009 22:03:10 +0200

collectd (4.6.2-3) unstable; urgency=low

  * debian/patches:
    - Actually enabled rrdtool_uninitialized_fix.dpatch - d'oh!

 -- Sebastian Harl <tokkee@debian.org>  Fri, 29 May 2009 15:49:46 +0200

collectd (4.6.2-2) unstable; urgency=low

  * debian/patches:
    - Added battery_acpi_complain.dpatch - upstream patch to fix excessive
      error messages in the battery plugin in case /proc/acpi/battery is not
      available.
    - Added ntpd_type_pun_fix.dpatch - upstream patch to fix dereferencing of
      a type-punned pointer identified by GCC 4.4, thanks to Martin Michlmayr
      for reporting this (Closes: #526667).
    - Added include_empty_files.dpatch - upstream patch to fix the inclusion
      of empty configuration files, thanks to Alexander Wirt for reporting
      this.
    - Added rrdtool_uninitialized_fix.dpatch - upstream patch to fix an
      uninitialized value warning in the rrdtool plugin, thanks to Andreas
      Moog for reporting this.
  * debian/collectd.conf, debian/filters.conf:
    - Added a sample filter chain configuration.
  * debian/rules:
    - Added contrib/php-collection/ to /usr/share/doc/collectd/.
    - Disabled "netlink" plugin on mips and mipsel - those architectures do
      not allow to link non-PIC code into shared objects, thanks to Peter De
      Schrijver for reporting this (Closes: #524593).
  * debian/control:
    - Build-depend on iptables-dev (>= 1.4.3.2-2) to link against the packaged
      libiptc which is available as shared library since iptables 1.4.3.
      Depend on versions >= 1.4.3.2-2 because of #524766.

 -- Sebastian Harl <tokkee@debian.org>  Fri, 29 May 2009 14:12:36 +0200

collectd (4.6.2-1) unstable; urgency=low

  * New upstream release.
    - Fixed the use of struct in6_addr (Closes: #521748).
    - Added a filter infrastructure based on "matches" and "targets".
    - Added support for vmem graphs to collection.cgi (Closes: #521993).
    New plugins:
    - bind9 name-server and zone statistics: bind
    - Parse statistics from websites: curl
    - Query data from a relational database: dbi
    - OpenVPN traffic and compression statistics: openvpn
    - Query data from an Oracle database: oracle (disabled in Debian,
      libclntsh is not available)
    - Write data via the RRD accelerator daemon: rrdcached (disabled in
      Debian, rrdclient support is not yet available)
    New matches:
    - Match values by their identifier based on regular expressions: regex
    - Match values with an invalid timestamp: timediff
    - Select values by their data sources' values: value
    New targets:
    - Create and dispatch a notification: notification
    - Replace parts of an identifier using regular expressions: replace
    - Set (overwrite) entire parts of an identifier: set
  * Uploading to unstable, since Lenny has been released.
  * New debconf template translations:
    - vi.po, thanks to Clytie Siddall (Closes: #515872).
    - es.po, thanks to Francisco Javier Cuadrado and Erika Chacón Vivas
      (Closes: #520988).
  * debian/patches:
    - Removed perl-uninitialized-var.dpatch - included upstream.
  * debian/control:
    - Added new binary packages libcollectdclient0 and libcollectdclient-dev
      for the newly added client library.
    - Added new binary package collectd-utils for optional utilities that pull
      in additional dependencies. Currently, this only includes
      collectd-nagios. The new package replaces collectd (<< 4.6.1-1~),
      because it overwrites /usr/bin/collectd-nagios.
    - Added libdbi0-dev to the build dependencies - this is required by the
      dbi plugin.
    - Moved collectd-dbg from section "utils" to the newly added "debug".
    - Updated Standards-Version to 3.8.1.
  * debian/rules:
    - Use dh_install and *.install files to specify which package some file
      belongs to.
  * debian/libcollectdclient0.symbols:
    - Added symbols file for libcollectdclient.
  * debian/collectd.overrides:
    - Override "spelling-error-in-description" for the apache plugin name -
      all plugins are spelled lowercase.
  * debian/collectd.init.d:
    - Start the daemon using start-stop-daemon's --oknodo option to exit
      successfully if the daemon is already running as requested by section
      9.3.2 of the Debian Policy 3.8.1.
  * debian/copyright:
    - Reference GPL-2 in addition to GPL (latest version), since GPL2-only is
      used by some files.

 -- Sebastian Harl <sh@tokkee.org>  Thu, 02 Apr 2009 16:38:57 +0200

collectd (4.5.1-1) experimental; urgency=low

  * New upstream release.
    New plugins:
    - Count the number of files in directories: filecount
    - Send desktop notifications to a notification daemon: notify_desktop
    - Send notification E-mails: notify_email
    - One-wire sensors information: onewire (experimental, disabled in Debian)
    - PostgreSQL database statistics: postgresql
    - Linux ACPI thermal zone information: thermal (Closes: #492580)
  * Uploading to experimental because of the Lenny freeze.
  * debian/control:
    - Added build dependency on libglib2.0-dev and libnotify-dev required by
      the notify_desktop plugin.
    - Added build dependency on libesmtp-dev required by the notify_email
      plugin.
    - Added build dependency on libpq-dev required by the postgresql plugin.
    - Let collectd-dbg and collectd-dev depend on ${misc:Depends} - this is
      required when using debhelper.
  * debian/rules:
    - Disabled onewire plugin - owfs is not yet available in Debian.
    - Install contrib/snmp-probe-host.px to /usr/share/doc/collectd/examples/.
    - Set CONFIGFILE to /etc/collectd/collectd.conf.
  * debian/patches:
    - Added perl-uninitialized-var.dpatch - upstream patch to fix an
      uninitialized variable warning causing a FTBFS because of -Werror.
    - Removed myplugin_strcpy.dpatch - applied upstream.
    - Removed perl_deadlock.dpatch - included upstream.
    - Removed memory_libstatgrab.dpatch - included upstream.
    - Removed collectd_memleak.dpatch - included upstream.
    - Removed snmp_memleak.dpatch - included upstream.
    - Removed memcached_fdleak.dpatch - included upstream.
    - Removed memcached_timeout.dpatch - included upstream.
    - Removed pod-errors.dpatch - included upstream.
  * debian/collectd.overrides:
    - Override "spelling-error-in-description" for the postgresql plugin name
      - all plugins are spelled lowercase.
  * debian/collectd.init.d:
    - Do not restart collectd if the configuration test fails.

 -- Sebastian Harl <sh@tokkee.org>  Fri, 12 Dec 2008 10:09:48 +0100

collectd (4.4.2-3~bpo40+1) etch-backports; urgency=low

  * Rebuild for etch-backports.
  * Removed dpkg-dev build-dependency - we don't care about Vcs-* and Homepage
    fields in backports.org.
  * Removed optional build-dependencies libcurl4-gnutls-dev, librrd-dev and
    libsnmp-dev - they are not available in Etch and might confuse buildds.
  * Switch back to build-depend on nut-dev - libupsclient1-dev is not
    available in Etch:
    - Limit the "nut" plugin to [!alpha !amd64 !hppa !ia64 !ppc64].
  * Replaced linux-libc-dev build-dependency with linux-kernel-headers.
  * Build-conflict with iptables-dev to force the use of the shipped libiptc
    (this allows building the iptables plugin on all architectures).
  * Reenabled and fixed the work around for #474087 (broken openipmi .pc
    files) and removed the version from the libopenipmi-dev build dependency -
    Etch does not include a fixed version of openipmi.

 -- Sebastian Harl <sh@tokkee.org>  Thu, 18 Dec 2008 11:10:56 +0100

collectd (4.4.2-3) unstable; urgency=low

  * New debconf template translation:
    - nl.po, thanks to Eric Spreen (Closes: #502204).
    - sv.po, thanks to Martin Bagge (Closes: #504248).
  * debian/patches:
    - Added pod-errors.dpatch to fix some minor POD errors.
  * debian/rules:
    - Remove generated manpages in the clean target to avoid cluttering the
      source diff with the rebuilt manpages.
  * debian/collectd.conf:
    - Fixed a wrong type used in the "tail" plugin example.

 -- Sebastian Harl <sh@tokkee.org>  Sat, 06 Dec 2008 16:53:25 +0100

collectd (4.4.2-2) unstable; urgency=low

  * Removed the work around for #474087 (broken openipmi .pc files) introduced
    in 4.4.1-1 and instead build depend on libopenipmi-dev (>= 2.0.14-1~)
    which includes fixed .pc files. This fixes an undefined symbol error when
    loading the ipmi plugin caused by that work around (Closes: #494665).
  * debian/collectd.init.d:
    - The "status" command now exits with 1 if collectd is not running.
    - Do not suppress output when checking the configuration with the -t
      command line option. This will also show errors that don't cause
      collectd to abort, e.g. failure to load plugins (Closes: #499232).
  * debian/control:
    - Added librrd-dev as the preferred option to the librrd2-dev build
      dependency - the latter one is a virtual package since rrdtool 1.3.
  * Added debian/patches/perl_deadlock.dpatch - upstream patch to fix a
    possible deadlock in the perl plugin (Closes: #499179).
  * Added debian/patches/memory_libstatgrab.dpatch - trivial upstream patch to
    fix a typo in the libstatgrab code of the memory plugin.
  * Added debian/patches/collectd_memleak.dpatch - trivial upstream patch to
    fix a possible memory leak.
  * Added debian/patches/snmp_memleak.dpatch - trivial upstream patch to fix a
    possible memory leak in the snmp plugin.
  * Added debian/patches/memcached_fdleak.dpatch - trivial upstream patch to
    fix a possible file descriptor leak in the memcached plugin.
  * Added debian/patches/memcached_timeout.dpatch - trivial upstream patch to
    fix the timeout passed to poll(2).

 -- Sebastian Harl <sh@tokkee.org>  Thu, 18 Sep 2008 19:12:54 +0200

collectd (4.4.2-1) unstable; urgency=low

  * New upstream release.
  * Removed librrd0-dev and libmysqlclient14-dev from the build-dependencies -
    those package are no longer available since Etch.
  * Removed byacc from the build-dependencies - collectd now requires bison.
  * Removed libupsclient-config.sh - upstream now supports pkg-config for
    libupsclient.
  * Include collection3 in /usr/share/doc/collectd/examples/:
    - Updated README.Debian to point the collection3's README.
    - Added libconfig-general-perl to the suggested packages.
  * README.Debian: Added a note about how to get collectd2html.pl working with
    version 4 of collectd.
  * Added debian/patches/myplugin_strcpy.dpatch - use sstrncpy() instead of
    strcpy() which is poisoned in collectd.h.
  * collectd.overrides: Removed shlib-with-non-pic-code for nut.so - the
    plugin now links against the shared libupsclient.
  * Do not compress any example files, so they may be used directly.

 -- Sebastian Harl <sh@tokkee.org>  Fri, 25 Jul 2008 19:58:58 +0200

collectd (4.4.1-2~bpo40+1) etch-backports; urgency=low

  * Rebuild for Etch.
  * Removed dpkg-dev build-dependency - we don't care about Vcs-* and Homepage
    fields in backports.org.
  * Removed optional build-dependencies libcurl4-gnutls-dev and libsnmp-dev -
    they are not available in Etch and might confuse buildds.
  * Switch back to build-depend on nut-dev - libupsclient1-dev is not
    available in Etch:
    - Limit the "nut" plugin to [!alpha !amd64 !hppa !ia64 !ppc64].
  * No longer remove version from libvirt-dev build-dependency - a version
    with Xen support is now available on backports.org.
  * Replaced linux-libc-dev build-dependency with linux-kernel-headers.
  * Build-conflict with iptables-dev to force the use of the shipped libiptc.

 -- Sebastian Harl <sh@tokkee.org>  Wed, 20 Aug 2008 10:52:14 +0200

collectd (4.4.1-2) unstable; urgency=low

  * Restrict libcurl4-gnutls-dev build dependency to versions which are not
    affected by #488701 (Closes: #489091).
  * Added linux-libc-dev (<< 2.6.25-1) as an option to the linux-libc-dev
    (>= 2.6.25-4) build dependency - those versions are not affected by
    #479899.
  * Added build dependency on pkg-config - this is used by collectd's
    configure script to check for a couple of libraries.
  * Added libupsclient-config.sh to imitate libupsclient-config which is no
    longer available. libupsclient-config.sh is a simple wrapper around
    pkg-config. This is a workaround until upstream supports pkg-config for
    libupsclient.
  * Replaced nut-dev build dependency with libupsclient1-dev:
    Reenabled the "nut" plugin on all architectures.

 -- Sebastian Harl <sh@tokkee.org>  Mon, 07 Jul 2008 20:45:53 +0000

collectd (4.4.1-1) unstable; urgency=low

  * New upstream release.
    - Fixed another issue of the sensors plugin affecting some chip types
      (Closes: #468143).
    - Fixed creation of "vserver" graphs in collection.cgi (Closes: #475120).
    - Fixed a segfault when using libperl 5.10.
    - collectd now ships libiptc itself.
    New plugins:
    - Ascent server statistics: ascent
    - IPMI sensors information: ipmi
    - PowerDNS name server statistics: powerdns
    - incremental parsing of logfiles: tail
    - TeamSpeak2 server statistics: teamspeak2
    - detailed virtual memory statistics: vmem
  * Disable "tcpconns" plugin by default (Closes: #478759).
  * Reenabled iptables plugin on all architectures (Closes: #473435).
    - Added the plugin to collectd.conf.
    - Added /usr/share/doc/collectd/examples/iptables/.
    - Added build dependency on linux-libc-dev (>= 2.6.25-4) - that version is
      required because of #479899.
  * New debconf template translations:
    - gl.po, thanks to Jacobo Tarrio (Closes: #482667).
  * Added a work around for #474087 (broken openipmi .pc files) by forcing the
    inclusion of the ipmi plugin and manually specifying the dependencies.
  * Updated standards-version to 3.8.0 (no changes).

 -- Sebastian Harl <sh@tokkee.org>  Tue, 17 Jun 2008 10:35:51 +0200

collectd (4.3.2-1~bpo40+1) etch-backports; urgency=low

  * Rebuild for Etch.
  * Removed dpkg-dev build-dependency - we don't care about Vcs-* and Homepage
    fields in backports.org.
  * Removed optional build-dependencies libcurl4-gnutls-dev and libsnmp-dev -
    they are not available in Etch and might confuse buildds.
  * Removed version from libvirt-dev build-dependency - a version with Xen
    support is currently not available on backports.org.
  * Reenabled the "iptables" plugin - libiptc is available in Etch.

 -- Sebastian Harl <sh@tokkee.org>  Sun, 27 Apr 2008 16:48:59 +0200

collectd (4.3.2-1) unstable; urgency=low

  * New upstream release.
    - Fixed handling of ignored sensors instances (Closes: #468143).
    - Fixed reading of wireless noise values (Closes: #471788).
  * Adopted patches and script to extractDS.px being renamed to rrd_filter.px.
  * Clarified debconf template in respect to packages required for the data
    migration (Closes: #469336).
  * collectd.conf: Moved logging plugins to the top of the file.
  * New debconf template translations:
    - de.po, thanks to Kai Wasserbäch (Closes: #469334).
    - fr.po, thanks to Florent Usseil (Closes: #468813).
    - pt.po, thanks to Américo Monteiro (Closes: #469745, #472183).
  * collectd.init.d: Consider the DISABLE option only when starting collectd.
  * Disabled iptables plugin - libiptc is no longer available in Debian.
    - Removed the plugin from collectd.conf.
    - Removed /usr/share/doc/collectd/examples/iptables/.

 -- Sebastian Harl <sh@tokkee.org>  Mon, 31 Mar 2008 12:13:18 +0200

collectd (4.3.0-2~bpo40+1) etch-backports; urgency=low

  * Rebuild for Etch.
  * Removed dpkg-dev build-dependency - we don't care about Vcs-* and Homepage
    fields in backports.org.
  * Removed optional build-dependencies libcurl4-gnutls-dev and libsnmp-dev -
    they are not available in Etch and might confuse buildds.
  * Removed version from libvirt-dev build-dependency - a version with Xen
    support is currently not available on backports.org.

 -- Sebastian Harl <sh@tokkee.org>  Thu, 27 Mar 2008 13:13:13 +0100

collectd (4.3.0-2) unstable; urgency=low

  * Added "lm-sensors" to the recommended packages and README.Debian.plugins
    (this is required by the sensors plugin).
  * Restrict the libvirt-dev build dependency and the libvirt plugin to amd64,
    i386 and powerpc (libvirt is only available on those architectures).
  * Restrict the libvirt-dev build dependency to versions >= 0.4.0-6 to make
    sure Xen is supported and to fix some strange FTBFS complaining about a
    missing symbol "virDomainBlockStats".

 -- Sebastian Harl <sh@tokkee.org>  Thu, 06 Mar 2008 23:37:44 +0100

collectd (4.3.0-1) unstable; urgency=low

  * New upstream release.
    - Added basic support for monitoring by introducing notifications and
      threshold checking.
    - Reverse lookups can be disabled using the "ReverseLookups" option of the
      ntpd plugin (Closes: #455162).
    New plugins:
    - Set the hostname to an unique identifier: uuid
    - CPU, dist, network statistics of guest systems: libvirt
  * Upload to unstable: With the latest changes to the perl plugin, all parts
    of collectd are suitable for a release.
  * Added libvirt-dev, libxml2-dev and libhal-dev to the build dependencies.
  * Updated package description to mention the monitoring support.
  * Install liboping/oping.h to collectd-dev as well.
  * collectd.init.d: Optionally start collectdmon to monitor collectd. This
    can be configured using the USE_COLLECTDMON variable - enabled by default.
  * collectd.init.d: Added ENABLE_COREFILES option - if enabled the core file
    limit will be set to unlimited - disabled by default.
  * Compile collectd with -DLT_LAZY_OR_NOW='RTLD_LAZY|RTLD_GLOBAL' to force
    lt_dlopen() to use the RTLD_GLOBAL flag which is required by the perl
    plugin (which would otherwise be unable to find symbols defined in libperl
    when loading perl modules that require such symbols).
  * Disable debugging support.
  * watch file: Added uversionmangle for "beta" and "-rc".
  * Override "spelling-error-in-description" for the mysql plugin name - all
    plugins are spelled lowercase.

 -- Sebastian Harl <sh@tokkee.org>  Tue, 19 Feb 2008 21:44:42 +0100

collectd (4.2.4-1) experimental; urgency=low

  * New upstream release.
  * Added versioned build-dependency on dpkg-dev (>= 1.14.10); collectd FTBFS
    with earlier versions because of #452262.
  * Added libregexp-common-perl (required by Collectd::Unixsock) to the
    suggested packages.
  * Added support for the "status" command to the init script.
  * Updated standards-version to 3.7.3 (no changes).
  * Added --without-libstatgrab to the configure options to prevent collectd
    from being linked against this library if it's available.
  * Disabled xmms plugin - xmms will be removed from unstable
    (Closes: #459707).

 -- Sebastian Harl <sh@tokkee.org>  Sun, 27 Jan 2008 18:34:23 +0100

collectd (4.2.1-1) experimental; urgency=low

  * New upstream release.
  * Changed XS-Vcs-* to Vcs-*.
  * Marked advanced rrdtool configuration options as such in collectd.conf.
  * Added exec-munin.px, exec-munin.conf, exec-smartctl and snmp-data.conf to
    /usr/share/doc/collectd/examples/.
  * Moved "Homepage" field from package description to the source stanza.

 -- Sebastian Harl <sh@tokkee.org>  Wed, 21 Nov 2007 09:50:46 +0000

collectd (4.2.0-1) experimental; urgency=low

  * New upstream release.
    - Added options to collectd2html.pl to specify host and data directory
      (Closes: #438499).
    - Link against a thread-safe version of librrd.
    New plugins:
    - IPVS connection statistics: ipvs
    - Statistic of the memcached distributed caching system: memcached
    - Detailed Linux network interface and routing statistics: netlink (32bit
      systems only)
    - Nginx (a HTTP and E-Mail server/proxy) statistics: nginx
    - Values from SNMP enabled network devices: snmp
    - Number of TCP connections to specific ports: tcpconns
    - Bitrate and frequency of music played with XMMS: xmms
  * Updated init script to wait for collectd to shut down (Closes: #422208).
  * Merged all plugin packages into the collectd binary package.
  * Added README.Debian.plugins and gen_plugin_deps.pl to document the plugin
    dependencies.
  * Added collectd.overrides to override shlib-with-non-pic-code errors of
    plugins liked against static libraries which have not been linked with
    -fPIC.
  * Removed debian/examples/myplugin.c and debian/examples/MyPlugin.pm - they
    are included in the upstream sources now.
  * Added libcurl4-gnutls-dev as option to the libcurl3-gnutls-dev build
    dependency.

 -- Sebastian Harl <sh@tokkee.org>  Sun, 28 Oct 2007 13:38:21 +0100

collectd (4.0.7-1) experimental; urgency=low

  * New upstream release.
  * Disable iptables and nut plugins on hppa as well to work around a FTBFS
    caused by #358637 and presumably #419684 (Closes: #430933).
  * Changed collectd-dbg's section to "utils".
  * Added httpd-cgi to suggested packages.
  * Added documentation of the provided examples to README.Debian, thanks to
    Eduard Bloch for his proposal (Closes: #434182).

 -- Sebastian Harl <sh@tokkee.org>  Fri, 31 Aug 2007 10:04:41 +0200

collectd (4.0.3-1) experimental; urgency=low

  * New upstream release.

 -- Sebastian Harl <sh@tokkee.org>  Tue, 19 Jun 2007 21:41:21 +0100

collectd (4.0.2-1) experimental; urgency=low

  * New upstream release (Closes: #428114).
    - Added large file support (Closes: #422212).
    - Rewrite of the plugin system to allow more flexibility by using
      different types of plugins.
    - Added Nagios plugin to query collectd from Nagios.
    New plugins:
    - Output to "comma separated values" (CSV) files: csv
    - Output to RRD files: rrdtool
    - IO via the network: network
    - External runtime interface: unixsock
    - Embedding a Perl interpreter: perl
    - Logging to files, STDOUT or STDERR: logfile
    - Logging to syslog: syslog
    - Amount of available entropy: entropy
    - Execution of external programs: exec
    - Iptables statistics: iptables (32bit systems only)
    - IRQ counters: irq
    - UPS information: nut (32bit systems only)
  * New binary package collectd-perl (linking against libperl).
    - Added collectd-perl to suggested packages.
  * examples/myplugin.c: Converted to the new plugin interface.
  * Enabled debugging.
  * Added possibility to automatically migrate RRD files to collectd-4 using
    migrate-3-4.px and extractDS.px provided by upstream.
    - Added extractDS_path.dpatch to set an absolute path in migrate-3-4.px.
    - Using po-debconf to make translations of debconf templates possible.
  * Added NEWS.Debian with notes regarding the upgrade to collectd-4.
  * Updated init script to only start a single collectd process.
  * Added examples/MyPlugin.pm.
  * Added XS-Vcs-{Git,Browser} tags.
  * Added check_plugins.pl to check the build result of all plugins.
  * Do not build apple_sensors and tape plugins as they do not provide any
    functionality any longer.

 -- Sebastian Harl <sh@tokkee.org>  Wed, 13 Jun 2007 18:58:34 +0100

collectd (3.11.2-1) experimental; urgency=low

  * New upstream release.
  * Removed sensors-ignorelist.dpatch - has been merged upstream.
  * Removed email-ignore-size-le-0.dpatch - has been merged upstream.
  * Added watch file.
  * examples/myplugin.c: Pass "-" instead of NULL to plugin_submit().

 -- Sebastian Harl <sh@tokkee.org>  Thu, 15 Feb 2007 09:19:15 +0000

collectd (3.11.0-1) experimental; urgency=low

  * New upstream release.
    New plugins:
    - DNS traffic (query types, response codes, opcodes and traffic): dns
    - E-Mail statistics (count, traffic, spam scores and checks): email
    - Motherboard monitor: mbmon
    - Multimeter statistics: multimeter (beta version)
  * Upload to experimental because of Etch freeze.
  * New binary package collectd-dns (linking against libpcap).
    - Added collectd-dns to suggested packages.
  * Do not split off packages introducing new recommendations or suggestions.
    - Merge collectd-hddtemp into collectd.
    - Add hddtemp and mbmon to suggested packages.
  * Added sensors-ignorelist.dpatch: Avoid assertion in ignorelist_match ()
    when sensors plugin is not configured.
  * Added email-ignore-size-le-0.dpatch: Ignore the size of an email if it is
    less than or equal to zero.

 -- Sebastian Harl <sh@tokkee.org>  Sun, 24 Dec 2006 14:09:39 +0000

collectd (3.10.4-1) unstable; urgency=low

  * New upstream release.
    - Fix an infinite loop in server mode if binding to a socket fails and
      close the socket descriptor (Closes: #404018).
  * examples/myplugin.c: Include system headers before collectd headers to
    make it compile without any autoconf defines set (Closes: #401075).

 -- Sebastian Harl <sh@tokkee.org>  Fri, 22 Dec 2006 00:33:30 +0000

collectd (3.10.3-1) unstable; urgency=low

  * New upstream release.
  * Made package binNMUable:
    - Upstream assures API backward compatibility only between patch releases.
  * LSBized init script.

 -- Sebastian Harl <sh@tokkee.org>  Mon,  6 Nov 2006 13:09:28 +0000

collectd (3.10.2-1) unstable; urgency=low

  * New upstream release.
    - Retry connecting to remote host and database in ping and mysql plugins
      respectively (Closes: #393742).
  * Replaced libcurl3-dev build dependency with libcurl3-gnutls-dev to prevent
    linking against libssl.

 -- Sebastian Harl <sh@tokkee.org>  Fri,  3 Nov 2006 15:18:17 +0000

collectd (3.10.1-4~bpo.1) sarge-backports; urgency=low

  * Rebuild for Sarge.

 -- Sebastian Harl <sh@tokkee.org>  Sun, 22 Oct 2006 10:50:22 +0000

collectd (3.10.1-4) unstable; urgency=low

  * Changed collectd-dbg's section and priority to "devel" and "extra"
    respectively.
  * Set init start sequence code to 95 to be sure to start after any daemons
    that data is collected from.

 -- Sebastian Harl <sh@tokkee.org>  Thu,  5 Oct 2006 10:25:07 +0000

collectd (3.10.1-2bpo1) sarge-backports; urgency=low

  * Rebuild for Sarge.
  * Forcing the use of libmysqlclient14 and librrd2.

 -- Sebastian Harl <sh@tokkee.org>  Sun,  6 Aug 2006 14:17:57 +0200

collectd (3.10.1-3) unstable; urgency=low

  * Added --oknodo to start-stop-daemon in the init script (Closes: #379703).

 -- Sebastian Harl <sh@tokkee.org>  Tue, 25 Jul 2006 18:34:55 +0200

collectd (3.10.1-2) unstable; urgency=low

  * Added collectd-dbg package.

 -- Sebastian Harl <sh@tokkee.org>  Sun, 23 Jul 2006 23:39:42 +0200

collectd (3.10.1-1) unstable; urgency=low

  * New upstream release.
  * Dynamically link against external liboping.
    - New binary package collectd-ping.
    - Added collectd-ping to suggested packages.
  * Moved config file from /usr/share/doc/collectd/examples/ to
    /etc/collectd/.

 -- Sebastian Harl <sh@tokkee.org>  Sat, 22 Jul 2006 21:43:37 +0200

collectd (3.10.0-0bpo1) sarge-backports; urgency=low

  * Rebuild for Sarge.
  * Forcing the use of libmysqlclient14 and librrd2.

 -- Sebastian Harl <sh@tokkee.org>  Fri, 21 Jul 2006 16:23:53 +0200

collectd (3.10.0-1) unstable; urgency=low

  * New upstream release.
    New plugins:
    - APC UPS's charge, load, input/output/battery voltage, etc.: apcups
    - NTP daemon's local clock drift, offset to peers, etc.: ntpd
  * Upstream no longer provides a debian/ directory. Thus no repackaging is
    required any longer.
  * Not using getifaddrs() is now the default in upstream. getifaddrs.dpatch
    no longer needed.
  * Added collectd-hddtemp as a suggestion to the collectd package.

 -- Sebastian Harl <sh@tokkee.org>  Sun,  9 Jul 2006 21:52:13 +0200

collectd (3.9.4+debian-1) unstable; urgency=low

  * Initial release (Closes: #373008).
  * Removed upstream's debian/ directory from .orig.tar.gz.
  * getifaddrs.dpatch: Patching src/traffic.c to read data from /proc instead
    of using getifaddrs(). getifaddrs() does not seem to work correctly on 
    AMD64.

 -- Sebastian Harl <sh@tokkee.org>  Fri,  7 Jul 2006 15:49:42 +0200
<|MERGE_RESOLUTION|>--- conflicted
+++ resolved
@@ -1,4 +1,11 @@
-<<<<<<< HEAD
+collectd (5.2.0-2) experimental; urgency=low
+
+  * debian/patches:
+    - Added postgresql_writer_memleak.dpatch fixing a memory leak in the
+      PostgreSQL writer implementation.
+
+ -- Sebastian Harl <tokkee@debian.org>  Thu, 29 Nov 2012 09:09:51 +0100
+
 collectd (5.2.0-1~debmon60+1) debmon-squeeze; urgency=low
 
   * Rebuild for debmon-squeeze.
@@ -16,15 +23,6 @@
     - Removed sample config for the 'amqp' plugin.
 
  -- Sebastian Harl <tokkee@debian.org>  Wed, 28 Nov 2012 09:06:28 +0100
-=======
-collectd (5.2.0-2) experimental; urgency=low
-
-  * debian/patches:
-    - Added postgresql_writer_memleak.dpatch fixing a memory leak in the
-      PostgreSQL writer implementation.
-
- -- Sebastian Harl <tokkee@debian.org>  Thu, 29 Nov 2012 09:09:51 +0100
->>>>>>> cddcdb4f
 
 collectd (5.2.0-1) experimental; urgency=low
 
