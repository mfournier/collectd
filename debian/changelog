--- conflicted
+++ resolved
@@ -1,11 +1,3 @@
-<<<<<<< HEAD
-collectd (4.6.2-3) unstable; urgency=low
-
-  * debian/patches:
-    - Actually enabled rrdtool_uninitialized_fix.dpatch - d'oh!
-
- -- Sebastian Harl <tokkee@debian.org>  Fri, 29 May 2009 15:49:46 +0200
-=======
 collectd (4.7.0-1) unstable; urgency=low
 
   * New upstream release.
@@ -31,7 +23,13 @@
     - Removed ntpd_type_pun_fix.dpatch - included upstream.
 
  -- Sebastian Harl <sh@tokkee.org>  Sun, 10 May 2009 19:57:25 +0200
->>>>>>> d1eac2b9
+
+collectd (4.6.2-3) unstable; urgency=low
+
+  * debian/patches:
+    - Actually enabled rrdtool_uninitialized_fix.dpatch - d'oh!
+
+ -- Sebastian Harl <tokkee@debian.org>  Fri, 29 May 2009 15:49:46 +0200
 
 collectd (4.6.2-2) unstable; urgency=low
 
