--- conflicted
+++ resolved
@@ -180,176 +180,6 @@
 } /* }}} int udb_config_set_uint */
 
 /*
-<<<<<<< HEAD
-=======
- * Legacy result private functions
- */
-static void udb_legacy_result_finish_result (udb_result_t const *r, /* {{{ */
-    udb_result_preparation_area_t *prep_area)
-{
-  if ((r == NULL) || (prep_area))
-    return;
-
-  assert (r->legacy_mode == 1);
-
-  prep_area->ds = NULL;
-} /* }}} void udb_legacy_result_finish_result */
-
-static int udb_legacy_result_handle_result (udb_result_t *r, /* {{{ */
-    udb_query_preparation_area_t *q_area,
-    udb_result_preparation_area_t *r_area,
-    udb_query_t const *q, char **column_values)
-{
-  value_list_t vl = VALUE_LIST_INIT;
-  value_t value;
-  char *value_str;
-
-  assert (r->legacy_mode == 1);
-  assert (r_area->ds != NULL);
-  assert (r_area->ds->ds_num == 1);
-
-  vl.values = &value;
-  vl.values_len = 1;
-
-  value_str = column_values[r->legacy_position];
-  if (0 != parse_value (value_str, &vl.values[0], r_area->ds->ds[0].type))
-  {
-    ERROR ("db query utils: udb_legacy_result_handle_result: "
-        "Parsing `%s' as %s failed.", value_str,
-        DS_TYPE_TO_STRING (r_area->ds->ds[0].type));
-    errno = EINVAL;
-    return (-1);
-  }
-
-  if (q_area->interval > 0)
-    vl.interval = q_area->interval;
-
-  sstrncpy (vl.host, q_area->host, sizeof (vl.host));
-  sstrncpy (vl.plugin, q_area->plugin, sizeof (vl.plugin));
-  sstrncpy (vl.plugin_instance, q_area->db_name, sizeof (vl.plugin_instance));
-  sstrncpy (vl.type, r->type, sizeof (vl.type));
-
-  if (r->instance_prefix != NULL)
-    sstrncpy (vl.type_instance, r->instance_prefix,
-        sizeof (vl.type_instance));
-
-  plugin_dispatch_values (&vl);
-
-  return (0);
-} /* }}} int udb_legacy_result_handle_result */
-
-static int udb_legacy_result_prepare_result (udb_result_t const *r, /* {{{ */
-    udb_result_preparation_area_t *prep_area,
-    char **column_names, size_t column_num)
-{
-  if (r == NULL)
-    return (-EINVAL);
-
-  assert (r->legacy_mode == 1);
-
-  /* Make sure previous preparations are cleaned up. */
-  udb_legacy_result_finish_result (r, prep_area);
-
-  if (r->legacy_position >= column_num)
-  {
-    ERROR ("db query utils: The legacy configuration specified (at least) "
-        "%zu `Column's, but the query returned only %zu columns!",
-        r->legacy_position + 1, column_num);
-    return (-ENOENT);
-  }
-
-  /* Read `ds' and check number of values {{{ */
-  prep_area->ds = plugin_get_ds (r->type);
-  if (prep_area->ds == NULL)
-  {
-    ERROR ("db query utils: udb_result_prepare_result: Type `%s' is not "
-        "known by the daemon. See types.db(5) for details.",
-        r->type);
-    return (-1);
-  }
-
-  if (prep_area->ds->ds_num != 1)
-  {
-    ERROR ("db query utils: udb_result_prepare_result: The type `%s' "
-        "requires exactly %i values, but the legacy configuration "
-        "requires exactly one!",
-        r->type,
-        prep_area->ds->ds_num);
-    return (-1);
-  }
-  /* }}} */
-
-  return (0);
-} /* }}} int udb_legacy_result_prepare_result */
-
-static int udb_legacy_result_create (const char *query_name, /* {{{ */
-    udb_result_t **r_head, oconfig_item_t *ci, size_t position)
-{
-  udb_result_t *r;
-
-  if ((ci->values_num < 1) || (ci->values_num > 2)
-      || (ci->values[0].type != OCONFIG_TYPE_STRING)
-      || ((ci->values_num == 2)
-        && (ci->values[1].type != OCONFIG_TYPE_STRING)))
-  {
-    WARNING ("db query utils: The `Column' block needs either one or two "
-        "string arguments.");
-    return (-1);
-  }
-
-  r = (udb_result_t *) malloc (sizeof (*r));
-  if (r == NULL)
-  {
-    ERROR ("db query utils: malloc failed.");
-    return (-1);
-  }
-  memset (r, 0, sizeof (*r));
-
-  r->legacy_mode = 1;
-  r->legacy_position = position;
-
-  r->type = strdup (ci->values[0].value.string);
-  if (r->type == NULL)
-  {
-    ERROR ("db query utils: strdup failed.");
-    free (r);
-    return (-1);
-  }
-
-  r->instance_prefix = NULL;
-  if (ci->values_num == 2)
-  {
-    r->instance_prefix = strdup (ci->values[1].value.string);
-    if (r->instance_prefix == NULL)
-    {
-      ERROR ("db query utils: strdup failed.");
-      free (r->type);
-      free (r);
-      return (-1);
-    }
-  }
-
-  /* If all went well, add this result to the list of results. */
-  if (*r_head == NULL)
-  {
-    *r_head = r;
-  }
-  else
-  {
-    udb_result_t *last;
-
-    last = *r_head;
-    while (last->next != NULL)
-      last = last->next;
-
-    last->next = r;
-  }
-
-  return (0);
-} /* }}} int udb_legacy_result_create */
-
-/*
->>>>>>> b3c87d55
  * Result private functions
  */
 static int udb_result_submit (udb_result_t *r, /* {{{ */
