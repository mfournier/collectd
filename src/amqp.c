--- conflicted
+++ resolved
@@ -554,12 +554,8 @@
             ERROR ("amqp plugin: camqp_connect failed. "
                     "Will sleep for %.3f seconds.",
                     CDTIME_T_TO_DOUBLE (interval_g));
-<<<<<<< HEAD
-            sleep (interval_g);
-=======
             CDTIME_T_TO_TIMESPEC (interval_g, &ts_interval);
             nanosleep (&ts_interval, /* remaining = */ NULL);
->>>>>>> 59c7ee1c
             continue;
         }
 
