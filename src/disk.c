/**
 * collectd - src/disk.c
 * Copyright (C) 2005-2012  Florian octo Forster
 * Copyright (C) 2009       Manuel Sanmartin
 *
 * This program is free software; you can redistribute it and/or modify it
 * under the terms of the GNU General Public License as published by the
 * Free Software Foundation; only version 2 of the License is applicable.
 *
 * This program is distributed in the hope that it will be useful, but
 * WITHOUT ANY WARRANTY; without even the implied warranty of
 * MERCHANTABILITY or FITNESS FOR A PARTICULAR PURPOSE.  See the GNU
 * General Public License for more details.
 *
 * You should have received a copy of the GNU General Public License along
 * with this program; if not, write to the Free Software Foundation, Inc.,
 * 51 Franklin St, Fifth Floor, Boston, MA  02110-1301 USA
 *
 * Authors:
 *   Florian octo Forster <octo at collectd.org>
 *   Manuel Sanmartin
 **/

#include "collectd.h"

#include "common.h"
#include "plugin.h"
#include "utils_ignorelist.h"

#if HAVE_MACH_MACH_TYPES_H
#include <mach/mach_types.h>
#endif
#if HAVE_MACH_MACH_INIT_H
#include <mach/mach_init.h>
#endif
#if HAVE_MACH_MACH_ERROR_H
#include <mach/mach_error.h>
#endif
#if HAVE_MACH_MACH_PORT_H
#include <mach/mach_port.h>
#endif
#if HAVE_COREFOUNDATION_COREFOUNDATION_H
#include <CoreFoundation/CoreFoundation.h>
#endif
#if HAVE_IOKIT_IOKITLIB_H
#include <IOKit/IOKitLib.h>
#endif
#if HAVE_IOKIT_IOTYPES_H
#include <IOKit/IOTypes.h>
#endif
#if HAVE_IOKIT_STORAGE_IOBLOCKSTORAGEDRIVER_H
#include <IOKit/storage/IOBlockStorageDriver.h>
#endif
#if HAVE_IOKIT_IOBSD_H
#include <IOKit/IOBSD.h>
#endif
#if KERNEL_FREEBSD
#include <devstat.h>
#include <libgeom.h>
#endif

#if HAVE_LIMITS_H
#include <limits.h>
#endif
#ifndef UINT_MAX
#define UINT_MAX 4294967295U
#endif

#if HAVE_STATGRAB_H
#include <statgrab.h>
#endif

#if HAVE_PERFSTAT
#ifndef _AIXVERSION_610
#include <sys/systemcfg.h>
#endif
#include <libperfstat.h>
#include <sys/protosw.h>
#endif

#if HAVE_IOKIT_IOKITLIB_H
static mach_port_t io_master_port = MACH_PORT_NULL;
/* This defaults to false for backwards compatibility. Please fix in the next
 * major version. */
static bool use_bsd_name;
/* #endif HAVE_IOKIT_IOKITLIB_H */

#elif KERNEL_LINUX
typedef struct diskstats {
  char *name;

  /* This overflows in roughly 1361 years */
  unsigned int poll_count;

  derive_t read_sectors;
  derive_t write_sectors;

  derive_t read_bytes;
  derive_t write_bytes;

  derive_t read_ops;
  derive_t write_ops;
  derive_t read_time;
  derive_t write_time;

  derive_t avg_read_time;
  derive_t avg_write_time;

  bool has_merged;
  bool has_in_progress;
  bool has_io_time;

  struct diskstats *next;
} diskstats_t;

static diskstats_t *disklist;
/* #endif KERNEL_LINUX */
#elif KERNEL_FREEBSD
static struct gmesh geom_tree;
/* #endif KERNEL_FREEBSD */

#elif HAVE_LIBKSTAT
#if HAVE_KSTAT_H
#include <kstat.h>
#endif
#define MAX_NUMDISK 1024
extern kstat_ctl_t *kc;
static kstat_t *ksp[MAX_NUMDISK];
static int numdisk;
/* #endif HAVE_LIBKSTAT */

#elif defined(HAVE_LIBSTATGRAB)
/* #endif HAVE_LIBSTATGRAB */

#elif HAVE_PERFSTAT
static perfstat_disk_t *stat_disk;
static int numdisk;
static int pnumdisk;
/* #endif HAVE_PERFSTAT */

#else
#error "No applicable input method."
#endif

#if HAVE_LIBUDEV_H
#include <libudev.h>

static char *conf_udev_name_attr;
static struct udev *handle_udev;
#endif

static const char *config_keys[] = {"Disk", "UseBSDName", "IgnoreSelected",
                                    "UdevNameAttr"};
static int config_keys_num = STATIC_ARRAY_SIZE(config_keys);

static ignorelist_t *ignorelist;

static int disk_config(const char *key, const char *value) {
  if (ignorelist == NULL)
    ignorelist = ignorelist_create(/* invert = */ 1);
  if (ignorelist == NULL)
    return 1;

  if (strcasecmp("Disk", key) == 0) {
    ignorelist_add(ignorelist, value);
  } else if (strcasecmp("IgnoreSelected", key) == 0) {
    int invert = 1;
    if (IS_TRUE(value))
      invert = 0;
    ignorelist_set_invert(ignorelist, invert);
  } else if (strcasecmp("UseBSDName", key) == 0) {
#if HAVE_IOKIT_IOKITLIB_H
    use_bsd_name = IS_TRUE(value);
#else
    WARNING("disk plugin: The \"UseBSDName\" option is only supported "
            "on Mach / Mac OS X and will be ignored.");
#endif
  } else if (strcasecmp("UdevNameAttr", key) == 0) {
#if HAVE_LIBUDEV_H
    if (conf_udev_name_attr != NULL) {
      free(conf_udev_name_attr);
      conf_udev_name_attr = NULL;
    }
    if ((conf_udev_name_attr = strdup(value)) == NULL)
      return 1;
#else
    WARNING("disk plugin: The \"UdevNameAttr\" option is only supported "
            "if collectd is built with libudev support");
#endif
  } else {
    return -1;
  }

  return 0;
} /* int disk_config */

static int disk_init(void) {
#if HAVE_IOKIT_IOKITLIB_H
  kern_return_t status;

  if (io_master_port != MACH_PORT_NULL) {
    mach_port_deallocate(mach_task_self(), io_master_port);
    io_master_port = MACH_PORT_NULL;
  }

  status = IOMasterPort(MACH_PORT_NULL, &io_master_port);
  if (status != kIOReturnSuccess) {
    ERROR("IOMasterPort failed: %s", mach_error_string(status));
    io_master_port = MACH_PORT_NULL;
    return -1;
  }
/* #endif HAVE_IOKIT_IOKITLIB_H */

#elif KERNEL_LINUX
#if HAVE_LIBUDEV_H
  if (conf_udev_name_attr != NULL) {
    handle_udev = udev_new();
    if (handle_udev == NULL) {
      ERROR("disk plugin: udev_new() failed!");
      return -1;
    }
  }
#endif /* HAVE_LIBUDEV_H */
/* #endif KERNEL_LINUX */

#elif KERNEL_FREEBSD
  int rv;

  rv = geom_gettree(&geom_tree);
  if (rv != 0) {
    ERROR("geom_gettree() failed, returned %d", rv);
    return -1;
  }
  rv = geom_stats_open();
  if (rv != 0) {
    ERROR("geom_stats_open() failed, returned %d", rv);
    return -1;
  }
/* #endif KERNEL_FREEBSD */

#elif HAVE_LIBKSTAT
  kstat_t *ksp_chain;

  numdisk = 0;

  if (kc == NULL)
    return -1;

  for (numdisk = 0, ksp_chain = kc->kc_chain;
       (numdisk < MAX_NUMDISK) && (ksp_chain != NULL);
       ksp_chain = ksp_chain->ks_next) {
    if (strncmp(ksp_chain->ks_class, "disk", 4) &&
        strncmp(ksp_chain->ks_class, "partition", 9))
      continue;
    if (ksp_chain->ks_type != KSTAT_TYPE_IO)
      continue;
    ksp[numdisk++] = ksp_chain;
  }
#endif /* HAVE_LIBKSTAT */

  return 0;
} /* int disk_init */

static int disk_shutdown(void) {
#if KERNEL_LINUX
#if HAVE_LIBUDEV_H
  if (handle_udev != NULL)
    udev_unref(handle_udev);
#endif /* HAVE_LIBUDEV_H */
#endif /* KERNEL_LINUX */
  return 0;
} /* int disk_shutdown */

static void disk_submit(const char *plugin_instance, const char *type,
                        derive_t read, derive_t write) {
  value_list_t vl = VALUE_LIST_INIT;
  value_t values[] = {
      {.derive = read}, {.derive = write},
  };

  vl.values = values;
  vl.values_len = STATIC_ARRAY_SIZE(values);
  sstrncpy(vl.plugin, "disk", sizeof(vl.plugin));
  sstrncpy(vl.plugin_instance, plugin_instance, sizeof(vl.plugin_instance));
  sstrncpy(vl.type, type, sizeof(vl.type));

  plugin_dispatch_values(&vl);
} /* void disk_submit */

#if KERNEL_FREEBSD || KERNEL_LINUX
static void submit_io_time(char const *plugin_instance, derive_t io_time,
                           derive_t weighted_time) {
  value_list_t vl = VALUE_LIST_INIT;
  value_t values[] = {
      {.derive = io_time}, {.derive = weighted_time},
  };

  vl.values = values;
  vl.values_len = STATIC_ARRAY_SIZE(values);
  sstrncpy(vl.plugin, "disk", sizeof(vl.plugin));
  sstrncpy(vl.plugin_instance, plugin_instance, sizeof(vl.plugin_instance));
  sstrncpy(vl.type, "disk_io_time", sizeof(vl.type));

  plugin_dispatch_values(&vl);
} /* void submit_io_time */

static void submit_in_progress(char const *disk_name, gauge_t in_progress) {
  value_list_t vl = VALUE_LIST_INIT;

  vl.values = &(value_t){.gauge = in_progress};
  vl.values_len = 1;
  sstrncpy(vl.plugin, "disk", sizeof(vl.plugin));
  sstrncpy(vl.plugin_instance, disk_name, sizeof(vl.plugin_instance));
  sstrncpy(vl.type, "pending_operations", sizeof(vl.type));

  plugin_dispatch_values(&vl);
}
#endif /* KERNEL_FREEBSD || KERNEL_LINUX */

#if KERNEL_LINUX
static counter_t disk_calc_time_incr(counter_t delta_time,
                                     counter_t delta_ops) {
  double interval = CDTIME_T_TO_DOUBLE(plugin_get_interval());
  double avg_time = ((double)delta_time) / ((double)delta_ops);
  double avg_time_incr = interval * avg_time;

  return (counter_t)(avg_time_incr + .5);
}
#endif

#if HAVE_LIBUDEV_H
/**
 * Attempt to provide an rename disk instance from an assigned udev attribute.
 *
 * On success, it returns a strduped char* to the desired attribute value.
 * Otherwise it returns NULL.
 */

static char *disk_udev_attr_name(struct udev *udev, char *disk_name,
                                 const char *attr) {
  struct udev_device *dev;
  const char *prop;
  char *output = NULL;

  dev = udev_device_new_from_subsystem_sysname(udev, "block", disk_name);
  if (dev != NULL) {
    prop = udev_device_get_property_value(dev, attr);
    if (prop) {
      output = strdup(prop);
      DEBUG("disk plugin: renaming %s => %s", disk_name, output);
    }
    udev_device_unref(dev);
  }
  return output;
}
#endif

#if HAVE_IOKIT_IOKITLIB_H
static signed long long dict_get_value(CFDictionaryRef dict, const char *key) {
  signed long long val_int;
  CFNumberRef val_obj;
  CFStringRef key_obj;

  /* `key_obj' needs to be released. */
  key_obj = CFStringCreateWithCString(kCFAllocatorDefault, key,
                                      kCFStringEncodingASCII);
  if (key_obj == NULL) {
    DEBUG("CFStringCreateWithCString (%s) failed.", key);
    return -1LL;
  }

  /* get => we don't need to release (== free) the object */
  val_obj = (CFNumberRef)CFDictionaryGetValue(dict, key_obj);

  CFRelease(key_obj);

  if (val_obj == NULL) {
    DEBUG("CFDictionaryGetValue (%s) failed.", key);
    return -1LL;
  }

  if (!CFNumberGetValue(val_obj, kCFNumberSInt64Type, &val_int)) {
    DEBUG("CFNumberGetValue (%s) failed.", key);
    return -1LL;
  }

  return val_int;
}
#endif /* HAVE_IOKIT_IOKITLIB_H */

static int disk_read(void) {
#if HAVE_IOKIT_IOKITLIB_H
  io_registry_entry_t disk;
  io_registry_entry_t disk_child;
  io_iterator_t disk_list;
  CFMutableDictionaryRef props_dict, child_dict;
  CFDictionaryRef stats_dict;
  CFStringRef tmp_cf_string_ref;
  kern_return_t status;

  signed long long read_ops, read_byt, read_tme;
  signed long long write_ops, write_byt, write_tme;

  int disk_major, disk_minor;
  char disk_name[DATA_MAX_NAME_LEN];
  char child_disk_name_bsd[DATA_MAX_NAME_LEN],
      props_disk_name_bsd[DATA_MAX_NAME_LEN];

  /* Get the list of all disk objects. */
  if (IOServiceGetMatchingServices(
          io_master_port, IOServiceMatching(kIOBlockStorageDriverClass),
          &disk_list) != kIOReturnSuccess) {
    ERROR("disk plugin: IOServiceGetMatchingServices failed.");
    return -1;
  }

  while ((disk = IOIteratorNext(disk_list)) != 0) {
    props_dict = NULL;
    stats_dict = NULL;
    child_dict = NULL;

    /* get child of disk entry and corresponding property dictionary */
    if ((status = IORegistryEntryGetChildEntry(
             disk, kIOServicePlane, &disk_child)) != kIOReturnSuccess) {
      /* This fails for example for DVD/CD drives, which we want to ignore
       * anyway */
      DEBUG("IORegistryEntryGetChildEntry (disk) failed: 0x%08x", status);
      IOObjectRelease(disk);
      continue;
    }
    if (IORegistryEntryCreateCFProperties(
            disk_child, (CFMutableDictionaryRef *)&child_dict,
            kCFAllocatorDefault, kNilOptions) != kIOReturnSuccess ||
        child_dict == NULL) {
      ERROR("disk plugin: IORegistryEntryCreateCFProperties (disk_child) "
            "failed.");
      IOObjectRelease(disk_child);
      IOObjectRelease(disk);
      continue;
    }

    /* extract name and major/minor numbers */
    memset(child_disk_name_bsd, 0, sizeof(child_disk_name_bsd));
    tmp_cf_string_ref =
        (CFStringRef)CFDictionaryGetValue(child_dict, CFSTR(kIOBSDNameKey));
    if (tmp_cf_string_ref) {
      assert(CFGetTypeID(tmp_cf_string_ref) == CFStringGetTypeID());
      CFStringGetCString(tmp_cf_string_ref, child_disk_name_bsd,
                         sizeof(child_disk_name_bsd), kCFStringEncodingUTF8);
    }
    disk_major = (int)dict_get_value(child_dict, kIOBSDMajorKey);
    disk_minor = (int)dict_get_value(child_dict, kIOBSDMinorKey);
    DEBUG("disk plugin: child_disk_name_bsd=\"%s\" major=%d minor=%d",
          child_disk_name_bsd, disk_major, disk_minor);
    CFRelease(child_dict);
    IOObjectRelease(disk_child);

    /* get property dictionary of the disk entry itself */
    if (IORegistryEntryCreateCFProperties(
            disk, (CFMutableDictionaryRef *)&props_dict, kCFAllocatorDefault,
            kNilOptions) != kIOReturnSuccess ||
        props_dict == NULL) {
      ERROR("disk-plugin: IORegistryEntryCreateCFProperties failed.");
      IOObjectRelease(disk);
      continue;
    }

    /* extract name and stats dictionary */
    memset(props_disk_name_bsd, 0, sizeof(props_disk_name_bsd));
    tmp_cf_string_ref =
        (CFStringRef)CFDictionaryGetValue(props_dict, CFSTR(kIOBSDNameKey));
    if (tmp_cf_string_ref) {
      assert(CFGetTypeID(tmp_cf_string_ref) == CFStringGetTypeID());
      CFStringGetCString(tmp_cf_string_ref, props_disk_name_bsd,
                         sizeof(props_disk_name_bsd), kCFStringEncodingUTF8);
    }
    stats_dict = (CFDictionaryRef)CFDictionaryGetValue(
        props_dict, CFSTR(kIOBlockStorageDriverStatisticsKey));
    if (stats_dict == NULL) {
      ERROR("disk plugin: CFDictionaryGetValue (%s) failed.",
            kIOBlockStorageDriverStatisticsKey);
      CFRelease(props_dict);
      IOObjectRelease(disk);
      continue;
    }
    DEBUG("disk plugin: props_disk_name_bsd=\"%s\"", props_disk_name_bsd);

    /* choose name */
    if (use_bsd_name) {
      if (child_disk_name_bsd[0] != 0)
        sstrncpy(disk_name, child_disk_name_bsd, sizeof(disk_name));
      else if (props_disk_name_bsd[0] != 0)
        sstrncpy(disk_name, props_disk_name_bsd, sizeof(disk_name));
      else {
        ERROR("disk plugin: can't find bsd disk name.");
        snprintf(disk_name, sizeof(disk_name), "%i-%i", disk_major, disk_minor);
      }
    } else
      snprintf(disk_name, sizeof(disk_name), "%i-%i", disk_major, disk_minor);

    DEBUG("disk plugin: disk_name = \"%s\"", disk_name);

    /* check the name against ignore list */
    if (ignorelist_match(ignorelist, disk_name) != 0) {
      CFRelease(props_dict);
      IOObjectRelease(disk);
      continue;
    }

    /* extract the stats */
    read_ops =
        dict_get_value(stats_dict, kIOBlockStorageDriverStatisticsReadsKey);
    read_byt =
        dict_get_value(stats_dict, kIOBlockStorageDriverStatisticsBytesReadKey);
    read_tme = dict_get_value(stats_dict,
                              kIOBlockStorageDriverStatisticsTotalReadTimeKey);
    write_ops =
        dict_get_value(stats_dict, kIOBlockStorageDriverStatisticsWritesKey);
    write_byt = dict_get_value(stats_dict,
                               kIOBlockStorageDriverStatisticsBytesWrittenKey);
    write_tme = dict_get_value(
        stats_dict, kIOBlockStorageDriverStatisticsTotalWriteTimeKey);
    CFRelease(props_dict);
    IOObjectRelease(disk);

    /* and submit */
    if ((read_byt != -1LL) || (write_byt != -1LL))
      disk_submit(disk_name, "disk_octets", read_byt, write_byt);
    if ((read_ops != -1LL) || (write_ops != -1LL))
      disk_submit(disk_name, "disk_ops", read_ops, write_ops);
    if ((read_tme != -1LL) || (write_tme != -1LL))
      disk_submit(disk_name, "disk_time", read_tme / 1000, write_tme / 1000);
  }
  IOObjectRelease(disk_list);
/* #endif HAVE_IOKIT_IOKITLIB_H */

#elif KERNEL_FREEBSD
  int retry, dirty;

  void *snap = NULL;
  struct devstat *snap_iter;

  struct gident *geom_id;

  const char *disk_name;
  long double read_time, write_time, busy_time, total_duration;
  uint64_t queue_length;

  for (retry = 0, dirty = 1; retry < 5 && dirty == 1; retry++) {
    if (snap != NULL)
      geom_stats_snapshot_free(snap);

    /* Get a fresh copy of stats snapshot */
    snap = geom_stats_snapshot_get();
    if (snap == NULL) {
      ERROR("disk plugin: geom_stats_snapshot_get() failed.");
      return -1;
    }

    /* Check if we have dirty read from this snapshot */
    dirty = 0;
    geom_stats_snapshot_reset(snap);
    while ((snap_iter = geom_stats_snapshot_next(snap)) != NULL) {
      if (snap_iter->id == NULL)
        continue;
      geom_id = geom_lookupid(&geom_tree, snap_iter->id);

      /* New device? refresh GEOM tree */
      if (geom_id == NULL) {
        geom_deletetree(&geom_tree);
        if (geom_gettree(&geom_tree) != 0) {
          ERROR("disk plugin: geom_gettree() failed");
          geom_stats_snapshot_free(snap);
          return -1;
        }
        geom_id = geom_lookupid(&geom_tree, snap_iter->id);
      }
      /*
       * This should be rare: the device come right before we take the
       * snapshot and went away right after it.  We will handle this
       * case later, so don't mark dirty but silently ignore it.
       */
      if (geom_id == NULL)
        continue;

      /* Only collect PROVIDER data */
      if (geom_id->lg_what != ISPROVIDER)
        continue;

      /* Only collect data when rank is 1 (physical devices) */
      if (((struct gprovider *)(geom_id->lg_ptr))->lg_geom->lg_rank != 1)
        continue;

      /* Check if this is a dirty read quit for another try */
      if (snap_iter->sequence0 != snap_iter->sequence1) {
        dirty = 1;
        break;
      }
    }
  }

  /* Reset iterator */
  geom_stats_snapshot_reset(snap);
  for (;;) {
    snap_iter = geom_stats_snapshot_next(snap);
    if (snap_iter == NULL)
      break;

    if (snap_iter->id == NULL)
      continue;
    geom_id = geom_lookupid(&geom_tree, snap_iter->id);
    if (geom_id == NULL)
      continue;
    if (geom_id->lg_what != ISPROVIDER)
      continue;
    if (((struct gprovider *)(geom_id->lg_ptr))->lg_geom->lg_rank != 1)
      continue;
    /* Skip dirty reads, if present */
    if (dirty && (snap_iter->sequence0 != snap_iter->sequence1))
      continue;

    disk_name = ((struct gprovider *)geom_id->lg_ptr)->lg_name;

    if (ignorelist_match(ignorelist, disk_name) != 0)
      continue;

    if ((snap_iter->bytes[DEVSTAT_READ] != 0) ||
        (snap_iter->bytes[DEVSTAT_WRITE] != 0)) {
      disk_submit(disk_name, "disk_octets",
                  (derive_t)snap_iter->bytes[DEVSTAT_READ],
                  (derive_t)snap_iter->bytes[DEVSTAT_WRITE]);
    }

    if ((snap_iter->operations[DEVSTAT_READ] != 0) ||
        (snap_iter->operations[DEVSTAT_WRITE] != 0)) {
      disk_submit(disk_name, "disk_ops",
                  (derive_t)snap_iter->operations[DEVSTAT_READ],
                  (derive_t)snap_iter->operations[DEVSTAT_WRITE]);
    }

    read_time = devstat_compute_etime(&snap_iter->duration[DEVSTAT_READ], NULL);
    write_time =
        devstat_compute_etime(&snap_iter->duration[DEVSTAT_WRITE], NULL);
    if ((read_time != 0) || (write_time != 0)) {
      disk_submit(disk_name, "disk_time", (derive_t)(read_time * 1000),
                  (derive_t)(write_time * 1000));
    }
    if (devstat_compute_statistics(snap_iter, NULL, 1.0, DSM_TOTAL_BUSY_TIME,
                                   &busy_time, DSM_TOTAL_DURATION,
                                   &total_duration, DSM_QUEUE_LENGTH,
                                   &queue_length, DSM_NONE) != 0) {
      WARNING("%s", devstat_errbuf);
    } else {
      submit_io_time(disk_name, busy_time, total_duration);
      submit_in_progress(disk_name, (gauge_t)queue_length);
    }
  }
  geom_stats_snapshot_free(snap);

#elif KERNEL_LINUX
  FILE *fh;
  char buffer[1024];

  char *fields[32];
  int numfields;

  int minor = 0;

  derive_t read_sectors = 0;
  derive_t write_sectors = 0;

  derive_t read_ops = 0;
  derive_t read_merged = 0;
  derive_t read_time = 0;
  derive_t write_ops = 0;
  derive_t write_merged = 0;
  derive_t write_time = 0;
  gauge_t in_progress = NAN;
  derive_t io_time = 0;
  derive_t weighted_time = 0;
  int is_disk = 0;

  diskstats_t *ds, *pre_ds;

  if ((fh = fopen("/proc/diskstats", "r")) == NULL) {
    ERROR("disk plugin: fopen(\"/proc/diskstats\"): %s", STRERRNO);
    return -1;
  }

  while (fgets(buffer, sizeof(buffer), fh) != NULL) {
    char *disk_name;
    char *output_name;

    numfields = strsplit(buffer, fields, 32);
<<<<<<< HEAD
    if ((numfields != 14) && (numfields != 7))
=======

    /* need either 7 fields (partition)
     * or at least 14 fields (15 on Linux 2.4) */
    if ((numfields != 7) && (numfields < (14 + fieldshift)))
>>>>>>> 7111bb6d
      continue;

    minor = atoll(fields[1]);

    disk_name = fields[2];

    for (ds = disklist, pre_ds = disklist; ds != NULL;
         pre_ds = ds, ds = ds->next)
      if (strcmp(disk_name, ds->name) == 0)
        break;

    if (ds == NULL) {
      if ((ds = (diskstats_t *)calloc(1, sizeof(diskstats_t))) == NULL)
        continue;

      if ((ds->name = strdup(disk_name)) == NULL) {
        free(ds);
        continue;
      }

      if (pre_ds == NULL)
        disklist = ds;
      else
        pre_ds->next = ds;
    }

    is_disk = 0;
    if (numfields == 7) {
      /* Kernel 2.6, Partition */
      read_ops = atoll(fields[3]);
      read_sectors = atoll(fields[4]);
      write_ops = atoll(fields[5]);
      write_sectors = atoll(fields[6]);
<<<<<<< HEAD
    } else if (numfields == 14) {
      read_ops = atoll(fields[3]);
      write_ops = atoll(fields[7]);
=======
    } else {
      assert(numfields >= (14 + fieldshift));
      read_ops = atoll(fields[3 + fieldshift]);
      write_ops = atoll(fields[7 + fieldshift]);
>>>>>>> 7111bb6d

      read_sectors = atoll(fields[5]);
      write_sectors = atoll(fields[9]);

      if (minor == 0) {
        is_disk = 1;
        read_merged = atoll(fields[4]);
        read_time = atoll(fields[6]);
        write_merged = atoll(fields[8]);
        write_time = atoll(fields[10]);

        in_progress = atof(fields[11]);

        io_time = atof(fields[12]);
        weighted_time = atof(fields[13]);
      }
    }

    {
      derive_t diff_read_sectors;
      derive_t diff_write_sectors;

      /* If the counter wraps around, it's only 32 bits.. */
      if (read_sectors < ds->read_sectors)
        diff_read_sectors = 1 + read_sectors + (UINT_MAX - ds->read_sectors);
      else
        diff_read_sectors = read_sectors - ds->read_sectors;
      if (write_sectors < ds->write_sectors)
        diff_write_sectors = 1 + write_sectors + (UINT_MAX - ds->write_sectors);
      else
        diff_write_sectors = write_sectors - ds->write_sectors;

      ds->read_bytes += 512 * diff_read_sectors;
      ds->write_bytes += 512 * diff_write_sectors;
      ds->read_sectors = read_sectors;
      ds->write_sectors = write_sectors;
    }

    /* Calculate the average time an io-op needs to complete */
    if (is_disk) {
      derive_t diff_read_ops;
      derive_t diff_write_ops;
      derive_t diff_read_time;
      derive_t diff_write_time;

      if (read_ops < ds->read_ops)
        diff_read_ops = 1 + read_ops + (UINT_MAX - ds->read_ops);
      else
        diff_read_ops = read_ops - ds->read_ops;
      DEBUG("disk plugin: disk_name = %s; read_ops = %" PRIi64 "; "
            "ds->read_ops = %" PRIi64 "; diff_read_ops = %" PRIi64 ";",
            disk_name, read_ops, ds->read_ops, diff_read_ops);

      if (write_ops < ds->write_ops)
        diff_write_ops = 1 + write_ops + (UINT_MAX - ds->write_ops);
      else
        diff_write_ops = write_ops - ds->write_ops;

      if (read_time < ds->read_time)
        diff_read_time = 1 + read_time + (UINT_MAX - ds->read_time);
      else
        diff_read_time = read_time - ds->read_time;

      if (write_time < ds->write_time)
        diff_write_time = 1 + write_time + (UINT_MAX - ds->write_time);
      else
        diff_write_time = write_time - ds->write_time;

      if (diff_read_ops != 0)
        ds->avg_read_time += disk_calc_time_incr(diff_read_time, diff_read_ops);
      if (diff_write_ops != 0)
        ds->avg_write_time +=
            disk_calc_time_incr(diff_write_time, diff_write_ops);

      ds->read_ops = read_ops;
      ds->read_time = read_time;
      ds->write_ops = write_ops;
      ds->write_time = write_time;

      if (read_merged || write_merged)
        ds->has_merged = true;

      if (in_progress)
        ds->has_in_progress = true;

      if (io_time)
        ds->has_io_time = true;

    } /* if (is_disk) */

    /* Don't write to the RRDs if we've just started.. */
    ds->poll_count++;
    if (ds->poll_count <= 2) {
      DEBUG("disk plugin: (ds->poll_count = %i) <= "
            "(min_poll_count = 2); => Not writing.",
            ds->poll_count);
      continue;
    }

    if ((read_ops == 0) && (write_ops == 0)) {
      DEBUG("disk plugin: ((read_ops == 0) && "
            "(write_ops == 0)); => Not writing.");
      continue;
    }

    output_name = disk_name;

#if HAVE_LIBUDEV_H
    char *alt_name = NULL;
    if (conf_udev_name_attr != NULL) {
      alt_name =
          disk_udev_attr_name(handle_udev, disk_name, conf_udev_name_attr);
      if (alt_name != NULL)
        output_name = alt_name;
    }
#endif

    if (ignorelist_match(ignorelist, output_name) != 0) {
#if HAVE_LIBUDEV_H
      /* release udev-based alternate name, if allocated */
      sfree(alt_name);
#endif
      continue;
    }

    if ((ds->read_bytes != 0) || (ds->write_bytes != 0))
      disk_submit(output_name, "disk_octets", ds->read_bytes, ds->write_bytes);

    if ((ds->read_ops != 0) || (ds->write_ops != 0))
      disk_submit(output_name, "disk_ops", read_ops, write_ops);

    if ((ds->avg_read_time != 0) || (ds->avg_write_time != 0))
      disk_submit(output_name, "disk_time", ds->avg_read_time,
                  ds->avg_write_time);

    if (is_disk) {
      if (ds->has_merged)
        disk_submit(output_name, "disk_merged", read_merged, write_merged);
      if (ds->has_in_progress)
        submit_in_progress(output_name, in_progress);
      if (ds->has_io_time)
        submit_io_time(output_name, io_time, weighted_time);
    } /* if (is_disk) */

#if HAVE_LIBUDEV_H
    /* release udev-based alternate name, if allocated */
    sfree(alt_name);
#endif
  } /* while (fgets (buffer, sizeof (buffer), fh) != NULL) */

  fclose(fh);
/* #endif defined(KERNEL_LINUX) */

#elif HAVE_LIBKSTAT
#if HAVE_KSTAT_IO_T_WRITES && HAVE_KSTAT_IO_T_NWRITES && HAVE_KSTAT_IO_T_WTIME
#define KIO_ROCTETS reads
#define KIO_WOCTETS writes
#define KIO_ROPS nreads
#define KIO_WOPS nwrites
#define KIO_RTIME rtime
#define KIO_WTIME wtime
#elif HAVE_KSTAT_IO_T_NWRITTEN && HAVE_KSTAT_IO_T_WRITES &&                    \
    HAVE_KSTAT_IO_T_WTIME
#define KIO_ROCTETS nread
#define KIO_WOCTETS nwritten
#define KIO_ROPS reads
#define KIO_WOPS writes
#define KIO_RTIME rtime
#define KIO_WTIME wtime
#else
#error "kstat_io_t does not have the required members"
#endif
  static kstat_io_t kio;

  if (kc == NULL)
    return -1;

  for (int i = 0; i < numdisk; i++) {
    if (kstat_read(kc, ksp[i], &kio) == -1)
      continue;

    if (strncmp(ksp[i]->ks_class, "disk", 4) == 0) {
      if (ignorelist_match(ignorelist, ksp[i]->ks_name) != 0)
        continue;

      disk_submit(ksp[i]->ks_name, "disk_octets", kio.KIO_ROCTETS,
                  kio.KIO_WOCTETS);
      disk_submit(ksp[i]->ks_name, "disk_ops", kio.KIO_ROPS, kio.KIO_WOPS);
      /* FIXME: Convert this to microseconds if necessary */
      disk_submit(ksp[i]->ks_name, "disk_time", kio.KIO_RTIME, kio.KIO_WTIME);
    } else if (strncmp(ksp[i]->ks_class, "partition", 9) == 0) {
      if (ignorelist_match(ignorelist, ksp[i]->ks_name) != 0)
        continue;

      disk_submit(ksp[i]->ks_name, "disk_octets", kio.KIO_ROCTETS,
                  kio.KIO_WOCTETS);
      disk_submit(ksp[i]->ks_name, "disk_ops", kio.KIO_ROPS, kio.KIO_WOPS);
    }
  }
/* #endif defined(HAVE_LIBKSTAT) */

#elif defined(HAVE_LIBSTATGRAB)
  sg_disk_io_stats *ds;
#if HAVE_LIBSTATGRAB_0_90
  size_t disks;
#else
  int disks;
#endif
  char name[DATA_MAX_NAME_LEN];

  if ((ds = sg_get_disk_io_stats(&disks)) == NULL)
    return 0;

  for (int counter = 0; counter < disks; counter++) {
    strncpy(name, ds->disk_name, sizeof(name));
    name[sizeof(name) - 1] =
        '\0'; /* strncpy doesn't terminate longer strings */

    if (ignorelist_match(ignorelist, name) != 0) {
      ds++;
      continue;
    }

    disk_submit(name, "disk_octets", ds->read_bytes, ds->write_bytes);
    ds++;
  }
/* #endif defined(HAVE_LIBSTATGRAB) */

#elif defined(HAVE_PERFSTAT)
  derive_t read_sectors;
  derive_t write_sectors;
  derive_t read_time;
  derive_t write_time;
  derive_t read_ops;
  derive_t write_ops;
  perfstat_id_t firstpath;
  int rnumdisk;

  if ((numdisk = perfstat_disk(NULL, NULL, sizeof(perfstat_disk_t), 0)) < 0) {
    WARNING("disk plugin: perfstat_disk: %s", STRERRNO);
    return -1;
  }

  if (numdisk != pnumdisk || stat_disk == NULL) {
    if (stat_disk != NULL)
      free(stat_disk);
    stat_disk = (perfstat_disk_t *)calloc(numdisk, sizeof(perfstat_disk_t));
  }
  pnumdisk = numdisk;

  firstpath.name[0] = '\0';
  if ((rnumdisk = perfstat_disk(&firstpath, stat_disk, sizeof(perfstat_disk_t),
                                numdisk)) < 0) {
    WARNING("disk plugin: perfstat_disk : %s", STRERRNO);
    return -1;
  }

  for (int i = 0; i < rnumdisk; i++) {
    if (ignorelist_match(ignorelist, stat_disk[i].name) != 0)
      continue;

    read_sectors = stat_disk[i].rblks * stat_disk[i].bsize;
    write_sectors = stat_disk[i].wblks * stat_disk[i].bsize;
    disk_submit(stat_disk[i].name, "disk_octets", read_sectors, write_sectors);

    read_ops = stat_disk[i].xrate;
    write_ops = stat_disk[i].xfers - stat_disk[i].xrate;
    disk_submit(stat_disk[i].name, "disk_ops", read_ops, write_ops);

    read_time = stat_disk[i].rserv;
    read_time *= ((double)(_system_configuration.Xint) /
                  (double)(_system_configuration.Xfrac)) /
                 1000000.0;
    write_time = stat_disk[i].wserv;
    write_time *= ((double)(_system_configuration.Xint) /
                   (double)(_system_configuration.Xfrac)) /
                  1000000.0;
    disk_submit(stat_disk[i].name, "disk_time", read_time, write_time);
  }
#endif /* defined(HAVE_PERFSTAT) */

  return 0;
} /* int disk_read */

void module_register(void) {
  plugin_register_config("disk", disk_config, config_keys, config_keys_num);
  plugin_register_init("disk", disk_init);
  plugin_register_shutdown("disk", disk_shutdown);
  plugin_register_read("disk", disk_read);
} /* void module_register */<|MERGE_RESOLUTION|>--- conflicted
+++ resolved
@@ -692,14 +692,9 @@
     char *output_name;
 
     numfields = strsplit(buffer, fields, 32);
-<<<<<<< HEAD
-    if ((numfields != 14) && (numfields != 7))
-=======
-
-    /* need either 7 fields (partition)
-     * or at least 14 fields (15 on Linux 2.4) */
-    if ((numfields != 7) && (numfields < (14 + fieldshift)))
->>>>>>> 7111bb6d
+
+    /* need either 7 fields (partition) or at least 14 fields */
+    if ((numfields != 7) && (numfields < 14))
       continue;
 
     minor = atoll(fields[1]);
@@ -733,16 +728,10 @@
       read_sectors = atoll(fields[4]);
       write_ops = atoll(fields[5]);
       write_sectors = atoll(fields[6]);
-<<<<<<< HEAD
-    } else if (numfields == 14) {
+    } else {
+      assert(numfields >= 14);
       read_ops = atoll(fields[3]);
       write_ops = atoll(fields[7]);
-=======
-    } else {
-      assert(numfields >= (14 + fieldshift));
-      read_ops = atoll(fields[3 + fieldshift]);
-      write_ops = atoll(fields[7 + fieldshift]);
->>>>>>> 7111bb6d
 
       read_sectors = atoll(fields[5]);
       write_sectors = atoll(fields[9]);
